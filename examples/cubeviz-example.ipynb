--- conflicted
+++ resolved
@@ -2,30 +2,11 @@
  "cells": [
   {
    "cell_type": "code",
-<<<<<<< HEAD
-   "execution_count": 4,
-   "metadata": {},
-   "outputs": [
-    {
-     "data": {
-      "text/html": [
-       "<style>.container { width:100% !important; }</style>"
-      ],
-      "text/plain": [
-       "<IPython.core.display.HTML object>"
-      ]
-     },
-     "metadata": {},
-     "output_type": "display_data"
-    }
-   ],
-=======
    "execution_count": null,
    "metadata": {
     "scrolled": true
    },
    "outputs": [],
->>>>>>> 82442c58
    "source": [
     "from IPython.core.display import display, HTML\n",
     "display(HTML(\"<style>.container { width:100% !important; }</style>\"))\n",
@@ -174,8 +155,6 @@
    ]
   },
   {
-<<<<<<< HEAD
-=======
    "cell_type": "markdown",
    "metadata": {},
    "source": [
@@ -223,19 +202,14 @@
    ]
   },
   {
->>>>>>> 82442c58
-   "cell_type": "code",
-   "execution_count": null,
-   "metadata": {},
-   "outputs": [],
-<<<<<<< HEAD
-   "source": []
-=======
+   "cell_type": "code",
+   "execution_count": null,
+   "metadata": {},
+   "outputs": [],
    "source": [
     "pv = c.pviewer\n",
     "analysis.centroid(pv.get_spectrum1D(), pv.get_region())"
    ]
->>>>>>> 82442c58
   }
  ],
  "metadata": {
