--- conflicted
+++ resolved
@@ -23,11 +23,7 @@
     "ipywidgets>=8.0.6",
     "solara>=1.40.0",
     "pyyaml>=5.4.1",
-<<<<<<< HEAD
-    "specutils>=1.18.0",
-=======
     "specutils>=1.18",
->>>>>>> 56e1ded9
     "specreduce>=1.4.1",
     "photutils>=1.4",
     "glue-astronomy>=0.10",
