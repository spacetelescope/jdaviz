--- conflicted
+++ resolved
@@ -12,13 +12,8 @@
     "traitlets>=5.0.5",
     "bqplot>=0.12.37",
     "bqplot-image-gl>=1.4.11",
-<<<<<<< HEAD
     "glue-core>=1.11",
-    "glue-jupyter>=0.15.0",
-=======
-    "glue-core>=1.10.0",
     "glue-jupyter>=0.16.3",
->>>>>>> a9151a48
     "echo>=0.5.0",
     "ipykernel>=6.19.4",
     "ipyvue>=1.6",
