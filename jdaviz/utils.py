import operator
import os
import time
import threading
import warnings
from collections import deque
from urllib.parse import urlparse
import fnmatch
import re
import hashlib
import multiprocessing as mp
from joblib import Parallel, delayed

import asdf
import numpy as np
from astropy.io import fits
from astropy.utils import minversion
from astropy.utils.data import download_file
from astropy.wcs import WCS
from astropy.wcs.wcsapi import BaseHighLevelWCS
from astroquery.mast import Observations, conf
from gwcs import WCS as gwcs
from gwcs.coordinate_frames import CompositeFrame, SpectralFrame
from matplotlib import colors as mpl_colors
import matplotlib.cm as cm
from photutils.utils import make_random_cmap
from regions import CirclePixelRegion, CircleAnnulusPixelRegion
from specutils.utils.wcs_utils import SpectralGWCS
import stdatamodels

from glue.config import settings
from glue.config import colormaps as glue_colormaps
from glue.core import BaseData
from glue.core.exceptions import IncompatibleAttribute
from glue.core.subset import SubsetState, RangeSubsetState, RoiSubsetState
from glue_astronomy.spectral_coordinates import SpectralCoordinates
from ipyvue import watch


__all__ = ['SnackbarQueue', 'enable_hot_reloading', 'bqplot_clear_figure',
           'standardize_metadata', 'ColorCycler', 'alpha_index',
           'get_subset_type', 'cached_uri', 'download_uri_to_path', 'layer_is_2d',
           'layer_is_2d_or_3d', 'layer_is_image_data', 'layer_is_wcs_only',
           'get_wcs_only_layer_labels', 'get_top_layer_index',
           'get_reference_image_data', 'standardize_roman_metadata',
           'wildcard_match', 'cmap_samples', 'glue_colormaps',
           'att_to_componentid', 'create_data_hash',
           'RA_COMPS', 'DEC_COMPS', 'SPECTRAL_AXIS_COMP_LABELS']

NUMPY_LT_2_0 = not minversion("numpy", "2.0.dev")
STDATAMODELS_LT_402 = not minversion(stdatamodels, "4.0.2.dev")

# For Metadata Viewer plugin internal use only.
PRIHDR_KEY = '_primary_header'
COMMENTCARD_KEY = '_fits_comment_card'

CONFIGS_WITH_LOADERS = ('deconfigged', 'lcviz',
                        'specviz', 'specviz2d',
                        'imviz', 'cubeviz')
SPECTRAL_AXIS_COMP_LABELS = ('Wavelength', 'Wave', 'Frequency', 'Energy',
                             'Velocity', 'Wavenumber',
                             'World 0', 'World 1',
                             'Pixel Axis 0 [x]', 'Pixel Axis 1 [x]')
RA_COMPS = ['rightascension', 'ra', 'radeg', 'radeg',
            'radegrees', 'rightascensiondegrees', 'rightascensiondeg',
            'raobj', 'objra', 'sourcera', 'rasource', 'raj2000', 'ra2000']
DEC_COMPS = ['declination', 'dec', 'decdeg', 'decdeg',
             'decdegrees', 'declinationdegrees', 'declinationdeg',
             'decobj', 'objdec', 'decsource', 'sourcedec', 'decj2000', 'dec2000']


class SnackbarQueue:
    '''
    Class that performs the role of VSnackbarQueue, which is not
    implemented in ipyvuetify.
    '''

    def __init__(self):
        self.queue = deque()
        # track whether we're showing a loading message which won't clear by timeout,
        # but instead requires another message with msg.loading = False to clear
        self.loading = False
        # track whether this is the first message - we'll increase the timeout for that
        # to give time for the app to load.
        self.first = True

    def put(self, state, logger_plg, msg, history=True, popup=True):
        if msg.color not in ['info', 'warning', 'error', 'success', None]:
            raise ValueError(f"color ({msg.color}) must be on of: info, warning, error, success")

        if not msg.loading and history and logger_plg is not None:
            now = time.localtime()
            timestamp = f'{now.tm_hour}:{now.tm_min:02d}:{now.tm_sec:02d}'
            new_history = {'time': timestamp, 'text': msg.text,
                           'color': msg.color, 'traceback': msg.traceback}
            # for now, we'll hardcode the max length of the stored history
            if len(logger_plg.history) >= 50:
                logger_plg.history = logger_plg.history[1:] + [new_history]
            else:
                logger_plg.history = logger_plg.history + [new_history]

        if not (popup or msg.loading):
            if self.loading:
                # then we still need to clear the existing loading message
                self.loading = False
                self.close_current_message(state)
            return

        if msg.loading:
            # immediately show the loading message indefinitely until cleared by a new message
            # with loading=False (or overwritten by a new indefinite message with loading=True)
            self.loading = True
            self._write_message(state, msg)
        elif self.loading:
            # clear the loading state, immediately show this message, then re-enter the queue
            self.loading = False
            self._write_message(state, msg)
        else:
            warn_and_err = ('warning', 'error')
            if msg.color in warn_and_err:
                if (state.snackbar.get('show') and
                        ((msg.color == 'warning' and state.snackbar.get('color') in warn_and_err) or  # noqa
                         (msg.color == 'error' and state.snackbar.get('color') == 'error'))):
                    # put this NEXT in the queue immediately FOLLOWING all warning/errors
                    non_warning_error = [msg.color not in warn_and_err for msg in self.queue]  # noqa
                    if True in non_warning_error:
                        # insert BEFORE index
                        self.queue.insert(non_warning_error.index(True), msg)
                    else:
                        self.queue.append(msg)
                else:
                    # interrupt the queue IMMEDIATELY
                    # (any currently shown messages will repeat after)
                    self._write_message(state, msg)
            else:
                # put this LAST in the queue
                self.queue.append(msg)
            if len(self.queue) == 1:
                self._write_message(state, msg)

    def close_current_message(self, state):

        if self.loading:
            # then we've been interrupted, so keep this item in the queue to show after
            # loading is complete
            return

        # turn off snackbar iteself
        state.snackbar['show'] = False

        if len(self.queue) > 0:
            # determine if the closed entry came from the queue (not an interrupt)
            # in which case we should remove it from the queue.  We clear here instead
            # of when creating the snackbar so that items that are interrupted
            # (ie by a loading message) will reappear again at the top of the queue
            # so they are not missed
            msg = self.queue[0]
            if msg.text == state.snackbar['text']:
                try:
                    _ = self.queue.popleft()
                except IndexError:
                    # in case the queue has been cleared in the meantime
                    pass

        # in case there are messages in the queue still,
        # display the next.
        if len(self.queue) > 0:
            msg = self.queue[0]
            self._write_message(state, msg)

    def _write_message(self, state, msg):
        state.snackbar['show'] = False
        state.snackbar['text'] = msg.text
        state.snackbar['color'] = msg.color
        # TODO: in vuetify >2.3, timeout should be set to -1 to keep open
        #  indefinitely
        state.snackbar['timeout'] = 0  # timeout controlled by thread
        state.snackbar['loading'] = msg.loading
        state.snackbar['show'] = True

        if msg.loading:
            # do not create timeout - the message will be indefinite until
            # cleared by another message
            return

        # timeout of the first message needs to be increased by a
        # few seconds to account for the time spent in page rendering.
        # A more elegant way to address this should be via a callback
        # from a vue hook such as  mounted(). It doesn't work though.
        # Since this entire queue effort is temporary anyway (pending
        # the implementation of VSnackbarQueue in ipyvuetify, it's
        # better to keep the solution contained all in one place here.
        timeout = msg.timeout
        if timeout < 500:
            # half-second minimum timeout
            timeout = 500
        if self.first:
            timeout += 5000
            self.first = False

        # create the timeout function which will close this message and
        # show the next message if one has been added to the queue since
        def sleep_function(timeout, text):
            timeout_ = float(timeout) / 1000
            time.sleep(timeout_)
            if state.snackbar['show'] and state.snackbar['text'] == text:
                # don't close the next message if the user manually clicked close!
                self.close_current_message(state)

        x = threading.Thread(target=sleep_function,
                             args=(timeout, msg.text),
                             daemon=True)
        x.start()


def enable_hot_reloading():
    """Use ``watchdog`` to perform hot reloading."""
    try:
        watch(os.path.dirname(__file__))
    except ModuleNotFoundError:
        print((
            'Watchdog module, needed for hot reloading, not found.'
            ' Please install with `pip install watchdog`'))


def bqplot_clear_figure(fig):
    """Clears a given ``bqplot.Figure`` to mimic matplotlib ``clf()``.
    This is necessary when we draw multiple plots across different plugins.
    """
    # Clear bqplot figure (copied from bqplot/pyplot.py)
    fig.marks = []
    fig.axes = []
    setattr(fig, 'axis_registry', {})


def alpha_index(index):
    """Converts an index to label (A-Z, AA-ZZ).

    Parameters
    ----------
    index : int
        Index between 0 and 701, inclusive. Higher number is accepted but
        will have special characters.

    Returns
    -------
    label : str
        String in the range A-Z, AA-ZZ if index is within 0-701 range, inclusive.

    Raises
    ------
    TypeError
        Index is not integer.

    ValueError
        Index is negative.
    """
    # if we ever want to support more than 702 layers, then we'll need a third
    # "digit" and will need to account for the horizontal space in the legends
    if not isinstance(index, int):
        raise TypeError("index must be an integer")
    if index < 0:
        raise ValueError("index must be positive")
    if index <= 25:
        # a-z
        return chr(97 + index)
    else:
        # aa-zz (26-701), then overflow strings like '{a'
        return chr(97 + index//26 - 1) + chr(97 + index % 26)


def _try_gwcs_to_fits_sip(gw):
    """
    Try to convert this GWCS to FITS SIP. Some GWCS models
    cannot be converted to FITS SIP. In that case, a warning
    is raised and the GWCS is used, as is.
    """
    if isinstance(gw, gwcs):
        try:
            result = WCS(gw.to_fits_sip(), relax=True)

        except ValueError as err:
            warnings.warn(
                "The GWCS coordinates could not be simplified to "
                "a SIP-based FITS WCS, the following error was "
                f"raised: {err}",
                UserWarning
            )
            result = gw
    else:
        result = gw

    return result


def data_has_valid_wcs(data, ndim=None):
    """Check if given glue Data has WCS that is compatible with APE 14."""
    status = hasattr(data, 'coords') and isinstance(data.coords, BaseHighLevelWCS)
    if ndim is not None:
        status = status and data.coords.world_n_dim == ndim
    return status


def layer_is_table_data(layer):
    return isinstance(layer, BaseData) and layer.ndim == 1


_wcs_only_label = "_WCS_ONLY"


def is_wcs_only(layer):
    # identify WCS-only layers
    if hasattr(layer, 'layer'):
        layer = layer.layer

    return (
        # WCS-only layers have a metadata label:
        getattr(layer, 'meta', {}).get(_wcs_only_label, False)
    )


def is_not_wcs_only(layer):
    return not is_wcs_only(layer)


def layer_is_not_dq(data):
    return '[DQ' not in data.label


def standardize_metadata(metadata):
    """Standardize given metadata so it can be viewed in
    Metadata Viewer plugin. The input can be plain
    dictionary or FITS header object. Output is just a plain
    dictionary.
    """
    if isinstance(metadata, fits.Header):
        try:
            out_meta = dict(metadata)
            out_meta[COMMENTCARD_KEY] = metadata.comments
        except Exception:  # Invalid FITS header  # pragma: no cover
            out_meta = {}
    elif isinstance(metadata, dict):
        out_meta = metadata.copy()
        # specutils nests it but we do not want nesting
        if 'header' in metadata and isinstance(metadata['header'], fits.Header):
            out_meta.update(standardize_metadata(metadata['header']))
            del out_meta['header']
    else:
        raise TypeError('metadata must be dictionary or FITS header')

    return out_meta


def standardize_roman_metadata(data_model):
    """
    Metadata standardization for Roman datamodels ``meta`` attributes.

    Converts to a flat dictionary and strips the redundant top-level
    tags ("roman", and "meta").

    Parameters
    ----------
    data_model : `~roman_datamodels.datamodels.DataModel`
        Roman datamodel.

    Returns
    -------
    d : dict
        Flattened dictionary of metadata
    """
    # if the file is a Roman DataModel:
    if hasattr(data_model, 'to_flat_dict'):
        # Roman metadata are in nested dicts that we flatten:
        flat_dict_meta = data_model.to_flat_dict()

        # split off the redundant parts of the metadata:
        return {
            k.split('roman.meta.')[1]: v
            for k, v in flat_dict_meta.items()
            if 'roman.meta' in k
        }
    elif isinstance(data_model, asdf.AsdfFile):
        # otherwise use default standardization
        return standardize_metadata(data_model['roman']['meta'])


class ColorCycler:
    """
    Cycles through matplotlib's default color palette after first
    using the Glue default data color.
    """
    # default color cycle starts with the Glue default data color
    # followed by the matplotlib default color cycle, except for the
    # second color (orange) in the matplotlib cycle, which is too close
    # to the jdaviz accent color (also orange).
    default_dark_gray = settings._defaults['DATA_COLOR']
    default_color_palette = [
        default_dark_gray,
        '#1f77b4',
        '#2ca02c',
        '#d62728',
        '#9467bd',
        '#8c564b',
        '#e377c2',
        '#7f7f7f',
        '#bcbd22',
        '#17becf'
    ]

    def __init__(self, counter=-1):
        self.counter = counter

    def __call__(self):
        self.counter += 1

        cycle_index = self.counter % len(self.default_color_palette)
        color = self.default_color_palette[cycle_index]

        return color

    def reset(self):
        self.counter = -1


def _chain_regions(regions, ops):
    """
    Combine multiple regions into a compound pixel/sky region based on the
    specified operators.

    If the operators are valid binary operators recognized  by both glue and
    Regions, the function returns a compound region. Otherwise, it returns a
    list of individual regions paired with their respective operators, or just
    returns the region if regions only contains one region.

    Parameters
    ----------
    regions : list
        A list of region objects.
    ops : list of str
        A list of glue states that map to operator names to describe how to
        combine regions (e.g. 'AndState').

    Returns
    -------
    Compound region or list
        A single compound region if valid operators are provided; otherwise,
        a list of tuples containing individual regions and their associated
        operators.
    """

    if len(regions) == 1:
        return regions[0]

    valid_operators = {
        'AndState': operator.and_,
        'OrState': operator.or_,
        'XorState': operator.xor
    }

    operators = ops[1:]  # first subset doesn't need an operator

    # if regions cant be combined into a compound region as an annulus or with
    # and/or/xor, return list of tuples of (region, operator)
    annulus = _combine_if_annulus(regions[0], regions[1], operators[0])
    if annulus is None:
        if not np.all(np.isin(operators, list(valid_operators.keys()))):
            return list(zip(regions, [''] + operators))

    r1 = annulus or regions[0]
    for i in range(2 if annulus else 0, len(operators)):
        r1 = valid_operators[operators[i]](r1, regions[i + 1])

    return r1


def _combine_if_annulus(region1, region2, op):
    """
    Determine whether applying `region2` to `region1` using the specified
    operator results in a circular annulus. If the conditions are met,
    return a `CircleAnnulusPixelRegion`; otherwise, return `None`.
    """
    if (
        isinstance(region1, (CirclePixelRegion))
        and isinstance(region1, (CirclePixelRegion))
        and op == 'AndNotState'
        and region1.center == region2.center
        and region1.radius > region2.radius
    ):
        return CircleAnnulusPixelRegion(center=region1.center,
                                        inner_radius=region2.radius,
                                        outer_radius=region1.radius)


def get_subset_type(subset):
    """
    Determine the subset type of a subset or layer

    Parameters
    ----------
    subset : glue.core.subset.Subset or glue.core.subset_group.GroupedSubset
        should have ``subset_state`` as an attribute, otherwise will return ``None``.

    Returns
    -------
    subset_type : str or None
        'spatial', 'spectral', 'temporal', or None
    """
    if not hasattr(subset, 'subset_state'):
        return None

    while hasattr(subset.subset_state, 'state1'):
        # this assumes no mixing between spatial and spectral subsets and just
        # taking the first component (down the hierarchical tree) to determine the type
        subset = subset.subset_state.state1

    if isinstance(subset.subset_state, RoiSubsetState):
        return 'spatial'
    elif isinstance(subset.subset_state, RangeSubsetState):
        # look within a SubsetGroup, or a single Subset
        subset_list = getattr(subset, 'subsets', [subset])

        for ss in subset_list:
            if hasattr(ss, 'data'):
                ss_data = ss.data
            elif hasattr(ss.att, 'parent'):
                # if `ss` is a subset state, it won't have a `data` attr,
                # check the world coordinate's parent data:
                ss_data = ss.att.parent
            else:
                # if we reach this `else`, continue searching
                # through other subsets in the group to identify the
                # subset type:
                continue

            # check for spectral coordinate in GWCS by looking for SpectralFrame
            if isinstance(ss_data.coords, gwcs):
                if isinstance(ss_data.coords, (SpectralFrame, SpectralGWCS)):
                    return 'spectral'
                elif isinstance(ss_data.coords, CompositeFrame):
                    if np.any([isinstance(frame, SpectralFrame) for frame in
                               ss_data.coords.output_frame.frames]):
                        return 'spectral'
                else:
                    continue

            # check for a spectral coordinate in FITS WCS:
            wcs_coords = (
                ss_data.coords.wcs.ctype if hasattr(ss_data.coords, 'wcs')
                else []
            )

            has_spectral_coords = (
                any(str(coord).startswith('WAVE') for coord in wcs_coords) or

                # also check for a spectral coordinate from the glue_astronomy translator:
                isinstance(ss_data.coords, (SpectralCoordinates, SpectralGWCS))
            )

            if has_spectral_coords:
                return 'spectral'

        # otherwise, assume temporal:
        return 'temporal'
    else:
        return None


class MultiMaskSubsetState(SubsetState):
    """
    A subset state that can include a different mask for different datasets.
    Adopted from https://github.com/glue-viz/glue/pull/2415

    Parameters
    ----------
    masks : dict
        A dictionary mapping data UUIDs to boolean arrays with the same
        dimensions as the data arrays.
    """

    def __init__(self, masks=None):
        super(MultiMaskSubsetState, self).__init__()
        self._masks = masks

    def to_mask(self, data, view=None):
        if data.uuid in self._masks:
            mask = self._masks[data.uuid]
            if view is not None:
                mask = mask[view]
            return mask
        else:
            raise IncompatibleAttribute()

    def copy(self):
        return MultiMaskSubsetState(masks=self._masks)

    def __gluestate__(self, context):
        serialized = {key: context.do(value) for key, value in self._masks.items()}
        return {'masks': serialized}

    def total_masked_first_data(self):
        first_data = next(iter(self._masks))
        return len(np.where(self._masks[first_data])[0])

    @classmethod
    def __setgluestate__(cls, rec, context):
        masks = {key: context.object(value) for key, value in rec['masks'].items()}
        return cls(masks=masks)


def get_cloud_fits(possible_uri, ext=None):
    """
    Retrieve and open a FITS file from an S3 URI using fsspec. Return the input
    unchanged if it is not an S3 URI.

    If ``possible_uri`` is an S3 URI, the specified extensions from the FITS
    file will be opened remotely using `astropy.io.fits` with `fsspec`.
    Anonymous access is assumed for S3. If the URI is not S3-based, the input
    is returned as-is.

    Parameters
    ----------
    possible_uri : str
        A path or URI to the FITS file. If the URI uses the ``s3://`` scheme,
        the file is accessed via fsspec and returned as an `~astropy.io.fits.HDUList`.
        Otherwise, the string is returned unchanged.
    ext : int, str, or list, optional
        Extension(s) to load from the FITS file. Can be an integer index (e.g., 0),
        a string name (e.g., "SCI"), or a list of such values. If `None`, all extensions
        are loaded.

    Returns
    -------
    file_obj : `~astropy.io.fits.HDUList` or str
        If the URI is an S3 FITS file, returns an `HDUList` containing the requested
        extensions. Otherwise, returns the original input string.
    """

    parsed_uri = urlparse(possible_uri)

    # TODO: Add caching logic
    if not parsed_uri.scheme.lower() == 's3':
        raise ValueError("Not an S3 URI: {}".format(possible_uri))

    downloaded_hdus = []
    # this loads the requested extensions into local memory:
    with fits.open(possible_uri, fsspec_kwargs={"anon": True}) as hdul:
        if ext is None:
            ext_list = list(range(len(hdul)))
        elif not isinstance(ext, list):
            ext_list = [ext]
        else:
            ext_list = ext
        for extension in ext_list:
            hdu_obj = hdul[extension]
            downloaded_hdus.append(hdu_obj.copy())

        file_obj = fits.HDUList(downloaded_hdus)
        return file_obj


def cached_uri(uri):
    # return a filename if it exists in the working directory, otherwise return the URI
    # this is used in CI tests where the MAST files are downloaded by a separate workflow,
    # cached, and restored in the tox working directory to avoid downloading them again
    fname = uri.split(':')[-1].split('/')[-1]
    if os.path.isfile(fname):
        return fname
    return uri


def download_uri_to_path(possible_uri, cache=None, local_path=os.curdir, timeout=None,
                         dryrun=False):
    """
    Retrieve data from a URI (or a URL). Return the input if it
    cannot be parsed as a URI.

    If ``possible_uri`` is a MAST URI, the file will be retrieved via
    astroquery's `~astroquery.mast.ObservationsClass.download_file`.
    If ``possible_uri`` is a URL, it will be retrieved via astropy with
    `~astropy.utils.data.download_file`.

    Parameters
    ----------
    possible_uri : str or other
        This input will be returned without changes if it is not a string,
        or if it is a local file path to an existing file. Otherwise,
        it will be parsed as a URI. Local file URIs beginning with ``file://``
        are not supported by this method – nor are they necessary, since string
        paths without the scheme work fine! Cloud FITS are not yet supported.
    cache: None, bool, or ``"update"``, optional
        Cache file after download. If ``possible_uri`` is a
        URL, ``cache`` may be a boolean or ``"update"``, see documentation for
        `~astropy.utils.data.download_file` for details. If cache is None,
        the file is cached and a warning is raised suggesting to set ``cache``
        explicitly in the future.
    local_path : str, optional
        Save the downloaded file to this path. Default is to
        save the file with its remote filename in the current
        working directory. This is only used if data is requested
        from `astroquery.mast`.
    timeout : float, optional
        If downloading from a remote URI, set the timeout limit for
        remote requests in seconds (passed to
        `~astropy.utils.data.download_file` or
        `~astroquery.mast.Conf.timeout`).
    dryrun : bool
        Set to `True` to skip downloading data from MAST.
        This is only used for debugging.

    Returns
    -------
    possible_uri : str or other
        If ``possible_uri`` cannot be retrieved as a URI, returns the input argument
        unchanged. If ``possible_uri`` can be retrieved as a URI, returns the
        local path to the downloaded file.
    """

    if not isinstance(possible_uri, str):
        # only try to parse strings:
        return possible_uri

    if os.path.exists(possible_uri):
        # don't try to parse file paths:
        return possible_uri

    if os.environ.get("JDAVIZ_START_DIR", ""):
        # avoiding creating local paths in a tmp dir when in standalone:
        local_path = os.path.join(os.environ["JDAVIZ_START_DIR"], local_path)

    timeout = int(timeout) if timeout is not None else timeout
    parsed_uri = urlparse(possible_uri)

    cache_none_msg = (
        "You may be querying for a remote file "
        f"at '{possible_uri}', but the `cache` argument was not used."
        f"Unless you set `cache` "
        f"explicitly, remote files will be cached locally and "
        f"this warning will be raised."
    )

    local_path_msg = (
        f"You requested to cache data to the `local_path`='{local_path}'. This "
        f"keyword argument is supported for downloads of MAST URIs via astroquery, "
        f"but since the remote file at '{possible_uri}' will be downloaded "
        f"using `astropy.utils.data.download_file`, the file will be "
        f"stored in the astropy download cache instead."
    )

    cache_warning = False
    if cache is None:
        cache = True
        cache_warning = True

    if parsed_uri.scheme.lower() == 'mast':
        if cache_warning:
            warnings.warn(cache_none_msg, UserWarning)

        if local_path is not None and os.path.isdir(local_path):
            # if you give a directory, save the file there with default name:
            # os.path.sep does not work because on windows that is a back slash
            # and this web path needs to be split with a forward slash
            local_path = os.path.join(local_path, parsed_uri.path.split('/')[-1])

        if not dryrun:
            with conf.set_temp('timeout', timeout):
                (status, msg, url) = Observations.download_file(
                    possible_uri, cache=cache, local_path=local_path
                )
        else:
            status = "COMPLETE"

        if status != 'COMPLETE':
            # pass along the error message from astroquery if the
            # data were not successfully downloaded:
            raise ValueError(
                f"Failed query for URI '{possible_uri}' at '{url}':\n\n{msg}"
            )

        if local_path is None:
            # if not specified, this is the default location:
            # os.path.sep does not work because on Windows that is a back slash
            # and this web path needs to be split with a forward slash
            local_path = os.path.join(os.getcwd(), parsed_uri.path.split('/')[-1])
        return local_path

    elif parsed_uri.scheme.lower() in ('http', 'https', 'ftp'):
        if cache_warning:
            warnings.warn(cache_none_msg, UserWarning)

        if local_path not in (os.curdir, None):
            warnings.warn(local_path_msg, UserWarning)

        return download_file(possible_uri, cache=cache, timeout=timeout)

    elif parsed_uri.scheme == '':
        raise ValueError(f"The input file '{possible_uri}' cannot be parsed as a "
                         f"URL or URI, and no existing local file is available "
                         f"at this path.")

    else:
        raise ValueError(f"URI {possible_uri} with scheme {parsed_uri.scheme} is not "
                         f"currently supported.")


def layer_is_2d(layer):
    # returns True for subclasses of BaseData with ndim=2, both for
    # layers that are WCS-only as well as images containing data:
    return isinstance(layer, BaseData) and layer.ndim == 2


def layer_is_3d(layer):
    # returns True for subclasses of BaseData with ndim=3:
    return isinstance(layer, BaseData) and layer.ndim == 3


def layer_is_2d_or_3d(layer):
    return isinstance(layer, BaseData) and layer.ndim in (2, 3)


def layer_is_image_data(layer):
    return layer_is_2d_or_3d(layer) and not layer.meta.get(_wcs_only_label, False)


def layer_is_wcs_only(layer):
    return layer_is_2d(layer) and layer.meta.get(_wcs_only_label, False)


def get_wcs_only_layer_labels(app):
    return [data.label for data in app.data_collection
            if layer_is_wcs_only(data)]


def wcs_is_spectral(wcs):
    if wcs is None:
        return False
    # NOTE: this may need further generalization for the GWCS but non-specutils case
    # or for the spectral cube case
    has_spectral_type = [ctype for ctype in wcs.world_axis_physical_types if
                         ctype is not None and ctype[0:3] == 'em.']
    return (isinstance(wcs, SpectralGWCS) or getattr(wcs, 'has_spectral', False) or
            len(has_spectral_type))


def get_top_layer_index(viewer):
    """Get index of the top visible image layer in a viewer.
    This is because when blinked, first layer might not be top visible layer.

    """
    # exclude children of layer associations
    associations = viewer.jdaviz_app._data_associations

    visible_image_layers = [
        i for i, lyr in enumerate(viewer.state.layers)
        if (
            lyr.visible and
            layer_is_image_data(lyr.layer) and
            # check that this layer is a root, without parents:
            associations[lyr.layer.label]['parent'] is None
        )
    ]

    if len(visible_image_layers):
        return visible_image_layers[-1]
    return None


def get_reference_image_data(app, viewer_id=None):
    """
    Return the current reference data in the given image viewer and its index.
    By default, the first viewer is used.
    """
    if viewer_id is None:
        if len(image_viewers := app.get_viewers_of_cls('ImvizImageView')) > 0:
            refdata = image_viewers[0].state.reference_data
        else:
            refdata = None
    else:
        viewer = app.get_viewer_by_id(viewer_id)
        refdata = viewer.state.reference_data

    if refdata is not None:
        iref = app.data_collection.index(refdata)
        return refdata, iref

    return None, -1


def escape_brackets(s):
    # Replace [ with [[] and ] with []]
    return re.sub(r'([\[\]])', r'[\1]', s)


def has_wildcard(s):
    """Check if the string contains any shell-style wildcards: * or ?."""
    return bool(re.search(r'[\*\?]', s))


def wildcard_match(obj, value, choices=None):
    """
    Wrapper that handles both single string and list/tuple of strings as inputs for ``value``.

    Returns a list of strings from ``obj.choices`` that match the wildcard pattern(s)
    in ``value``. If no matches are found, returns a list containing ``value`` itself.

    .. note::
       ``fnmatch`` provides support for all Unix style wildcards including ``*``, ``?``.
       We do not check for '[seq]`` and '[!seq]' because image extensions as we handle them
       contain brackets.

    Parameters
    ----------
    obj : object
        An object with attributes ``choices`` and potentially ``multiselect``.

    value : str or list or tuple
        A string or list/tuple of strings to match against choices.
        Each string may contain Unix shell-style wildcards.

    choices : list of str, optional
        A list of strings to match against. If not provided,
        ``obj.choices`` will be used.

    Returns
    -------
    list of str
        A list of matched strings or ``value``/``[value]`` if no matches found.
    """
    def wildcard_match_str(internal_choices, internal_value):
        # Assume we want to escape brackets as in the case of images with
        # multiple extensions
        internal_value = escape_brackets(internal_value)
        matched = fnmatch.filter(internal_choices, internal_value)
        if len(matched) == 0:
            matched = [internal_value]
        return matched

    def wildcard_match_list_of_str(internal_choices, internal_value):
        matched = []
        for v in internal_value:
<<<<<<< HEAD
            if isinstance(v, str) and any(has_wildcard(vi) for vi in v):
=======
            if isinstance(v, str) and has_wildcard(v):
>>>>>>> 648148a3
                # Check for wildcard matches
                matched.extend(wildcard_match_str(internal_choices, v))
            else:
                # Append as-is
                matched.append(v)

        # Remove duplicates while preserving order
        return list(dict.fromkeys(matched))

    if choices is None:
        choices = getattr(obj, 'choices', None)
        if choices is None:
            return value

    # any works for both str and iterable
    if (getattr(obj, 'allow_multiselect', False)
            and any(has_wildcard(v) for v in value if isinstance(v, str))):
        if isinstance(value, str):
            obj.multiselect = True
            value = wildcard_match_str(choices, value)

        elif isinstance(value, (list, tuple)):
            obj.multiselect = True
            value = wildcard_match_list_of_str(choices, value)

    # If only '*' wildcards are left meaning that nothing matched, return empty selection.
    # Basically, '*' of empty should return empty---we don't want to error out. For other
    # patterns like 'foo*' not matching anything, we use the error to notify the user of no match.
    # e.g. value == ['*'] or ['*', '*'], choices == [] -> match == [] (rather than ['*'])
    if all(vi == '*' for v in value for vi in v):  # List of strings
        value = [] if getattr(obj, 'multiselect', False) else ''

    return value


def att_to_componentid(att_helper, att):
    # get a glue state component id from an attribute helper and an attribute name
    for choice in att_helper.choices:
        if str(choice) == att:
            return choice
    raise ValueError(f"Could not find component ID for attribute '{att}'")


def parallelize_calculation(workers, collect_result_callback, n_cpu=mp.cpu_count() - 1):
    """
    Function to perform parallel processing with joblib.
    The function takes a list of callables (functions with no arguments
    that return a result) and executes them in parallel.
    The results of each callable are passed to a callback function for collection.

    Parameters
    ----------
    workers : worker type object
        The function to be called within the parallel backend context.
    collect_result_callback : function
        A callback function to collect the results of each worker.
    n_cpu : int
        The number of CPU cores to use for parallel processing.
        Defaults to the total number of available CPU cores - 1.
    """
    results = Parallel(n_jobs=n_cpu)(delayed(worker)() for worker in workers)
    _ = [collect_result_callback(r) for r in results]


def _clean_data_for_hash(data):
    """
    Extract and return the array from the data object for hashing.
    The function checks for common attributes like 'flux' or 'data' to
    extract the relevant array. If the data is an `astropy.units.Quantity`,
    it extracts the value and records the unit. If the array is a masked
    array, it separates the mask and data for hashing.

    Parameters
    ----------
    data : object
        The data object from which to extract the array for hashing.

    Returns
    -------
    target_for_hash : array-like
        The extracted array to be used for hashing.
    """
    new_data = data
    if hasattr(data, 'flux'):
        new_data = data.flux
    elif hasattr(data, 'data'):
        new_data = data.data

    unit_str = getattr(data, 'unit', None) or getattr(new_data, 'unit', None)
    unit_str = str(unit_str) if unit_str is not None else None

    data_mask = getattr(data, 'mask', None)
    data_mask = data_mask if data_mask is not None else getattr(new_data, 'mask', None)
    mask_arr = np.ascontiguousarray(data_mask).astype('uint8') if data_mask is not None else None

    try:
        arr = np.ascontiguousarray(new_data)
    except ValueError:
        arr = None

    return arr, mask_arr, unit_str


def create_data_hash(input_data):
    """
    Create and return a deterministic hash for the provided data.
    The function supports various input types including numpy arrays,
    astropy Quantities, strings, and specutils Spectrum objects. If the input
    is `None` or of an unsupported type (e.g., a plain number), the function
    returns `None`.

    Parameters
    ----------
    input_data : array-like, str, `astropy.units.Quantity`, `specutils.Spectrum1D`, or None
        The data to hash. If a list or tuple, it may contain arrays or strings.
        If `astropy.units.Quantity`, the unit is included in the hash.
        If `None`, the function returns `None`.

    Returns
    -------
    str or None
        A hexadecimal string representing the SHA-256 hash of the data,
        or `None` if 'input_data' is `None` or of an unsupported type
        (e.g., a plain number).
    """
    # Initialize hasher and include shape/dtype to avoid collisions
    # Use blake2b and shorter digest for speed
    arr, mask_arr, unit_str = _clean_data_for_hash(input_data)
    try:
        valid_arr_check = np.any(arr)
    except TypeError:
        # np.any(arr) may fail on some data types
        valid_arr_check = any([bool(a) for a in arr])

    if not valid_arr_check:
        return None

    hasher = hashlib.blake2b(digest_size=16)
    hasher.update(f'shape:{arr.shape};dtype:{arr.dtype.str}'.encode())
    if unit_str is not None:
        hasher.update(f';unit:{unit_str}'.encode())

    # Hash the main array buffer in chunks via memoryview if possible
    try:
        mv = memoryview(arr).cast('B')
    except TypeError:
        # Fallback - arr.tobytes() will create a copy but should work
        try:
            hasher.update(arr.tobytes())
        except (AttributeError, TypeError, ValueError, MemoryError) as err:
            raise RuntimeError(f'Could not obtain bytes for hashing: {err}')
        # include mask if present
        if mask_arr is not None:
            try:
                hasher.update(b';mask:')
                hasher.update(np.ascontiguousarray(mask_arr).tobytes())
            except (AttributeError, TypeError, ValueError, MemoryError):
                # best effort: ignore mask if it cannot be serialized
                pass
        return hasher.hexdigest()

    chunk = 1024 * 1024
    n = len(mv)
    for i in range(0, n, chunk):
        hasher.update(mv[i:i + chunk])

    # Include mask bytes if present
    if mask_arr is not None:
        try:
            hasher.update(b';mask:')
            mv_mask = memoryview(mask_arr).cast('B')
            nm = len(mv_mask)
            for i in range(0, nm, chunk):
                hasher.update(mv_mask[i:i + chunk])
        except (TypeError, ValueError):
            # ignore mask-related failures; hash already includes data
            pass

    return hasher.hexdigest()


# Add new and inverse colormaps to Glue global state. Also see ColormapRegistry in
# https://github.com/glue-viz/glue/blob/main/glue/config.py
new_cms = (['Rainbow', cm.rainbow],
           ['Seismic', cm.seismic],
           ['Reversed: Gray', cm.gray_r],
           ['Reversed: Viridis', cm.viridis_r],
           ['Reversed: Plasma', cm.plasma_r],
           ['Reversed: Inferno', cm.inferno_r],
           ['Reversed: Magma', cm.magma_r],
           ['Reversed: Hot', cm.hot_r],
           ['Reversed: Rainbow', cm.rainbow_r])
for cur_cm in new_cms:
    if cur_cm not in glue_colormaps.members:
        glue_colormaps.add(*cur_cm)


def _register_random_cmap(
    cmap_name,
    bkg_color=[0, 0, 0],
    bkg_alpha=1,
    seed=42,
    ncolors=10_000
):
    """
    Custom random colormap, useful for rendering image
    segmentation maps. The default background for
    `label==0` is *transparent*. If the segmentation map
    contains more than 10,000 labels, adjust the `ncolors`
    kwarg to ensure uniqueness.
    """
    cmap = make_random_cmap(ncolors=ncolors, seed=seed)
    cmap.colors[0] = bkg_color + [bkg_alpha]
    cmap.name = cmap_name
    glue_colormaps.add(cmap_name, cmap)


_register_random_cmap('Random', bkg_alpha=1)


# give UI access to sampled version of the available colormap choices
def _hex_for_cmap(cmap):
    N = 50
    cm_sampled = cmap.resampled(N)
    return [mpl_colors.to_hex(cm_sampled(i)) for i in range(N)]


cmap_samples = {cmap[1].name: _hex_for_cmap(cmap[1]) for cmap in glue_colormaps.members}


def _get_celestial_wcs(wcs):
    """ If `wcs` has a celestial component return that, otherwise return None """
    if isinstance(wcs, gwcs) and not type(wcs) is SpectralGWCS:
        data_wcs = WCS(wcs.to_fits_sip())
    elif isinstance(wcs, WCS):
        data_wcs = getattr(wcs, 'celestial', None)
    else:
        return None
    return data_wcs<|MERGE_RESOLUTION|>--- conflicted
+++ resolved
@@ -937,11 +937,7 @@
     def wildcard_match_list_of_str(internal_choices, internal_value):
         matched = []
         for v in internal_value:
-<<<<<<< HEAD
-            if isinstance(v, str) and any(has_wildcard(vi) for vi in v):
-=======
             if isinstance(v, str) and has_wildcard(v):
->>>>>>> 648148a3
                 # Check for wildcard matches
                 matched.extend(wildcard_match_str(internal_choices, v))
             else:
