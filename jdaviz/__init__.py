# Licensed under a 3-clause BSD style license - see LICENSE.rst

try:
    from .version import version as __version__
except ImportError:
    __version__ = ''


# Top-level API as exposed to users.
from jdaviz.configs.cubeviz import Cubeviz  # noqa: F401
from jdaviz.configs.imviz import Imviz  # noqa: F401
from jdaviz.configs.mosviz import Mosviz  # noqa: F401
from jdaviz.configs.rampviz import Rampviz  # noqa: F401
from jdaviz.configs.specviz import Specviz  # noqa: F401
from jdaviz.configs.specviz2d import Specviz2d  # noqa: F401
from jdaviz.configs.deconfigged import App  # noqa: F401

from jdaviz.utils import enable_hot_reloading  # noqa: F401
from jdaviz.core.launcher import open  # noqa: F401


_expose = ['show', 'load', 'batch_load',
           'toggle_api_hints',
           'plugins',
           'loaders',
<<<<<<< HEAD
           'new_viewers',
           'viewers']
=======
           'viewers',
           'get_data']
>>>>>>> c75a94d0
_incl = ['App', 'enable_hot_reloading', '__version__']
_temporary_incl = ['open', 'Cubeviz', 'Imviz', 'Mosviz', 'Rampviz', 'Specviz', 'Specviz2d']
__all__ = _expose + _incl + _temporary_incl


global _ca

_ca = App(api_hints_obj='jd')


def __dir__():
    return sorted(__all__)


def __getattr__(name):
    if name in _expose:
        return getattr(_ca, name)
    if name in globals():
        return globals()[name]
    raise AttributeError()<|MERGE_RESOLUTION|>--- conflicted
+++ resolved
@@ -23,13 +23,9 @@
            'toggle_api_hints',
            'plugins',
            'loaders',
-<<<<<<< HEAD
+           'viewers',
            'new_viewers',
-           'viewers']
-=======
-           'viewers',
            'get_data']
->>>>>>> c75a94d0
 _incl = ['App', 'enable_hot_reloading', '__version__']
 _temporary_incl = ['open', 'Cubeviz', 'Imviz', 'Mosviz', 'Rampviz', 'Specviz', 'Specviz2d']
 __all__ = _expose + _incl + _temporary_incl
