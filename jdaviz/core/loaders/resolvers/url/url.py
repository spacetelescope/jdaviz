--- conflicted
+++ resolved
@@ -38,12 +38,6 @@
     def _on_url_changed(self, change):
         self._update_format_items()
 
-<<<<<<< HEAD
     def __call__(self):
         return download_uri_to_path(self.url.strip(), cache=self.cache,
-                                    local_path=self.local_path, timeout=self.timeout)
-=======
-    def __call__(self, local_path=None, timeout=60):
-        return download_uri_to_path(self.url.strip(), cache=self.cache,
-                                    local_path=local_path, timeout=timeout)
->>>>>>> 630e31f0
+                                    local_path=self.local_path, timeout=self.timeout)