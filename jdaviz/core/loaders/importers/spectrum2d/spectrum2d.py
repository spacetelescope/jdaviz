--- conflicted
+++ resolved
@@ -5,18 +5,12 @@
 from specutils import Spectrum
 
 from jdaviz.core.events import SnackbarMessage
-<<<<<<< HEAD
-from jdaviz.core.registries import loader_importer_registry
+from jdaviz.core.registries import loader_importer_registry, viewer_registry
 from jdaviz.core.loaders.importers import (BaseImporterToDataCollection,
                                            _spectrum_assign_component_type)
-from jdaviz.core.template_mixin import AutoTextField, SelectFileExtensionComponent
-=======
-from jdaviz.core.registries import loader_importer_registry, viewer_registry
-from jdaviz.core.loaders.importers import BaseImporterToDataCollection
 from jdaviz.core.template_mixin import (AutoTextField,
                                         SelectFileExtensionComponent,
                                         ViewerSelectCreateNew)
->>>>>>> 903ca7e8
 from jdaviz.core.user_api import ImporterUserApi
 from jdaviz.utils import standardize_metadata, PRIHDR_KEY
 
@@ -213,14 +207,10 @@
                 # raising an error here will allow using specutils.Spectrum > Spectrum2D
                 raise
 
-<<<<<<< HEAD
     def assign_component_type(self, comp_id, comp, units, physical_type):
         return _spectrum_assign_component_type(comp_id, comp, units, physical_type)
 
-    def __call__(self, show_in_viewer=True):
-=======
     def __call__(self):
->>>>>>> 903ca7e8
         # get a copy of both of these before additional data entries changes defaults
         data_label = self.data_label_value
         ext_data_label = self.ext_data_label_value
