--- conflicted
+++ resolved
@@ -1,6 +1,31 @@
 <template>
   <v-container>
-<<<<<<< HEAD
+    <plugin-select
+      v-if="!disable_dropdown"
+      :items="sources_items.map(i => i.label)"
+      :selected.sync="sources_selected"
+      :show_if_single_entry="true"
+      :multiselect="sources_multiselect"
+      :search="true"
+      label="Source IDs"
+      api_hint="ldr.importer.sources ="
+      :api_hints_enabled="api_hints_enabled"
+      hint="Source IDs to select from the list of sources."
+    ></plugin-select>
+
+<!-- TODO: Re-enable this when viewer logic is corrected for
+           spectrum list with both SB and flux units
+    <plugin-switch
+      v-if="input_in_sb"
+      :value.sync="convert_to_flux_density"
+      label="Convert to flux density units"
+      api_hint="ldr.importer.convert_to_flux_density = "
+      :api_hints_enabled="api_hints_enabled"
+      hint="Whether to convert any input surface brightness units to flux density."
+    ></plugin-switch>
+-->
+    <div style="height: 16px;"></div>
+
     <plugin-auto-label
       :value.sync="data_label_value"
       :default="data_label_default"
@@ -29,47 +54,5 @@
       :show_if_single_entry="true"
       hint="Select the viewer to use for the new data entry."
     ></plugin-viewer-create-new>
-=======
-    <div v-if="!disable_dropdown">
-      <plugin-select
-        :items="sources_items.map(i => i.label)"
-        :selected.sync="sources_selected"
-        :show_if_single_entry="true"
-        :multiselect="sources_multiselect"
-        :search="true"
-        label="Source IDs"
-        api_hint="ldr.importer.sources ="
-        :api_hints_enabled="api_hints_enabled"
-        hint="Source IDs to select from the list of sources."
-      ></plugin-select>
-    </div>
-
-<!-- TODO: Re-enable this when viewer logic is corrected for
-           spectrum list with both SB and flux units
-    <v-row v-if="input_in_sb">
-      <plugin-switch
-        :value.sync="convert_to_flux_density"
-        label="Convert to flux density units"
-        api_hint="ldr.importer.convert_to_flux_density = "
-        :api_hints_enabled="api_hints_enabled"
-        hint="Whether to convert any input surface brightness units to flux density."
-      ></plugin-switch>
-    </v-row>
--->
-    <div style="height: 16px;"></div>
-
-    <v-row>
-      <plugin-auto-label
-        :value.sync="data_label_value"
-        :default="data_label_default"
-        :auto.sync="data_label_auto"
-        :invalid_msg="data_label_invalid_msg"
-        label="Data Label Prefix"
-        api_hint="ldr.importer.data_label ="
-        :api_hints_enabled="api_hints_enabled"
-        hint="Prefix label to assign to the new data entries."
-      ></plugin-auto-label>
-    </v-row>
->>>>>>> 5e786403
   </v-container>
 </template>