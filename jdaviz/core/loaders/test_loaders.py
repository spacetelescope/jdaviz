import numpy as np
import pytest
from astropy import units as u
from specutils import SpectralRegion, Spectrum
from jdaviz.core.registries import loader_resolver_registry
from jdaviz.core.loaders.resolvers import find_matching_resolver


def test_loaders_registry(specviz_helper):
    # built-in loaders: file, url, etc
    assert len(specviz_helper.loaders) == len(loader_resolver_registry.members)


def test_open_close(specviz_helper):
    specviz_helper.app.state.dev_loaders = True

    assert specviz_helper.app.state.drawer_content == ''

    loader = specviz_helper.loaders['file']
    loader.open_in_tray()
    assert specviz_helper.app.state.drawer_content == 'loaders'
    loader.close_in_tray()
    assert specviz_helper.app.state.drawer_content == 'loaders'
    loader.close_in_tray(close_sidebar=True)
    assert specviz_helper.app.state.drawer_content == ''

    subset_plg = specviz_helper.plugins['Subset Tools']
    subset_plg.open_in_tray()
    assert specviz_helper.app.state.drawer_content == 'plugins'

    assert subset_plg._obj.loader_panel_ind is None  # loader panel not open
    subset_plg._obj.loaders['url'].open_in_tray()
    assert subset_plg._obj.loader_panel_ind == 0  # loader panel open
    subset_plg._obj.loaders['url'].close_in_tray()
    assert subset_plg._obj.loader_panel_ind is None  # loader panel not open
    subset_plg._obj.loaders['url'].close_in_tray(close_sidebar=True)
    assert specviz_helper.app.state.drawer_content == ''


def test_resolver_matching(specviz_helper):
    sp = Spectrum(spectral_axis=np.array([1, 2, 3])*u.nm,
                  flux=np.array([1, 2, 3])*u.Jy)

    res_sp = find_matching_resolver(specviz_helper.app, sp)
    assert res_sp._obj._registry_label == 'object'
    assert res_sp.format == '1D Spectrum'

    specviz_helper._load(sp)
    assert len(specviz_helper.app.data_collection) == 1


def test_trace_importer(specviz2d_helper, spectrum2d):
    specviz2d_helper._load(spectrum2d, format='2D Spectrum')

    trace = specviz2d_helper.plugins['Spectral Extraction'].export_trace()

    res_sp = find_matching_resolver(specviz2d_helper.app, trace)
    assert res_sp._obj._registry_label == 'object'
    assert res_sp.format == 'Trace'

    # import through loader API
    ldr = specviz2d_helper.loaders['object']
    ldr.object = trace
    assert ldr.format == 'Trace'
    ldr.importer.data_label = 'Trace 1'
    ldr.importer()
    assert specviz2d_helper.app.data_collection[-1].label == 'Trace 1'

    # import through load method
    specviz2d_helper._load(trace, data_label='Trace 2')
    assert specviz2d_helper.app.data_collection[-1].label == 'Trace 2'


def test_markers_specviz2d_unit_conversion(specviz2d_helper, spectrum2d):
    data = np.zeros((5, 10))
    data[3] = np.arange(10)
    spectrum2d = Spectrum(flux=data*u.MJy, spectral_axis=data[3]*u.AA)
    specviz2d_helper.load_data(spectrum2d)


@pytest.mark.remote_data
@pytest.mark.filterwarnings(r"ignore::astropy.wcs.wcs.FITSFixedWarning")
def test_fits_spectrum2d(deconfigged_helper):
    ldr = deconfigged_helper.loaders['url']
    ldr.url = 'mast:jwst/product/jw02123-o001_v000000353_nirspec_f170lp-g235h_s2d.fits'

    # Default is Image but the test switches to 2D Spectrum
    # since this file type is not yet supported by the image loader
    assert ldr.format == 'Image'
    assert ldr.importer._obj.input_hdulist is True

    ldr.format = '2D Spectrum'

    ldr.importer()

    # ensure get_data works, retrieves a Spectrum1D object, and has spectral WCS attached correctly
    sp2d = deconfigged_helper.get_data('jw02123-o001_v000000353_nirspec_f170lp-g235h_s2d')  # noqa
<<<<<<< HEAD
    assert isinstance(sp2d, Spectrum1D)
    assert str(sp2d.spectral_axis.unit) == 'um'

    sp1d = deconfigged_helper.get_data('jw02123-o001_v000000353_nirspec_f170lp-g235h_s2d (auto-ext)')  # noqa
    assert isinstance(sp1d, Spectrum1D)
=======
    assert isinstance(sp2d, Spectrum)
    assert str(sp2d.spectral_axis.unit) == 'um'

    sp1d = deconfigged_helper.get_data('jw02123-o001_v000000353_nirspec_f170lp-g235h_s2d (auto-ext)')  # noqa
    assert isinstance(sp1d, Spectrum)
>>>>>>> 9eede397
    assert str(sp1d.spectral_axis.unit) == 'um'


@pytest.mark.remote_data
def test_resolver_url(deconfigged_helper):
    loader = deconfigged_helper.loaders['url']

    # no url, no valid formats
    assert len(loader.format.choices) == 0

    # non-valid input
    loader.url = 'not-valid-url'
    assert len(loader.format.choices) == 0

    loader.url = 'https://stsci.box.com/shared/static/exnkul627fcuhy5akf2gswytud5tazmw.fits'  # noqa
    assert len(loader.format.choices) == 4  # may change with future importers
    assert loader.format.selected == 'Image'  # default may change with future importers

    # test target filtering
    assert len(loader.target.choices) > 1
    assert loader.target.selected == 'Any'
    loader.target = '1D Spectrum'
    assert len(loader.format.choices) == 2  # may change with future importers
    assert loader.format == '1D Spectrum List'  # default may change with future importers
    assert loader.importer.data_label == 'exnkul627fcuhy5akf2gswytud5tazmw'  # noqa

    loader.target = 'Any'
    assert len(loader.format.choices) == 4
    loader.format = '2D Spectrum'
    assert loader.importer.data_label == 'exnkul627fcuhy5akf2gswytud5tazmw'  # noqa

    assert len(deconfigged_helper.app.data_collection) == 0
    assert len(deconfigged_helper.viewers) == 0

    loader.importer()

    # 2D spectrum and auto-extracted 1D spectrum
    assert len(deconfigged_helper.app.data_collection) == 2
    assert len(deconfigged_helper.viewers) == 2

    with pytest.raises(ValueError, match="Failed query for URI"):
        deconfigged_helper.load('mast:invalid')


def test_invoke_from_plugin(specviz_helper, spectrum1d, tmp_path):
    s = SpectralRegion(5*u.um, 6*u.um)
    local_path = str(tmp_path / 'spectral_region.ecsv')
    s.write(local_path)

    specviz_helper.load_data(spectrum1d)

    loader = specviz_helper.plugins['Subset Tools'].loaders['file']

    assert len(loader.format.choices) == 0
    loader.filepath = local_path
    assert len(loader.format.choices) > 0

    loader.importer()<|MERGE_RESOLUTION|>--- conflicted
+++ resolved
@@ -95,19 +95,11 @@
 
     # ensure get_data works, retrieves a Spectrum1D object, and has spectral WCS attached correctly
     sp2d = deconfigged_helper.get_data('jw02123-o001_v000000353_nirspec_f170lp-g235h_s2d')  # noqa
-<<<<<<< HEAD
-    assert isinstance(sp2d, Spectrum1D)
-    assert str(sp2d.spectral_axis.unit) == 'um'
-
-    sp1d = deconfigged_helper.get_data('jw02123-o001_v000000353_nirspec_f170lp-g235h_s2d (auto-ext)')  # noqa
-    assert isinstance(sp1d, Spectrum1D)
-=======
     assert isinstance(sp2d, Spectrum)
     assert str(sp2d.spectral_axis.unit) == 'um'
 
     sp1d = deconfigged_helper.get_data('jw02123-o001_v000000353_nirspec_f170lp-g235h_s2d (auto-ext)')  # noqa
     assert isinstance(sp1d, Spectrum)
->>>>>>> 9eede397
     assert str(sp1d.spectral_axis.unit) == 'um'
 
 
