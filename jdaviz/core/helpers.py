--- conflicted
+++ resolved
@@ -339,12 +339,8 @@
             NOTE: Only applicable to a "sidecar" display.
 
         height: int, optional
-<<<<<<< HEAD
-            The height of the top-level application widget, in pixels.
-=======
             The height of the top-level application widget, in pixels. Applies to all
             instances of the same application in the notebook.
->>>>>>> c41381a3
 
         Notes
         -----
@@ -352,9 +348,6 @@
         as only JupyterLab has a mechanism to have multiple tabs.
         """
         title = self.app.config if title is None else title
-<<<<<<< HEAD
-        show_widget(self.app, loc=loc, title=title, height=height)
-=======
         if height is not None:
             if isinstance(height, int):
                 height = f"{height}px"
@@ -362,7 +355,6 @@
             self.app.state.settings['context']['notebook']['max_height'] = height
 
         show_widget(self.app, loc=loc, title=title)
->>>>>>> c41381a3
 
     def show_in_sidecar(self, anchor=None, title=None):  # pragma: no cover
         """
