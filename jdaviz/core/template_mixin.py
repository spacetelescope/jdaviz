import inspect
import os
import threading
import time
import warnings
from contextlib import contextmanager
from functools import cached_property, wraps

import astropy.units as u
import bqplot
import numpy as np
from astropy.coordinates.sky_coordinate import SkyCoord
from astropy.nddata import NDData
from astropy.table import QTable
from astropy.table.row import Row as QTableRow
from echo import delay_callback
from ipyvuetify import VuetifyTemplate
from glue.config import colormaps
from glue.core import Data, HubListener
from glue.core.link_helpers import LinkSame
from glue.core.message import (DataCollectionAddMessage,
                               DataCollectionDeleteMessage,
                               SubsetCreateMessage,
                               SubsetDeleteMessage,
                               SubsetUpdateMessage)
from glue.core.roi import CircularAnnulusROI
from glue_jupyter import jglue
from glue_jupyter.common.toolbar_vuetify import read_icon
from glue_jupyter.bqplot.histogram import BqplotHistogramView
from glue_jupyter.bqplot.image import BqplotImageView
from glue_jupyter.registries import viewer_registry
from glue_jupyter.widgets.linked_dropdown import get_choices as _get_glue_choices
from ipywidgets import widget_serialization
from ipypopout import PopoutButton
from ipypopout.popout_button import get_kernel_id
from photutils.aperture import CircularAperture, EllipticalAperture, RectangularAperture
from regions import PixelRegion
from specutils import Spectrum1D
from specutils.manipulation import extract_region
from traitlets import Any, Bool, Dict, Float, HasTraits, List, Unicode, observe

from jdaviz.components.toolbar_nested import NestedJupyterToolbar
from jdaviz.configs.cubeviz.plugins.viewers import WithSliceIndicator
from jdaviz.core.custom_traitlets import FloatHandleEmpty
from jdaviz.core.events import (AddDataMessage, RemoveDataMessage,
                                ViewerAddedMessage, ViewerRemovedMessage,
                                ViewerRenamedMessage, SnackbarMessage,
                                ViewerVisibleLayersChangedMessage,
                                ChangeRefDataMessage,
                                PluginTableAddedMessage, PluginTableModifiedMessage,
                                PluginPlotAddedMessage, PluginPlotModifiedMessage,
                                GlobalDisplayUnitChanged, SubsetRenameMessage)
from jdaviz.core.marks import (PluginMarkCollection,
                               LineAnalysisContinuumCenter,
                               LineAnalysisContinuumLeft,
                               LineAnalysisContinuumRight,
                               ShadowLine, ApertureMark)
from jdaviz.core.region_translators import regions2roi, regions2aperture
from jdaviz.core.tools import ICON_DIR
from jdaviz.core.user_api import UserApiWrapper, PluginUserApi
from jdaviz.core.registries import tray_registry
from jdaviz.style_registry import PopoutStyleWrapper
from jdaviz.utils import (
    get_subset_type, is_wcs_only, is_not_wcs_only,
    _wcs_only_label, layer_is_not_dq as layer_is_not_dq_global
)


__all__ = ['show_widget', 'TemplateMixin', 'PluginTemplateMixin',
           'skip_if_no_updates_since_last_active', 'skip_if_not_tray_instance',
           'skip_if_not_relevant',
           'with_spinner', 'with_temp_disable',
           'WithCache', 'LoadersMixin', 'ViewerPropertiesMixin',
           'BasePluginComponent',
           'MultiselectMixin',
           'SelectPluginComponent', 'UnitSelectPluginComponent', 'EditableSelectPluginComponent',
           'SelectFileExtensionComponent',
           'PluginSubcomponent',
           'SubsetSelect', 'SubsetSelectMixin',
           'SpatialSubsetSelectMixin', 'SpectralSubsetSelectMixin',
           'ApertureSubsetSelect', 'ApertureSubsetSelectMixin',
           'DatasetSpectralSubsetValidMixin', 'SpectralContinuumMixin',
           'ViewerSelect', 'ViewerSelectMixin',
           'LayerSelect', 'LayerSelectMixin',
           'PluginTableSelect', 'PluginTableSelectMixin',
           'PluginPlotSelect', 'PluginPlotSelectMixin',
           'NonFiniteUncertaintyMismatchMixin',
           'DatasetSelect', 'DatasetSelectMixin', 'DatasetMultiSelectMixin',
           'FileImportSelectPluginComponent', 'HasFileImportSelect',
           'Table', 'TableMixin',
           'Plot', 'PlotMixin',
           'AutoTextField', 'AutoTextFieldMixin',
           'AddResults', 'AddResultsMixin',
           'PlotOptionsSyncState',
           'SPATIAL_DEFAULT_TEXT']

SPATIAL_DEFAULT_TEXT = "Entire Cube"
GLUE_STATES_WITH_HELPERS = ('size_att', 'cmap_att')

# this histogram viewer (along with other viewers) are not in the glue viewer-registry by default
# but may be added in the future.  If it is not in the registry, we'll add it now.
# Once glue-jupyter with https://github.com/glue-viz/glue-jupyter/pull/402 is pinned,
# we can safely remove this block.
if 'histogram' not in viewer_registry.members.keys():
    @viewer_registry('histogram')
    class RegisteredHistogramViewer(BqplotHistogramView):
        pass


def show_widget(widget, loc, title):  # pragma: no cover
    from IPython import get_ipython
    from IPython.display import display

    # Check if the user is running Jdaviz in the correct environments.
    # If not, provide a friendly msg to guide them!
    cur_shell_name = get_ipython().__class__.__name__
    if cur_shell_name != 'ZMQInteractiveShell':
        raise RuntimeError("\nYou are currently running Jdaviz from an unsupported "
                           f"shell ({cur_shell_name}). Jdaviz is intended to be run within a "
                           "Jupyter notebook, or directly from the command line.\n\n"
                           "To run from Jupyter, call <your viz>.show() from a notebook cell.\n"
                           "To see how to run from the command line, run: "
                           "'jdaviz --help' outside of Python.\n\n"
                           "To learn more, see our documentation at: "
                           "https://jdaviz.readthedocs.io")

    if loc == "inline":
        display(widget)

    elif loc.startswith('sidecar'):
        if not get_kernel_id():
            raise RuntimeError(f"loc='{loc}' is not supported.  Use loc='inline' or run within a JupyterLab environment.")  # noqa
        from sidecar import Sidecar

        # Use default behavior if loc is exactly 'sidecar', else split anchor from the arg
        anchor = None if loc == 'sidecar' else loc.split(':')[1]

        scar = Sidecar(anchor=anchor, title=title)
        with scar:
            display(widget)

    elif loc.startswith('popout'):
        if not get_kernel_id():
            raise RuntimeError(f"loc='{loc}' is not supported.  Use loc='inline' or run within a JupyterLab environment.")  # noqa
        anchor = None if loc == 'popout' else loc.split(':')[1]

        # Default behavior (no anchor specified): display popout in new window
        if anchor in (None, 'window'):
            widget.popout_button.open_window()
        elif anchor == "tab":
            widget.popout_button.open_tab()
        else:
            raise ValueError("Unrecognized popout anchor")

    else:
        raise ValueError(f"Unrecognized display location: {loc}")


def _is_spectrum_viewer(viewer):
    return ('ProfileView' in viewer.__class__.__name__
            or viewer.__class__.__name__ == 'Spectrum1DViewer')


def _is_spectrum_2d_viewer(viewer):
    return ('Profile2DView' in viewer.__class__.__name__
            or viewer.__class__.__name__ == 'Spectrum2DViewer')


def _is_image_viewer(viewer):
    return 'ImageView' in viewer.__class__.__name__


class ViewerPropertiesMixin:
    # assumes that self.app is defined by the class
    @property
    def spectrum_viewer(self):
        viewer_reference = self.app._get_first_viewer_reference_name(
            require_spectrum_viewer=True
        )
        if viewer_reference is None:
            return None

        return self.app.get_viewer(viewer_reference)

    @property
    def spectrum_1d_viewers(self):
        return [viewer for viewer in self.app._viewer_store.values()
                if _is_spectrum_viewer(viewer)]

    @property
    def spectrum_2d_viewer(self):
        viewer_reference = self.app._get_first_viewer_reference_name(
            require_spectrum_2d_viewer=True
        )
        if viewer_reference is None:
            return None

        return self.app.get_viewer(viewer_reference)

    @property
    def spectrum_2d_viewers(self):
        return [viewer for viewer in self.app._viewer_store.values()
                if _is_spectrum_2d_viewer(viewer)]

    @property
    def flux_viewer(self):
        viewer_reference = self.app._get_first_viewer_reference_name(
            require_flux_viewer=True
        )
        if viewer_reference is None:
            return None

        return self.app.get_viewer(viewer_reference)


class WithCache:
    def _clear_cache(self, *attrs):
        """
        provide convenience function to clearing the cache for cached_properties
        """
        if not len(attrs):
            attrs = getattr(self, '_cached_properties', [])
        for attr in attrs:
            if attr in self.__dict__:
                del self.__dict__[attr]


class LoadersMixin(VuetifyTemplate, HubListener):
    loader_items = List([]).tag(sync=True)
    loader_selected = Unicode().tag(sync=True)
    loader_panel_ind = Any(None).tag(sync=True)  # None: close, 0: open

    dev_loaders = Bool(False).tag(sync=True)

    @property
    def loaders(self):
        if not len(self.loader_items):
            self._update_loader_items()
        from ipywidgets.widgets import widget_serialization
        if not (self.app.state.dev_loaders or self.config in ('deconfigged', 'specviz', 'specviz2d')):  # noqa
            raise NotImplementedError("loaders is under active development and requires a dev-flag to test")  # noqa
        loaders = {item['label']: widget_serialization['from_json'](item['widget'], None).user_api
                   for item in self.loader_items}
        return loaders

    @observe('loader_panel_ind')
    def _loader_panel_ind_changed(self, change):
        if self.loader_panel_ind == 0 and not len(self.loader_items):
            self._update_loader_items()

    def _update_loader_items(self):
        def open_accordion():
            self.open_in_tray()
            self.loader_panel_ind = 0

        def close_accordion():
            self.loader_panel_ind = None

        def set_active_loader(resolver):
            self.loader_selected = resolver

        # ensure registry has been populated
        import jdaviz.core.loaders  # noqa
        from jdaviz.core.registries import loader_resolver_registry
        loader_items = []
        for name, Resolver in loader_resolver_registry.members.items():
            loader = Resolver(app=self.app,
                              open_callback=open_accordion,
                              close_callback=close_accordion,
                              set_active_loader_callback=set_active_loader)
            loader.target.set_filter_target_in(self._registry_label)
            if not len(loader.format.filters):
                # if default input had no target choices, then the format filter
                # has not yet been applied
                loader._on_target_selected_changed()
            loader_items.append({
                'name': name,
                'label': name,
                'requires_api_support': loader.requires_api_support,
                'widget': "IPY_MODEL_" + loader.model_id
            })
        self.loader_items = loader_items
        if len(loader_items):
            self.loader_selected = loader_items[0]['name']


class TemplateMixin(VuetifyTemplate, HubListener, ViewerPropertiesMixin, WithCache):
    config = Unicode("").tag(sync=True)
    api_hints_obj = Unicode("").tag(sync=True)
    vdocs = Unicode("").tag(sync=True)
    api_hints_enabled = Bool(False).tag(sync=True)
    popout_button = Any().tag(sync=True, **widget_serialization)
    api_methods = List([]).tag(sync=True)  # noqa list of methods exposed to the user API, searchable

    def __new__(cls, *args, **kwargs):
        """
        Overload object creation so that we can inject a reference to the
        `~glue.core.hub.Hub` class before components can be initialized. This makes it so
        hub references on plugins can be passed along to components in the
        call to the initialization method.
        """
        app = kwargs.pop('app', None)
        obj = super().__new__(cls, *args, **kwargs)
        obj._app = app

        # give the vue templates access to the current config/layout
        obj.config = app.state.settings.get("configuration", "default")
        obj.api_hints_obj = app.api_hints_obj if app.api_hints_obj else obj.config

        # give the vue templates access to jdaviz version
        obj.vdocs = app.vdocs

        # store references to all bqplot widgets that need to handle resizing
        obj.bqplot_figs_resize = []

        return obj

    def __init__(self, *args, **kwargs):
        super().__init__(*args, **kwargs)
        self.popout_button = PopoutButton(
            PopoutStyleWrapper(content=self),
            window_features='popup,width=400,height=600'
        )
        self._viewer_callbacks = {}
        self.hub.subscribe(self, ViewerRemovedMessage,
                           handler=lambda msg: self._remove_viewer_callbacks(msg.viewer_id))

        self.app.state.add_callback('show_api_hints', self._update_api_hints_enabled)
        self._update_api_hints_enabled()

        # set user-API methods
        if hasattr(self, 'user_api'):
            def get_api_text(name, obj):
                if type(obj).__name__ == 'method':
                    if hasattr(obj, "__wrapped__"):
                        orig_sig = str(inspect.signature(obj.__wrapped__))
                        if "(self)" in orig_sig:
                            orig_sig = orig_sig.replace("(self)", "()")
                        elif "(self, " in orig_sig:
                            orig_sig = orig_sig.replace("(self, ", "(")
                        return f"{name}{orig_sig}"
                    return f"{name}{inspect.signature(obj)}"
                return name

            with warnings.catch_warnings():
                # Some API might be going through deprecation, so ignore the warning.
                warnings.filterwarnings("ignore", category=DeprecationWarning)
                self.api_methods = sorted([get_api_text(name, obj)
                                           for name, obj in inspect.getmembers(self.user_api)])

    @property
    def app(self):
        """
        Allows access to the underlying Jdaviz application instance. This is
        **not** access to the helper class, but instead the
        `jdaviz.app.Application` object.
        """
        return self._app

    @property
    def hub(self):
        return self._app.session.hub

    @property
    def session(self):
        return self._app.session

    @property
    def data_collection(self):
        return self._app.session.data_collection

    @property
    def _specviz_helper(self):
        # for helpers that have a .specviz, return that, otherwise the original helper
        helper = self.app._jdaviz_helper
        return getattr(helper, 'specviz', helper)

    def _viewer_callback(self, viewer, plugin_method):
        """
        Cached access to callbacks to a plugin method to attach to a viewer.
        To define a callback:
        def _on_callback(self, viewer, data):
        To add callback:
        viewer.add_event_calback(self._viewer_callback(viewer, self._on_callback),
                                 events=['keydown'])
        To remove callback:
        viewer.remove_event_callback(self._viewer_callback(viewer, self._on_callback))
        """
        def plugin_viewer_callback(viewer, plugin_method):
            return lambda data: plugin_method(viewer, data)

        key = f'{viewer.reference_id}:{plugin_method.__name__}'
        if key not in self._viewer_callbacks.keys():
            self._viewer_callbacks[key] = plugin_viewer_callback(viewer, plugin_method)
        return self._viewer_callbacks.get(key)

    def _remove_viewer_callbacks(self, viewer_id):
        # removes the cache of a callback when a viewer is removed (the viewer object is already
        # assumed destroyed, so we do not need to remove the event callback itself from the viewer)
        self._viewer_callbacks = {k: v for k, v in self._viewer_callbacks.items()
                                  if k.split(':')[0] != viewer_id}

    def _update_api_hints_enabled(self, *args):
        self.api_hints_enabled = self.app.state.show_api_hints


def skip_if_no_updates_since_last_active(skip_if_not_active=True):
    def decorator(meth):
        @wraps(meth)
        def wrapper(self, msg={}):
            if msg is None:
                # method was called manually, don't skip
                return meth(self, msg)
            if isinstance(msg, dict) and msg.get('name', None) == 'is_active':
                if self.is_active and meth.__name__ in self._methods_skip_since_last_active:
                    # then we haven't received any other messages since the last time the plugin
                    # received an is_active switch, and so we should skip calling the method.
                    return
            elif not self.is_active:
                # then we've received some other message while the plugin is inactive.
                # Next time the plugin becomes active we want to call the wrapped method,
                # so we'll remove from the skip list.
                if meth.__name__ in self._methods_skip_since_last_active:
                    self._methods_skip_since_last_active.remove(meth.__name__)

            if skip_if_not_active and not self.is_active:
                return

            # call the method as normal, and add it to the skip list (to be skipped if is_active
            # toggles before any *other* messages are received)
            # if the method returns False, then the method is not considered to have fully run
            # and so is NOT added to the skip list
            if meth.__name__ not in self._methods_skip_since_last_active:
                self._methods_skip_since_last_active.append(meth.__name__)
            ret_ = meth(self, msg)
            if ret_ is False:
                self._methods_skip_since_last_active.remove(meth.__name__)
            return ret_

        return wrapper
    return decorator


def skip_if_not_tray_instance():
    def decorator(meth):
        @wraps(meth)
        def wrapper(self, *args, **kwargs):
            if not self._tray_instance:
                return
            return meth(self, *args, **kwargs)
        return wrapper
    return decorator


def skip_if_not_relevant():
    def decorator(meth):
        @wraps(meth)
        def wrapper(self, *args, **kwargs):
            if len(self.irrelevant_msg):
                return
            return meth(self, *args, **kwargs)
        return wrapper
    return decorator


def with_spinner(spinner_traitlet='spinner'):
    """
    decorator on a plugin method to set a traitlet to True at the beginning
    and False either on failure or successful completion.  This traitlet can
    then be used in the UI to disable elements or display a spinner during
    operation.  Each plugin gets a 'spinner' traitlet by default, but some plugins
    may want different controls for different sections/actions within the plugin.
    """
    def decorator(meth):
        @wraps(meth)
        def wrapper(self, *args, **kwargs):
            setattr(self, spinner_traitlet, True)
            try:
                ret_ = meth(self, *args, **kwargs)
            except Exception:
                setattr(self, spinner_traitlet, False)
                raise
            setattr(self, spinner_traitlet, False)
            return ret_
        return wrapper
    return decorator


def with_temp_disable(timeout=0.3,
                      disable_traitlet='previews_temp_disabled',
                      time_traitlet='previews_last_time'):
    """
    decorator on a plugin method to track the amount of time the wrapped method takes, and disable
    live plugin-previews if it takes longer than ``timeout`` seconds.  The wrapped method should
    also observe ``disable_traitlet`` ('previews_temp_disabled', by default).

    This should be used with::

        <plugin-previews-temp-disabled
          :previews_temp_disabled.sync="previews_temp_disabled"
          :previews_last_time="previews_last_time"
          :show_live_preview.sync="show_live_preview"
        />
    """
    def decorator(meth):
        @wraps(meth)
        def wrapper(self, *args, **kwargs):
            if getattr(self, disable_traitlet):
                return
            start = time.time()
            ret_ = meth(self, *args, **kwargs)
            exec_time = np.round(time.time() - start, 2)
            setattr(self, time_traitlet, exec_time)
            if exec_time > timeout:
                setattr(self, disable_traitlet, True)
            return ret_
        return wrapper
    return decorator


class PluginTemplateMixin(TemplateMixin):
    """
    This base class can be inherited by all sidebar/tray plugins to expose common functionality.
    """
    _plugin_name = None  # noqa overwritten by the registry - won't be populated by plugins instantiated directly
    _sidebar = 'plugins'  # noqa overwritten by the registry
    _subtab = None  # noqa overwritten by the registry
    disabled_msg = Unicode("").tag(sync=True)  # noqa if non-empty, will show this message in place of plugin content
    irrelevant_msg = Unicode("").tag(sync=True)  # noqa if non-empty, will exclude from the tray, and show this message in place of any content in other instances
    plugin_key = Unicode("").tag(sync=True)  # noqa set to non-empty to override value in vue file (when supported by vue file)
    docs_link = Unicode("").tag(sync=True)  # set to non-empty to override value in vue file
    docs_description = Unicode("").tag(sync=True)  # set to non-empty to override value in vue file
    _plugin_description = Unicode("").tag(sync=True)  # noqa shorter description of plugin, displayed below title in menu
    plugin_opened = Bool(False).tag(sync=True)  # noqa any instance of the plugin is open (recently sent an "alive" ping)
    uses_active_status = Bool(False).tag(sync=True)  # noqa whether the plugin has live-preview marks, set to True in plugins to expose keep_active switch
    keep_active = Bool(False).tag(sync=True)  # noqa whether the live-preview marks show regardless of active state, inapplicable unless uses_active_status is True
    is_active = Bool(False).tag(sync=True)  # noqa read-only: whether the previews should be shown according to plugin_opened and keep_active
    scroll_to = Bool(False).tag(sync=True)  # noqa once set to True, vue will scroll to the element and reset to False
    spinner = Bool(False).tag(sync=True)  # noqa use along-side @with_spinner() and <plugin-add-results :action_spinner="spinner">
    previews_temp_disabled = Bool(False).tag(sync=True)  # noqa use along-side @with_temp_disable() and <plugin-previews-temp-disabled :previews_temp_disabled.sync="previews_temp_disabled" :previews_last_time="previews_last_time" :show_live_preview.sync="show_live_preview"/>
    previews_last_time = Float(0).tag(sync=True)
    supports_auto_update = Bool(False).tag(sync=True)  # noqa whether this plugin supports auto-updating plugin results (requires __call__ method)

    def __init__(self, app, tray_instance=False, **kwargs):
        self._plugin_name = kwargs.pop('plugin_name', None)
        self._tray_instance = tray_instance  # set to True by the instance of the plugin in the tray
        self._viewer_callbacks = {}
        # _inactive_thread: thread checking for alive pings to control plugin_opened
        self._inactive_thread = None
        self._ping_timestamp = 0
        # _ping_delay_ms should match value in setTimeout in tray_plugin.vue
        # NOTE: could control with a traitlet, but then would need to pass through each
        # <j-tray-plugin> component
        self._ping_delay_ms = 200

        # _methods_skip_since_last_active: methods that should be skipped when is_active is next
        # set to True because no changes have been made.  This can be used to prevent queuing
        # of expensive method calls, especially when the browser throttles the ping resulting
        # in repeated toggling of is_active.  To use, decorate any method that observes traitlet
        # changes (including is_active) with @skip_if_no_updates_since_last_active()
        self._methods_skip_since_last_active = []

        # get default viewer names from the helper, according to the requirements of the plugin
        for registry_name, tray_item in tray_registry.members.items():
            if tray_item['cls'] == self.__class__:
                self._plugin_name = tray_item['label']
                # If viewer reference names need to be passed to the tray item
                # constructor, pass the names into the constructor in the format
                # that the tray items expect.
                tray_registry_options = tray_item.get('viewer_reference_name_kwargs', {})
                for opt_attr, [opt_kwarg, get_name_kwargs] in tray_registry_options.items():
                    opt_value = getattr(
                        self, opt_attr, app._get_first_viewer_reference_name(**get_name_kwargs)
                    )

                    if opt_value is None:
                        continue

                    kwargs.setdefault(opt_kwarg, opt_value)

                break

        # requirements for auto-updating plugin results:
        # * call method that can be run with no input arguments
        self.supports_auto_update = hasattr(self, '__call__')

        super().__init__(app=app, **kwargs)

    def new(self):
        new = self.__class__(app=self.app)
        new._plugin_name = self._plugin_name
        return new

    @property
    def plugin_description(self):
        return self._plugin_description

    @plugin_description.setter
    def plugin_description(self, description=''):
        """
        Overwrite plugin description displayed under plugin title in tray.
        """

        if len(self.app.state.tray_items) > 0:
            self._plugin_description = description

            # update text in tray item. this is not a dictionary
            # so we have to search for the correct plugin in the list
            for i, item in enumerate(self.app.state.tray_items):
                if item['label'] == self._plugin_name:
                    self.app.state.tray_items[i]['description'] = description
                    break

        else:  # not fully initialized, fall back on empty string
            self._plugin_description = ''

    @property
    def user_api(self):
        # plugins should override this to pass their own list of expose functionality, which
        # can even be dependent on config, etc.
        return PluginUserApi(self, expose=[])

    @observe('irrelevant_msg')
    def _irrelevant_msg_changed(self, *args):
        labels = [ti['label'] for ti in self.app.state.tray_items]
        if self._registry_label not in labels:
            return
        index = labels.index(self._registry_label)
        self.app.state.tray_items[index]['is_relevant'] = len(self.irrelevant_msg) == 0

    def vue_plugin_ping(self, ping_timestamp):
        if isinstance(ping_timestamp, dict):
            # popout windows can sometimes ping but send an empty dictionary instead of the
            # timestamp, in that case, let's set the latest ping time to now
            ping_timestamp = time.time() * 1000
        self._ping_timestamp = ping_timestamp

        # we've received a ping, so immediately set plugin_opened state to True
        if not self.plugin_opened:
            self.plugin_opened = True

        if self._inactive_thread is not None and self._inactive_thread.is_alive():
            # a thread already exists to check for pings, the latest ping will allow
            # the existing while-loop to continue
            return

        # create a thread to monitor for pings.  If a ping hasn't been received in the
        # expected time, then plugin_opened will be set to False.
        self._inactive_thread = threading.Thread(target=self._watch_active)
        self._inactive_thread.start()

    def _watch_active(self):
        # plugin_ping (ms) set by setTimeout in tray_plugin.vue
        # time.time() is in s, so need to convert to ms
        while time.time()*1000 - self._ping_timestamp < 2 * self._ping_delay_ms:
            # at least one plugin has sent an "alive" ping within twice of the expected
            # interval, wait a full (double) interval and then check again
            time.sleep(2 * self._ping_delay_ms / 1000)

        # "alive" ping has not been received within the expected time, consider all instances
        # of the plugin to be closed
        self.plugin_opened = False

    def _viewer_callback(self, viewer, plugin_method):
        """
        Cached access to callbacks to a plugin method to attach to a viewer.

        To define a callback:
        def _on_callback(self, viewer, data):

        To add callback:
        viewer.add_event_calback(self._viewer_callback(viewer, self._on_callback),
                                 events=['keydown'])

        To remove callback:
        viewer.remove_event_callback(self._viewer_callback(viewer, self._on_callback))
        """
        def plugin_viewer_callback(viewer, plugin_method):
            return lambda data: plugin_method(viewer, data)

        key = f'{viewer.reference_id}:{plugin_method.__name__}'
        if key not in self._viewer_callbacks.keys():
            self._viewer_callbacks[key] = plugin_viewer_callback(viewer, plugin_method)
        return self._viewer_callbacks.get(key)

    def open_in_tray(self, scroll_to=True):
        """
        Open the plugin in the sidebar/tray (and open the sidebar if it is not already).

        Parameters
        ----------
        scroll_to : bool, optional
            Whether to immediately scroll to the plugin opened in the tray.
        """
        app_state = self.app.state
        app_state.drawer_content = self._sidebar

        if self._sidebar == 'plugins':
            index = [ti['name'] for ti in app_state.tray_items].index(self._registry_name)
            if index not in app_state.tray_items_open:
                app_state.tray_items_open = app_state.tray_items_open + [index]
        elif self._subtab is not None:
            setattr(app_state, '{}_subtab'.format(self._sidebar), self._subtab)
        if scroll_to:
            # sleep 0.5s to ensure plugin is intialized and user can see scrolling
            time.sleep(0.5)
            self.scroll_to = True

    def close_in_tray(self, close_sidebar=False):
        """
        Close the plugin in the sidebar/tray.

        Parameters
        ----------
        close_sidebar : bool
            Whether to also close the sidebar itself.
        """
        app_state = self.app.state
        index = [ti['name'] for ti in app_state.tray_items].index(self._registry_name)
        app_state.tray_items_open = [ind for ind in app_state.tray_items_open if ind != index]
        if close_sidebar:
            self.app.state.drawer_content = ''

    @observe('plugin_opened', 'keep_active', 'irrelevant_msg')
    def _update_is_active(self, *args):
        self.is_active = ((len(self.irrelevant_msg) == 0)
                          and (self.keep_active or self.plugin_opened))

    @contextmanager
    def as_active(self):
        """
        Context manager to temporarily enable keep_active and enable live-previews and keypress
        events, even if the plugin UI is not opened.
        """
        _keep_active = self.keep_active
        self.keep_active = True
        yield
        self.keep_active = _keep_active

    def show(self, loc="inline", title=None):  # pragma: no cover
        """Display the plugin UI.

        Parameters
        ----------
        loc : str
            The display location determines where to present the plugin UI.
            Supported locations:

            "inline": Display the plugin inline in a notebook.

            "sidecar": Display the plugin in a separate JupyterLab window from the
            notebook, the location of which is decided by the 'anchor.' right is the default

                Other anchors:

                * ``sidecar:right`` (The default, opens a tab to the right of display)
                * ``sidecar:tab-before`` (Full-width tab before the current notebook)
                * ``sidecar:tab-after`` (Full-width tab after the current notebook)
                * ``sidecar:split-right`` (Split-tab in the same window right of the notebook)
                * ``sidecar:split-left`` (Split-tab in the same window left of the notebook)
                * ``sidecar:split-top`` (Split-tab in the same window above the notebook)
                * ``sidecar:split-bottom`` (Split-tab in the same window below the notebook)

                See `jupyterlab-sidecar <https://github.com/jupyter-widgets/jupyterlab-sidecar>`_
                for the most up-to-date options.

            "popout": Display the plugin in a detached display. By default, a new
            window will open. Browser popup permissions required.

                Other anchors:

                * ``popout:window`` (The default, opens Jdaviz in a new, detached popout)
                * ``popout:tab`` (Opens Jdaviz in a new, detached tab in your browser)

        title : str, optional
            The title of the sidecar tab.  Defaults to the name of the plugin.

            NOTE: Only applicable to a "sidecar" display.

        Notes
        -----
        If "sidecar" is requested in the "classic" Jupyter notebook, the plugin will appear inline,
        as only JupyterLab has a mechanism to have multiple tabs.
        """
        title = title if title is not None else self._registry_label
        show_widget(self, loc=loc, title=title)


class BasePluginComponent(HubListener, ViewerPropertiesMixin, WithCache):
    """
    This base class handles attaching traitlets from the plugin itself to logic
    handled within the component, support for caching and clearing caches on properties,
    and common properties for accessing the app, etc.
    """

    def __init__(self, plugin, **kwargs):
        self._plugin_traitlets = {k: v for k, v in kwargs.items() if v is not None}
        self._plugin = plugin
        self._cached_properties = []
        super().__init__()

    def __getattr__(self, attr):
        if attr[0] == '_' or attr not in self._plugin_traitlets.keys():
            return super().__getattribute__(attr)

        return getattr(self._plugin, self._plugin_traitlets.get(attr))

    def __setattr__(self, attr, value, force_super=False):
        if attr[0] == '_' or force_super or attr not in self._plugin_traitlets.keys():
            return super().__setattr__(attr, value)

        return setattr(self._plugin, self._plugin_traitlets.get(attr), value)

    def add_traitlets(self, **traitlets):
        for k, v in traitlets.items():
            if v is None:
                continue
            self._plugin_traitlets[k] = v

    def add_observe(self, traitlet_name, handler, first=False):
        self._plugin.observe(handler, traitlet_name)
        if first:
            # re-order the callbacks so this one is first
            existing_callbacks = self._plugin._trait_notifiers[traitlet_name]['change']
            new_order = [handler] + [other for other in existing_callbacks if other != handler]
            self._plugin._trait_notifiers[traitlet_name]['change'] = new_order

    def send_state(self, traitlet_name):
        # redirect send_state through the plugin
        self._plugin.send_state(self._plugin_traitlets.get(traitlet_name))

    @property
    def plugin(self):
        """
        Access the parent plugin object
        """
        return self._plugin

    @property
    def app(self):
        """
        Access the parent app object
        """
        return self._plugin.app

    @property
    def hub(self):
        """
        Access the hub attached to the parent plugin object
        """
        return self._plugin.hub

    @property
    def viewer_dicts(self):
        def _dict_from_viewer(viewer, viewer_item):
            d = {'viewer': viewer,
                 'id': viewer_item.get('id'),
                 'icon': self.app.state.viewer_icons.get(viewer_item.get('id'))}
            if viewer_item.get('reference') is not None:
                d['reference'] = viewer_item.get('reference')
                d['label'] = viewer_item.get('reference')
            else:
                d['reference'] = None
                d['label'] = viewer_item.get('id')

            return d

        return [_dict_from_viewer(viewer, self.app._viewer_item_by_id(vid))
                for vid, viewer in self.app._viewer_store.items()
                if viewer.__class__.__name__ != 'MosvizTableViewer']


class MultiselectMixin(VuetifyTemplate):
    icon_radialtocheck = Unicode(read_icon(os.path.join(ICON_DIR, 'radialtocheck.svg'), 'svg+xml')).tag(sync=True)  # noqa
    icon_checktoradial = Unicode(read_icon(os.path.join(ICON_DIR, 'checktoradial.svg'), 'svg+xml')).tag(sync=True)  # noqa
    multiselect = Bool(False).tag(sync=True)


class SelectPluginComponent(BasePluginComponent, HasTraits):
    """
    Plugin select, with support for single or multi-selection.

    Useful API methods/attributes:

    * :meth:`choices`
    * ``selected``
    * :meth:`~SelectPluginComponent.is_multiselect`
    * :meth:`select_default`
    * :meth:`select_all` (only if ``is_multiselect``)
    * :meth:`select_none` (only if ``is_multiselect``)
    """
    filters = List([]).tag(sync=True)

    def __init__(self, *args, **kwargs):
        """
        This extends BasePluginComponent for common functionality for a select/dropdown
        component.  The subclasses MUST have an ``items`` traitlet as a list of dictionaries, with
        'label' as the selection entry (and any other optional entries for styling, etc) and a
        ``selected`` string traitlet.  The subclasses should also override ``selected_obj`` and may
        choose to override ``_selected_changed`` (likely with a super call to keep the base logic).
        """

        # default_mode can be one of empty, first, default_text (requires default_text to be set)
        default_mode = kwargs.pop('default_mode', 'empty' if kwargs.get('multiselect', False) else 'first')  # noqa
        default_text = kwargs.pop('default_text', None)
        manual_options = kwargs.pop('manual_options', [])
        self._viewers = kwargs.pop('viewers', None)
        # we'll pop from kwargs now to avoid passing to the super.__init__, but need to
        # wait for everything else to be set before setting to the traitlet
        filters = kwargs.pop('filters', [])[:]  # [:] needed to force copy from kwarg default
        self._apply_filters_to_manual_options = kwargs.pop('apply_filters_to_manual_options', False)

        super().__init__(*args, **kwargs)
        self._selected_previous = None
        self._cached_properties = ["selected_obj", "selected_item"]

        self._default_mode = default_mode
        self._default_text = default_text
        if default_text is not None and default_text not in manual_options:
            manual_options = [default_text] + manual_options
        self._manual_options = manual_options

        # Reserve the default and manual options strings so people can't use them as Subset labels
        self._plugin.app._reserved_labels.add(str(default_text).lower())
        self._plugin.app._reserved_labels.update([x["label"].lower() if isinstance(x, dict) else
                                                  x.lower() for x in manual_options
                                                  if isinstance(x, (str, dict))])

        self._update_items()
        # set default values for traitlets
        if default_text is not None:
            self.selected = default_text

        if kwargs.get('multiselect'):
            self.add_observe(kwargs.get('multiselect'), self._multiselect_changed)

        # this callback MUST come first so that any plugins that use @observe have those
        # callbacks triggered AFTER the cache is cleared and the value is checked against
        # valid options
        self.add_observe(kwargs.get('selected'), self._selected_changed, first=True)
        self.filters = filters

        if default_mode != 'empty' and self.selected == '':
            self._apply_default_selection()

    @staticmethod
    def _to_item(item):
        if isinstance(item, dict):
            return item
        return {'label': item}

    def __repr__(self):
        if hasattr(self, 'multiselect'):
            if self.is_multiselect and isinstance(self.selected, list):
                # NOTE: selected is a list here so should not be wrapped with quotes
                return f"<selected={self.selected} multiselect={self.multiselect} choices={self.choices}>"  # noqa
            return f"<selected='{self.selected}' multiselect={self.multiselect} choices={self.choices}>"  # noqa
        return f"<selected='{self.selected}' choices={self.choices}>"

    def __eq__(self, other):
        return self.selected == other

    def __hash__(self):
        # defining __eq__ without defining __hash__ makes the object unhashable
        return super().__hash__()

    @property
    def choices(self):
        return self.labels

    @choices.setter
    def choices(self, choices=[]):
        self.items = [{'label': choice} for choice in choices]

    @property
    def is_multiselect(self):
        if not hasattr(self, 'multiselect'):
            return False
        else:
            return self.multiselect

    def select_default(self):
        """
        Apply and return the default selection.
        """
        self._apply_default_selection(skip_if_current_valid=False)
        return self.selected

    def select_all(self):
        """
        Select (and return) all available options.  Raises an error if not :meth:`is_multiselect`
        """
        if not self.is_multiselect:
            raise ValueError("not currently in multiselect mode")
        self.selected = self.choices
        return self.selected

    def select_none(self):
        """
        Select (and return) and empty list.  Raises an error if not :meth:`is_multiselect`
        """
        if not self.is_multiselect:
            raise ValueError("not currently in multiselect mode")
        self.selected = []
        return self.selected

    def select_next(self):
        """
        Select next entry in the choices, wrapping when reaching the end.  Raises an error if
        :meth:`is_multiselect`
        """
        if self.is_multiselect:
            raise ValueError("currently in multiselect mode")

        cycle = self.choices
        if not len(cycle):  # pragma: no cover
            raise ValueError("no choices")
        if self.selected == '':
            curr_ind = -1
        else:
            curr_ind = cycle.index(self.selected)
        self.selected = cycle[(curr_ind + 1) % len(cycle)]
        return self.selected

    def select_previous(self):
        """
        Apply and return the previous selection (or default option if no previous selection)
        """
        if self._selected_previous is None:
            return self.select_default()
        self.selected = self._selected_previous
        return self.selected

    @property
    def default_text(self):
        return self._default_text

    @property
    def manual_options(self):
        return self._manual_options
        # read-only access to manual options (cannot change after init)

    @property
    def cached_properties(self):
        return self._cached_properties

    def add_filter(self, *filters):
        self.filters = self.filters + [filter for filter in filters]

    def remove_filter(self, *filters):
        self.filters = [f for f in self.filters
                        if (f not in filters and getattr(f, '__name__', '') not in filters)]

    @observe('filters')
    def _update_items(self, msg={}):
        manual_options = [self._to_item(opt) for opt in self.manual_options]
        non_manual_options = [item for item in self.items if item not in manual_options]
        if self._apply_filters_to_manual_options:
            self.items = [item for item in non_manual_options + manual_options
                          if self._is_valid_item(item)]
        else:
            filtered_items = [item for item in non_manual_options
                              if self._is_valid_item(item)]
            self.items = filtered_items + manual_options

        try:
            self._apply_default_selection()
        except ValueError:
            pass

    @property
    def viewer_dicts(self):
        all_viewer_dicts = super().viewer_dicts
        if self._viewers is None:
            return all_viewer_dicts
        # filter to those provided (either by id or reference)
        return [v for v in all_viewer_dicts
                if v['reference'] in self._viewers or v['id'] in self._viewers]

    @property
    def viewer_refs(self):
        return [v['reference'] for v in self.viewer_dicts]

    @property
    def viewer_ids(self):
        return [v['id'] for v in self.viewer_dicts]

    @property
    def viewers(self):
        return [v['viewer'] for v in self.viewer_dicts]

    @property
    def labels(self):
        return [s['label'] for s in self.items if 'label' in s.keys()]

    def _get_selected_item(self, selected):
        for item in self.items:
            if item['label'] == selected:
                return item
        return {}

    @cached_property
    def selected_item(self):
        if self.is_multiselect:
            items = [self._get_selected_item(selected) for selected in self.selected]
            if not len(items):
                return {}
            return {k: [item[k] for item in items] for k in items[0].keys()}
        return self._get_selected_item(self.selected)

    @cached_property
    def selected_obj(self):
        raise NotImplementedError(f"selected_obj not implemented by {self.__class__.__name__}")

    @property
    def default_mode(self):
        return self._default_mode

    def _apply_default_selection(self, skip_if_current_valid=True):
        if self.is_multiselect:
<<<<<<< HEAD
            if skip_if_current_valid and self.selected is None or len(self.selected) == 0:
=======
            if skip_if_current_valid and (self.selected is None or len(self.selected) == 0):
>>>>>>> b0bdeba3
                # current selection is empty and so should remain that way
                return
            is_valid = [s in self.labels for s in self.selected]
            if skip_if_current_valid and np.any(is_valid):
                if np.all(is_valid):
                    return
                self.selected = [s for s in self.labels if s in self.selected]
                return
            is_valid = False
        is_valid = self.selected in self.labels
        if callable(self.default_mode):
            # callable was defined and passed by the plugin or inheriting component.
            # the callable takes the viewer component as input as well as the `is_valid` boolean
            # which states if the current selection is already valid and returns the default label
            # (to keep the current selection
            self.selected = self.default_mode(self, is_valid=is_valid)
            return

        if is_valid and skip_if_current_valid:
            # current selection is valid
            return

        default_empty = [] if self.is_multiselect else ''
        if self.default_mode == 'first':
            self.selected = self.labels[0] if len(self.labels) else default_empty
        elif self.default_mode == 'default_text':
            self.selected = self._default_text if self._default_text else default_empty
        else:
            self.selected = default_empty
        self._clear_cache(*self._cached_properties)

    def _is_valid_item(self, item, filter_callables={}):
        for valid_filter in self.filters:
            if isinstance(valid_filter, str):
                # pull from the functions above (should be subclassed),
                # will raise an error if not in locals
                try:
                    valid_filter = filter_callables[valid_filter]
                except KeyError:
                    raise ValueError(f"{valid_filter} not an implemented filter.")
            if not valid_filter(item):
                return False
        return True

    def _multiselect_changed(self, event):
        self._clear_cache()
        if self.is_multiselect:
            self.selected = [self.selected] if self.selected != '' else []
        elif isinstance(self.selected, list) and len(self.selected):
            self.selected = self.selected[0]
        else:
            self._apply_default_selection()

    def _selected_changed(self, event):
        self._selected_previous = event['old']
        self._clear_cache()
        valid = self.labels
        if self.is_multiselect:
            if not isinstance(event['new'], list):
                self.selected = [event['new']]
                return
            if not np.all([item in valid + [''] for item in event['new']]):
                self.selected = event['old']
                raise ValueError(f"not all items in {event['new']} are one of {valid}, reverting selection to {event['old']}")  # noqa
        else:
            if event['new'] not in valid + ['']:
                self.selected = event['old']
                raise ValueError(f"\'{event['new']}\' not one of {valid}, reverting selection to \'{event['old']}\'")  # noqa


class SelectFileExtensionComponent(SelectPluginComponent):
    def __init__(self, plugin, items, selected, multiselect=None, manual_options=[], filters=[]):
        super().__init__(plugin, items=items, selected=selected, multiselect=multiselect,
                         manual_options=manual_options, filters=filters)

    @property
    def selected_index(self):
        return self.selected_item.get('index', None)

    @property
    def selected_name(self):
        return self.selected_item.get('name', None)

    @property
    def selected_hdu(self):
        if self.is_multiselect:
            return [self.manual_options[ind] for ind in self.selected_index]
        return self.manual_options[self.selected_index]

    @property
    def indices(self):
        return [item.get('index', None) for item in self.items]

    @property
    def names(self):
        return [item.get('name', None) for item in self.items]

    def _to_item(self, hdu, index=None):
        if index is None:
            # during init ignore
            return {}
        return {'label': f"{index}: {hdu.name}", 'name': hdu.name, 'index': index}

    @observe('filters')
    def _update_items(self, msg={}):
        self.items = [self._to_item(hdu, ind) for ind, hdu in enumerate(self.manual_options)
                      if self._is_valid_item(hdu)]

        try:
            self._apply_default_selection()
        except (ValueError, TypeError):
            pass


class UnitSelectPluginComponent(SelectPluginComponent):
    def __init__(self, *args, **kwargs):
        super().__init__(*args, **kwargs)
        self.add_observe('items', lambda _: self._clear_cache('unit_choices'))
        self._addl_unit_strings = []

    @cached_property
    def unit_choices(self):
        return [u.Unit(lbl) for lbl in self.labels]

    @property
    def addl_unit_choices(self):
        return [u.Unit(choice) for choice in self._addl_unit_strings]

    def _selected_changed(self, event):
        self._clear_cache()
        if event['new'] in self.labels + ['']:
            # the string is an exact match, no converting necessary
            return
        elif not len(self.labels):
            raise ValueError("no valid unit choices")
        try:
            new_u = u.Unit(event['new'])
        except ValueError:
            self.selected = event['old']
            raise ValueError(f"{event['new']} could not be converted to a valid unit, reverting selection to {event['old']}")  # noqa
        if new_u not in self.unit_choices:
            if new_u in self.addl_unit_choices:
                # append this one (as the valid string representation) to the list of user-choices
                addl_index = self.addl_unit_choices.index(new_u)
                self.choices = self.choices + [self._addl_unit_strings[addl_index]]
                # clear the cache so we can find the appropriate entry in unit_choices
                self._clear_cache('unit_choices')
            else:
                self.selected = event['old']
                raise ValueError(f"{event['new']} not one of {self.labels}, reverting selection to {event['old']}")  # noqa

        # convert to default string representation from the valid choices
        ind = self.unit_choices.index(new_u)
        self.selected = self.labels[ind]


class FileImportSelectPluginComponent(SelectPluginComponent):
    """
    IMPORTANT: Always accompany with HasFileImportSelect
    IMPORTANT: currently assumed only one instance per-plugin

    Example template (label and hint are optional)::

      <plugin-file-import
        title="Import File"
        hint="Select a file to import"
        :show="method_selected === 'From File...' && from_file.length === 0"
        :from_file="from_file"
        :from_file_message.sync="from_file_message"
        @click-cancel="method_selected=method_items[0].label"
        @click-import="file_import_accept()">
          <g-file-import id="file-uploader"></g-file-import>
      </plugin-file-import>
    """

    def __init__(self, plugin, **kwargs):
        self._cached_obj = {}

        if (not kwargs.get('server_is_remote', False)
                and "From File..." not in kwargs['manual_options']):
            kwargs['manual_options'] += ['From File...']

        if not isinstance(plugin, HasFileImportSelect):  # pragma: no cover
            raise NotImplementedError("plugin must inherit from HasFileImportSelect")

        super().__init__(plugin,
                         from_file='from_file', from_file_message='from_file_message',
                         **kwargs)

        self.plugin._file_chooser.observe(self._on_file_path_changed, names='file_path')
        # reference back here so the plugin can reset to default
        self.plugin._file_chooser._select_component = self

        def _default_file_parser(path):
            # by default, just return the file path itself (and allow all files)
            return '', {path: path}

        self._file_parser = kwargs.pop('file_parser', _default_file_parser)
        self.add_observe('from_file', self._from_file_changed)

    @property
    def selected_obj(self):
        if self.selected == 'From File...':
            return self._cached_obj.get(self.from_file, self._file_parser(self.from_file)[1])
        return super().selected_obj

    def _from_file_changed(self, event):
        if event['new'].startswith('API:'):
            # object imported from the API: parsing is already handled
            return
        if len(event['new']):
            if event['new'] != self.plugin._file_chooser.file_path:
                # then need to run the parser or check for valid path
                if not os.path.exists(event['new']):
                    if self.selected == 'From File...':
                        self.select_previous()
                    raise ValueError(f"{event['new']} is not a valid file path")

                # run through the parsers and check the validity
                self._on_file_path_changed(event)
                if self.from_file_message:
                    if self.selected == 'From File...':
                        self.select_previous()
                    raise ValueError(self.from_file_message)

            self.selected = 'From File...'

        elif self.selected == 'From File...':
            self.select_previous()

    def _on_file_path_changed(self, event):
        self.from_file_message = 'Checking if file is valid'
        path = event['new']
        if (path is not None
                and not os.path.exists(path)
                or not os.path.isfile(path)):
            self.from_file_message = 'File path does not exist'
            return

        self.from_file_message, self._cached_obj = self._file_parser(path)

    def import_file(self, path):
        """
        Select 'From File...' and set the path.
        """
        # NOTE: this will trigger self._from_file_changed which in turn will
        # pass through the parser, raise an error if necessary, and set
        # self.selected accordingly
        self.from_file = path

    def import_obj(self, obj):
        """
        Import a supported object directly from the API.
        """
        msg, self._cached_obj = self._file_parser(obj)
        if msg:
            raise ValueError(msg)
        self.from_file = list(self._cached_obj.keys())[0]
        self.selected = 'From File...'


class HasFileImportSelect(VuetifyTemplate, HubListener):
    from_file = Unicode().tag(sync=True)
    from_file_message = Unicode().tag(sync=True)

    def __init__(self, *args, **kwargs):
        super().__init__(*args, **kwargs)

        # imported here to avoid circular import
        from jdaviz.configs.default.plugins.data_tools.file_chooser import FileChooser

        start_path = os.environ.get('JDAVIZ_START_DIR', os.path.curdir)
        self._file_chooser = FileChooser(start_path)
        self.components = {'g-file-import': self._file_chooser}

    def vue_file_import_accept(self, *args, **kwargs):
        self.from_file = self._file_chooser.file_path

    def vue_file_import_cancel(self, *args, **kwargs):
        self._file_chooser._select_component.select_previous()
        self.from_file = ''


class EditableSelectPluginComponent(SelectPluginComponent):
    """
    Plugin select with support for renaming, adding, and deleting items (by the user).

    Useful API methods/attributes:

    * :meth:`~SelectPluginComponent.choices`
    * ``selected``
    * :meth:`~EditableSelectPluginComponent.add_choice`
    * :meth:`~EditableSelectPluginComponent.rename_choice`
    * :meth:`~EditableSelectPluginComponent.remove_choice`
    """

    """
    Traitlets (in the object, custom traitlets in the plugin)

    * ``items`` (list of dicts with keys: label, color)
    * ``selected`` (string)
    * ``mode`` (string)
    * ``edit_value`` (string)

    Properties (in the object only):

    * ``labels`` (list of labels corresponding to items)


    To use in a plugin:

    * create (empty) traitlets in the plugin
    * register with all the automatic logic in the plugin's init by passing the string names
      of the respective traitlets.
    * use component in plugin template (see below)
    * refer to properties above based on the interally stored reference to the
      instantiated object of this component
    * observe the traitlets created and defined in the plugin, as necessary

    Example template (label and hint are optional)::

      <plugin-editable-select
        :mode.sync="mode"
        :edit_value.sync="edit_value"
        :items="items"
        :selected.sync="selected"
        label="Label"
        hint="Select an item to modify."
      </plugin-editable-select>
    """
    def __init__(self, *args, **kwargs):
        """
        Parameters
        ----------
        plugin
            the parent plugin object
        items : str
            the name of the items traitlet defined in ``plugin``
        selected : str
            the name of the selected traitlet defined in ``plugin``
        edit_value : str
            the name of the traitlet containing the temporary edit value defined in ``plugin``
        manual_options : list
            list of entries present before user-modification
        name : str
            the user-friendly name of the items, used in error message in place of "entry"
        on_add : callable
            callback when a new item is added, but before the selection is updated
        on_add_after_selection : callable
            callback when a new item is added and the selection is updated
        on_rename : callable
            callback when an item is renamed, but before the selection is updated
        on_rename_after_selection : callable
            callback when an item is renamed and the selection is updated
        on_remove : callable
            callback when an item is removed, but before the selection is updated
        on_remove_after_selection : callable
            callback when an item is removed and the selection is updated
        """
        super().__init__(*args, **kwargs)
        if self.is_multiselect:
            self._multiselect_changed()
        self.add_observe(kwargs.get('mode'), self._mode_changed)
        self.mode = 'select'  # select, rename, add
        self._name = kwargs.get('name', 'entry')  # used for error messages
        self._on_add = kwargs.get('on_add', lambda *args: None)
        self._on_add_after_selection = kwargs.get('on_add_after_selection', lambda *args: None)
        self._on_rename = kwargs.get('on_rename', lambda *args: None)
        self._on_rename_after_selection = kwargs.get('on_rename_after_selection', lambda *args: None)  # noqa
        self._on_remove = kwargs.get('on_remove', lambda *args: None)
        self._on_remove_after_selection = kwargs.get('on_remove_after_selection', lambda *args: None)  # noqa
        self._validate_choice = kwargs.get('validate_choice', lambda *args: '')

    def _multiselect_changed(self):
        # already subscribed to traitlet by SelectPluginComponent
        if self.multiselect:
            raise ValueError("EditableSelectPluginComponent does not support multiselect")

    def _selected_changed(self, event):
        super()._selected_changed(event)
        self.edit_value = self.selected

    def _mode_changed(self, event):
        if self.mode == 'rename:accept':
            try:
                self.rename_choice(self.selected, self.edit_value)
            except ValueError as e:
                self.hub.broadcast(SnackbarMessage(f"Renaming {self._name} failed: {e}",
                                   sender=self, color="error"))
            else:
                self.mode = 'select'
                self.edit_value = self.selected
        elif self.mode == 'add:accept':
            try:
                self.add_choice(self.edit_value)
            except ValueError as e:
                self.hub.broadcast(SnackbarMessage(f"Adding {self._name} failed: {e}",
                                   sender=self, color="error"))
            else:
                self.mode = 'select'
                self.edit_value = self.selected
        elif self.mode == 'remove:accept':
            self.remove_choice(self.edit_value)
            if len(self.choices):
                self.mode = 'select'
            else:
                self.mode = 'add'

    def _update_items(self):
        self.items = [{"label": opt} for opt in self._manual_options]

    def _check_new_choice(self, label):
        if not len(label):
            raise ValueError("new choice must not be blank")
        if label in self.choices:
            raise ValueError(f"'{label}' is already a valid choice")
        validate_err = self._validate_choice(label)
        if len(validate_err):
            raise ValueError(f"'{label}' is not valid: {validate_err}")

    def add_choice(self, label, set_as_selected=True):
        """
        Add a new entry/choice.

        Parameters
        ----------
        * label : str
            label of the new entry, must not already be one of the choices
        * set_as_selected : bool
            whether to immediately set the new entry as the selected entry
        """
        self._check_new_choice(label)
        self._manual_options += [label]
        self._update_items()
        self._on_add(label)
        if set_as_selected:
            self.selected = label
        self._on_add_after_selection(label)

    def remove_choice(self, label=None):
        """
        Remove an existing entry.

        Parameters
        ----------
        * label : str
            label of an existing entry.  If not provided, will default to the currently selected
            entry
        """
        if label is None:
            label = self.selected
        if label not in self.choices:
            raise ValueError(f"'{label}' not one of available choices ({self.choices})")
        self._manual_options.remove(label)
        self._update_items()
        self._on_remove(label)
        self._apply_default_selection(skip_if_current_valid=True)
        self._on_remove_after_selection(label)

    def rename_choice(self, old, new):
        """
        Rename an existing entry.

        Parameters
        ----------
        * old : str
            label of the existing entry to modify
        * new : str
            new label.  Must not be another existing entry.
        """
        if old not in self.choices:
            raise ValueError(f"'{old}' not one of available choices ({self.choices})")
        self._check_new_choice(new)
        was_selected = self.selected == old
        self._manual_options[self._manual_options.index(old)] = new
        self._update_items()
        self._on_rename(old, new)
        if was_selected:
            self.selected = new
        self._on_rename_after_selection(old, new)


class LayerSelect(SelectPluginComponent):
    """
    Plugin select for layers, with support for single or multi-selection.

    Useful API methods/attributes:

    * :meth:`~SelectPluginComponent.choices`
    * ``selected``
    * :meth:`~SelectPluginComponent.is_multiselect`
    * :meth:`~SelectPluginComponent.select_default`
    * :meth:`~SelectPluginComponent.select_all` (only if ``is_multiselect``)
    * :meth:`~SelectPluginComponent.select_none` (only if ``is_multiselect``)
    * :attr:`selected_obj`
    """

    """
    Traitlets (in the object, custom traitlets in the plugin)

    * ``items`` (list of dicts with keys: label, color)
    * ``selected`` (string)

    Properties (in the object only):

    * ``labels`` (list of labels corresponding to items)
    * ``selected_item`` (dictionary in ``items`` coresponding to ``selected``, cached)
    * ``selected_obj`` (layer object corresponding to ``selected``, cached)


    To use in a plugin:

    * create (empty) traitlets in the plugin
    * register with all the automatic logic in the plugin's init by passing the string names
      of the respective traitlets.
    * use component in plugin template (see below)
    * refer to properties above based on the internally stored reference to the
      instantiated object of this component
    * observe the traitlets created and defined in the plugin, as necessary

    Example template (label and hint are optional)::

      <plugin-layer-select
        :items="layer_items"
        :selected.sync="layer_selected"
        :show_if_single_entry="true"
        label="Layer"
        hint="Select layer."
      />
    """
    sort_by = Unicode('icon').tag(sync=True)

    def __init__(self, plugin, items, selected, viewer,
                 multiselect=None,
                 default_text=None, manual_options=[],
                 default_mode='first',
                 only_wcs_layers=False,
                 is_root=True,
                 has_children=False,
                 is_child_of=None,
                 sort_by='icon'):
        """
        Parameters
        ----------
        plugin
            the parent plugin object
        items : str
            the name of the items traitlet defined in ``plugin``
        selected : str
            the name of the selected traitlet defined in ``plugin``
        viewer: str
            the name of the traitlet defined in ``plugin`` storing the viewer(s) to expose the
            layers
        default_text : str or None
            the text to show for no selection.  If not provided or None, no entry will be provided
            in the dropdown for no selection.
        manual_options : list
            list of options to provide that are not automatically populated by subsets.  If
            ``default`` text is provided but not in ``manual_options`` it will still be included as
            the first item in the list.
        default_mode : str, optional
            What mode to use when making the default selection.  Valid options: first, default_text,
            empty.
        sort_by : str, optional
            How to sort the ordering of items.  Valid options: zorder (top layers are first),
            icon (alphabetical by icon, effectively by order in which layers were first
            added and assigned an icon)
        """
        super().__init__(plugin,
                         items=items,
                         selected=selected,
                         viewer=viewer,
                         multiselect=multiselect,
                         default_text=default_text,
                         manual_options=manual_options,
                         default_mode=default_mode)

        self.hub.subscribe(self, AddDataMessage,
                           handler=self._on_data_added)
        self.hub.subscribe(self, RemoveDataMessage,
                           handler=lambda _: self._update_items())
        # Default Glue subscriber priority is 10, lowest integer priority is handled last
        self.hub.subscribe(self, SubsetCreateMessage,
                           handler=lambda _: self._on_subset_created(),
                           priority=0)
        self.hub.subscribe(self, SubsetUpdateMessage,
                           handler=lambda _: self._update_items())
        self.hub.subscribe(self, SubsetDeleteMessage,
                           handler=lambda _: self._update_items())
        self.hub.subscribe(self, SubsetRenameMessage,
                           handler=self._on_subset_renamed)
        self.hub.subscribe(self, ViewerRenamedMessage,
                           self._on_viewer_renamed_message)

        self.sort_by = sort_by
        self.app.state.add_callback('layer_icons', self._update_items)
        self.add_observe(viewer, self._on_viewer_selected_changed)
        self.add_observe(selected, self._update_items)
        self._update_items()
        self.update_wcs_only_filter(only_wcs_layers)

        # TODO: all of these add_filter commands should be refactored to pass filters directly
        # to the init and defined in _is_valid_item()
        self.add_filter('not_spatial_subset_in_profile_viewer')

        self.filter_is_root = is_root
        self.has_children = has_children
        self.filter_is_child_of = is_child_of

        if self.filter_is_root:
            def filter_is_root(data):
                return self.app._get_assoc_data_parent(data.label) is None

            # ignore layers that are children in associations:
            self.add_filter(filter_is_root)

        elif not self.filter_is_root and self.filter_is_child_of is not None:
            # only offer layers that are children of the correct parent:
            def has_correct_parent(data):
                if self.filter_is_child_of == '':
                    return False
                return self.app._get_assoc_data_parent(data.label) == self.filter_is_child_of

            self.add_filter(has_correct_parent)

        if self.has_children:
            def filter_has_children(data):
                return len(self.app._get_assoc_data_children(data.label)) > 0

            self.add_filter(filter_has_children)

    def _on_viewer_renamed_message(self, msg):
        if isinstance(self.viewer, list):
            for i, viewer in self.viewer:
                if viewer == msg.old_viewer_ref:
                    self.viewer[i] = msg.new_viewer_ref
        elif self.viewer == msg.old_viewer_ref:
            self.viewer = msg.new_viewer_ref

    def _get_viewer(self, viewer):
        # viewer will likely be the viewer name in most cases, but viewer id in the case
        # of additional viewers in imviz.
        try:
            return self.app.get_viewer(viewer)
        except TypeError:
            return self.app.get_viewer_by_id(viewer)

    @property
    def viewer_objs(self):
        viewer_names = self.viewer
        if not isinstance(viewer_names, list):
            viewer_names = [viewer_names]
        return [self._get_viewer(viewer) for viewer in viewer_names]

    def _is_valid_item(self, lyr):
        def not_child_layer(lyr):
            # ignore layers that are children in associations:
            return self.app._get_assoc_data_parent(lyr.label) is None

        def not_spatial_subset_in_profile_viewer(lyr):
            if self.plugin.config != 'cubeviz':
                return True
            # note: have to check the classname instead of isinstance to avoid circular import
            if np.any([viewer.__class__.__name__ != 'CubevizProfileView'
                       for viewer in self.viewer_objs]):
                return True
            # at this point, we are in cubeviz and ALL selected viewers are profile viewers,
            # so we want to exclude spatial subsets
            return get_subset_type(lyr) != 'spatial'

        def is_trace(lyr):
            return 'Trace' in getattr(getattr(lyr, 'data', None), 'meta', [])

        def not_trace(lyr):
            return not is_trace(lyr)

        return super()._is_valid_item(lyr, locals())

    def _layer_to_dict(self, layer_label):
        is_subset = None
        subset_type = None
        zorder = None
        from_plugin = None
        live_plugin_results = None
        colors = []
        visibilities = []
        linewidths = []
        for viewer in self.viewer_objs:
            for layer in viewer.layers:
                if (layer.layer.label == layer_label
                        and is_not_wcs_only(layer.layer)
                        and is_not_wcs_only(layer.layer.data)):
                    if is_subset is None:
                        is_subset = ((hasattr(layer, 'state') and hasattr(layer.state, 'subset_state')) or  # noqa
                                     (hasattr(layer, 'layer') and hasattr(layer.layer, 'subset_state')))  # noqa
                        if is_subset:
                            subset_type = get_subset_type(layer.layer)
                    if zorder is None:
                        zorder = layer.state.zorder
                    if from_plugin is None:
                        from_plugin = layer.layer.data.meta.get('Plugin', None)
                    if live_plugin_results is None:
                        live_plugin_results = layer.layer.data.meta.get('_update_live_plugin_results', None) is not None  # noqa

                    if (getattr(viewer.state, 'color_mode', None) == 'Colormaps'
                            and hasattr(layer.state, 'cmap')):
                        colors.append(layer.state.cmap.name)
                    else:
                        colors.append(layer.state.color)

                    visibilities.append(getattr(layer.state, 'bitmap_visible', True)
                                        and layer.visible)
                    linewidths.append(getattr(layer.state, 'linewidth', 0))

        return {"label": layer_label,
                "is_subset": is_subset,
                "subset_type": subset_type,
                "zorder": zorder,
                "from_plugin": from_plugin,
                "live_plugin_results": live_plugin_results,
                "icon": self.app.state.layer_icons.get(layer_label),
                "visible": visibilities[0] if len(list(set(visibilities))) == 1 else 'mixed',
                "linewidth": linewidths[0] if len(list(set(linewidths))) == 1 else 'mixed',
                "colors": np.unique(colors).tolist()}

    def _on_viewer_selected_changed(self, msg=None):
        # we don't want to update the layers if we're just toggling
        # between single and multi-select
        old, new = msg['old'], msg['new']
        if not isinstance(old, list):
            old = [old]
        if not isinstance(new, list):
            new = [new]
        if new != old:
            self._clear_cache()
            self._update_items()
            added_viewers = list(set(new) - set(old))
            removed_viewers = list(set(old) - set(new))
            for old_viewer in removed_viewers:
                old_viewer = self._get_viewer(old_viewer)
                if old_viewer is None:
                    continue
                # NOTE: color_mode callback must be conflicting with something else, so instead
                # we call _update_items in the PlotOptionsSyncState for color_mode
                # old_viewer.state.remove_callback('color_mode', self._update_items)
                for layer in old_viewer.state.layers:
                    if is_wcs_only(layer.layer):
                        continue
                    layer.remove_callback('color', self._update_items)
                    layer.remove_callback('zorder', self._update_items)
                    if hasattr(layer, 'cmap'):
                        layer.remove_callback('cmap', self._update_items)
                    if hasattr(layer, 'bitmap_visible'):
                        layer.remove_callback('bitmap_visible', self._update_items)
                    elif hasattr(layer, 'visible'):
                        layer.remove_callback('visible', self._update_items)

            for new_viewer in added_viewers:
                new_viewer = self._get_viewer(new_viewer)
                if new_viewer is None:
                    continue
                # NOTE: color_mode callback must be conflicting with something else, so instead
                # we call _update_items in the PlotOptionsSyncState for color_mode
                # new_viewer.state.add_callback('color_mode', self._update_items)
                for layer in new_viewer.state.layers:
                    if is_wcs_only(layer.layer):
                        continue
                    layer.add_callback('color', self._update_items)
                    layer.add_callback('zorder', self._update_items)
                    if hasattr(layer, 'cmap'):
                        layer.add_callback('cmap', self._update_items)
                    if hasattr(layer, 'bitmap_visible'):
                        layer.add_callback('bitmap_visible', self._update_items)
                    if hasattr(layer, 'visible'):
                        layer.add_callback('visible', self._update_items)

    def _on_subset_created(self, msg=None):
        new_subset_label = self.app.data_collection.subset_groups[-1].label
        viewer = self.viewer if isinstance(self.viewer, list) else [self.viewer]
        for current_viewer in viewer:
            for layer in self._get_viewer(current_viewer).state.layers:
                if layer.layer.label == new_subset_label and is_not_wcs_only(layer.layer):
                    layer.add_callback('color', self._update_items)
                    layer.add_callback('visible', self._update_items)
                    # TODO: Add ability to add new item to self.items instead of recompiling
        self._update_items({'source': 'subset_added'})

    def _on_subset_renamed(self, msg):
        # Find the subset in self.items and update the label
        for item in self.items:
            if item['label'] == msg.old_label:
                item['label'] = msg.new_label
                break
        self.send_state("items")

    def _on_data_added(self, msg=None):
        if msg is None or not hasattr(msg, 'data') or msg.data is None:
            return
        new_data_label = msg.data.label
        viewers = self.viewer if isinstance(self.viewer, list) else [self.viewer]
        for current_viewer in viewers:
            if not len(current_viewer):
                continue
            for layer in self._get_viewer(current_viewer).state.layers:
                if layer.layer.label == new_data_label and not hasattr(layer.layer, 'subset_state'):
                    if is_wcs_only(layer.layer):
                        continue
                    # Add a callback to the layer's color attribute to call
                    # _on_layers_changed whenever the color changes
                    # TODO: find out if this conflicts with another color change event
                    #  and is causing the lag in the color picker
                    layer.add_callback('color', self._update_items)
                    if hasattr(layer, 'cmap'):
                        layer.add_callback('cmap', self._update_items)
                    if hasattr(layer, 'bitmap_visible'):
                        layer.add_callback('bitmap_visible', self._update_items)
                    if hasattr(layer, 'visible'):
                        layer.add_callback('visible', self._update_items)

        self._update_items({'source': 'data_added'})

    @observe('filters', 'sort_by')
    def _update_items(self, msg={}):
        # NOTE: _on_layers_changed is passed without a msg object during init
        # TODO: if the message is a SubsetUpdateMessage, only act on those that require
        # an update
        # TODO: Handle changes to just one item without recompiling the whole thing
        manual_items = [{'label': label} for label in self.manual_options]
        # use getattr so the super() call above doesn't try to access the attr before
        # it is initialized:

        all_layers = [
            layer for viewer in self.viewer_objs
            for layer in getattr(viewer, 'layers', [])
            if self._is_valid_item(layer.layer)
        ]

        # remove duplicates - we'll loop back through all selected viewers to get a list of colors
        # and visibilities later within _layer_to_dict
        layer_labels = [
            layer.layer.label for layer in all_layers
            if self.app.state.layer_icons.get(layer.layer.label) or
            self.only_wcs_layers
        ]
        unique_layer_labels = list(set(layer_labels))
        layer_items = [self._layer_to_dict(layer_label) for layer_label in unique_layer_labels]

        def _sort_by_icon(items_dict):
            icon = items_dict['icon']
            return icon if icon is not None else ''

        def _sort_by_zorder(items_dict):
            # NOTE: this works best if subscribed to a single viewer
            zorder = items_dict.get('zorder', 0)
            if zorder is None:
                zorder = 0
            return -1 * zorder

        if self.sort_by == 'zorder':
            layer_items.sort(key=_sort_by_zorder)
        else:  # icon
            layer_items.sort(key=_sort_by_icon)

        self.items = manual_items + layer_items

        self._apply_default_selection()

    def update_wcs_only_filter(self, wcs_only):
        """
        The layers that are populated in LayerSelect.choices
        will be either WCS-only layers (for setting viewer orientation)
        or non-WCS-only layers (for "real data"). This method toggles
        the layer choices by adjusting the layer filters on this
        LayerSelect instance.

        Parameters
        ----------
        wcs_only : bool
            `True` will filter only the WCS-only layers, `False` will
            give the non-WCS-only layers.
        """

        filter_names = [getattr(filt, '__name__', '') for filt in self.filters]

        if not wcs_only and 'is_wcs_only' in filter_names:
            self.filters.remove(*[filt for filt in self.filters
                                  if getattr(filt, '__name__', '') == 'is_wcs_only'])
        elif wcs_only and 'is_wcs_only' not in filter_names:
            self.add_filter(is_wcs_only)

    @property
    def only_wcs_layers(self):
        return 'is_wcs_only' in [getattr(filt, '__name__', '') for filt in self.filters]

    @cached_property
    def selected_obj(self):
        viewer_names = self.viewer
        if not isinstance(viewer_names, list):
            # case for single-select on the viewer select
            viewer_names = [viewer_names]

        selected = self.selected
        if not isinstance(selected, list):
            selected = [selected]

        viewers = [self._get_viewer(viewer_name) for viewer_name in viewer_names]

        layers = [[layer for layer in viewer.layers
                   if layer.layer.label in selected and self._is_valid_item(layer.layer)]
                  for viewer in viewers if viewer is not None]

        if not self.is_multiselect and len(layers) == 1:
            return layers[0]
        else:
            return layers


class LayerSelectMixin(VuetifyTemplate, HubListener):
    """
    Applies the LayerSelect component as a mixin in the base plugin.  This
    automatically adds traitlets as well as new properties to the plugin with minimal
    extra code.  For multiple instances or custom traitlet names/defaults, use the
    component instead.

    To use in a plugin:

    * add ``LayerSelectMixin`` as a mixin to the class
    * use the traitlets available from the plugin or properties/methods available from
      ``plugin.layer``.

    Example template (label and hint are optional)::

      <plugin-layer-select
        :items="layer_items"
        :selected.sync="layer_selected"
        :show_if_single_entry="true"
        label="Layer"
        hint="Select layer."
      />

    """
    layer_items = List().tag(sync=True)
    layer_selected = Any().tag(sync=True)
    layer_viewer = Unicode().tag(sync=True)
    layer_multiselect = Bool(False).tag(sync=True)

    def __init__(self, *args, **kwargs):
        super().__init__(*args, **kwargs)
        self.layer = LayerSelect(self,
                                 'layer_items',
                                 'layer_selected',
                                 'layer_viewer',
                                 'layer_multiselect')


class SubsetSelect(SelectPluginComponent):
    """
    Plugin select for subsets, with support for single or multi-selection.

    Useful API methods/attributes:

    * :meth:`~SelectPluginComponent.choices`
    * ``selected``
    * :meth:`~SelectPluginComponent.is_multiselect`
    * :meth:`~SelectPluginComponent.select_default`
    * :meth:`~SelectPluginComponent.select_all` (only if ``is_multiselect``)
    * :meth:`~SelectPluginComponent.select_none` (only if ``is_multiselect``)
    * :attr:`selected_obj`
    * :attr:`selected_subset_state`
    * :meth:`selected_min_max`
    * :meth:`rename_choice`
    """

    """development information:
    Traitlets (in the object, custom traitlets in the plugin):

    * ``items`` (list of dicts with keys: label, color, type)
    * ``selected`` (string)
    * ``selected_has_subregions`` (bool, OPTIONAL)

    Properties (in the object only):

    * ``labels`` (list of labels corresponding to items)
    * ``selected_item`` (dictionary in ``items`` coresponding to ``selected``, cached)
    * ``selected_obj`` (subset object corresponding to ``selected``, cached)

    Methods (in the object only):

    * ``selected_min_max(cube)`` (quantity, only applicable for spectral subsets)

    To use in a plugin:

    * create (empty) traitlets in the plugin
    * register with all the automatic logic in the plugin's init by passing the string names
      of the respective traitlets.
    * use component in plugin template (see below)
    * refer to properties above based on the interally stored reference to the
      instantiated object of this component
    * observe the traitlets created and defined in the plugin, as necessary

    Example template (label and hint are optional)::

      <plugin-subset-select
        :items="spectral_subset_items"
        :selected.sync="spectral_subset_selected"
        :show_if_single_entry="true"
        label="Subset"
        hint="Select subset."
      />

    """
    def __init__(self, plugin, items, selected, multiselect=None, selected_has_subregions=None,
                 dataset=None, viewers=None, default_text=None, manual_options=[], filters=[],
                 default_mode='default_text', subset_selected_changed_callback=None):
        """
        Parameters
        ----------
        plugin
            the parent plugin object
        items : str
            the name of the items traitlet defined in ``plugin``
        selected : str
            the name of the selected traitlet defined in ``plugin``
        multiselect : str
            the name of the traitlet defining whether the dropdown should accept multiple selections
        selected_has_subregions : str
            the name of the selected_has_subregions traitlet defined in ``plugin``, optional
        dataset : str
            the name of the dataset traitlet defined in ``plugin``, to be used for accessing how
            the subset is applied to the data (masks, etc), optional
        viewers : list
            the reference names or ids of the viewer to extract the subregion.  If not provided or
            None, will loop through all references.
        default_text : str or None
            the text to show for no selection.  If not provided or None, no entry will be provided
            in the dropdown for no selection.
        manual_options : list
            list of options to provide that are not automatically populated by subsets.  If
            ``default`` text is provided but not in ``manual_options`` it will still be included as
            the first item in the list.
        filters : list
            list of strings (for built-in filters) or callables to filter to only valid options.
        default_mode : str, optional
            What mode to use when making the default selection.  Valid options: first, default_text,
            empty.
        """
        super().__init__(plugin,
                         items=items,
                         selected=selected,
                         multiselect=multiselect,
                         filters=filters,
                         selected_has_subregions=selected_has_subregions,
                         dataset=dataset,
                         viewers=viewers,
                         default_text=default_text,
                         manual_options=manual_options,
                         default_mode=default_mode)

        self._cached_properties += ["selected_subset_state",
                                    "selected_spatial_region",
                                    "selected_subset_mask"]
        self._subset_selected_changed_callback = subset_selected_changed_callback
        if dataset is not None:
            # clear selected_subset_mask and selected_spatial_region on change to dataset
            self.add_observe(self.dataset._plugin_traitlets['selected'],
                             self._on_dataset_selected_changed)

        if selected_has_subregions is not None:
            self.selected_has_subregions = False

        self.hub.subscribe(self, SubsetUpdateMessage,
                           handler=lambda msg: self._update_subset(msg.subset, msg.attribute))
        self.hub.subscribe(self, SubsetCreateMessage,
                           handler=lambda msg: self._update_subset(msg.subset))
        self.hub.subscribe(self, SubsetDeleteMessage,
                           handler=lambda msg: self._delete_subset(msg.subset))
        self.hub.subscribe(self, SubsetRenameMessage,
                           handler=lambda msg: self._rename_subset(msg))

        self._initialize_choices()

    def _initialize_choices(self):
        # intialize any subsets that have already been created
        for lyr in self.app.data_collection.subset_groups:
            self._update_subset(lyr)

    def _selected_changed(self, event):
        super()._selected_changed(event)
        self._update_has_subregions()

    def _on_dataset_selected_changed(self, event):
        self._clear_cache('selected_subset_mask',
                          'selected_spatial_region')

    def _subset_to_dict(self, subset):
        # find layer artist in default spectrum-viewer
        for viewer in self.viewers:
            for layer in viewer.layers:
                if layer.layer.label == subset.label:
                    color = layer.state.color
                    type = get_subset_type(subset)
                    return {"label": subset.label, "color": color, "type": type}
        return {"label": subset.label, "color": False, "type": False}

    def _delete_subset(self, subset):
        # NOTE: calling .remove will not trigger traitlet update
        self.items = [s for s in self.items
                      if s['label'] != subset.label]
        if self.selected not in self.labels:
            self._apply_default_selection()

    def _is_valid_item(self, subset):
        def is_spectral(subset):
            return get_subset_type(subset) == 'spectral'

        def is_spatial(subset):
            return get_subset_type(subset) == 'spatial'

        def is_not_composite(subset):
            return not hasattr(subset.subset_state, 'state1')

        def is_not_annulus(subset):
            # this will be considered "not an annulus" if it is composite, even
            # if that composite subset contains an annulus
            return (not is_not_composite(subset)
                    or not isinstance(subset.subset_state.roi, CircularAnnulusROI))

        return super()._is_valid_item(subset, locals())

    def _update_subset(self, subset, attribute=None):
        if attribute == 'label':
            # We handle this in _rename_subset
            return

        if (attribute == 'subset_state' and
            ((self.is_multiselect and subset.label in self.selected)
             or (subset.label == self.selected))):
            # updated the currently selected subset, clear all cache
            self._clear_cache()
            selected_has_changed = True
        else:
            selected_has_changed = False

        if subset.label not in self.labels:
            # NOTE: this logic will need to be revisited if generic renaming of subsets is added
            # see https://github.com/spacetelescope/jdaviz/pull/1175#discussion_r829372470
            if self._is_valid_item(subset):
                # NOTE: += will not trigger traitlet update
                self.items = self.items + [self._subset_to_dict(subset)]  # noqa
        else:
            # 'type' can be passed manually rather than coming from SubsetUpdateMessage.attribute
            # This will be None if triggered by SubsetCreateMessage
            if attribute in ('style', 'type', None):
                # TODO: may need to add label and then rebuild the entire list if/when
                # we add support for renaming subsets

                # NOTE: in-line replacement (self.spectral_subset_items[i] = ...)
                # will not trigger traitlet update
                self.items = [s if s['label'] != subset.label
                              else self._subset_to_dict(subset)
                              for s in self.items]

        if selected_has_changed:
            self._update_has_subregions()

            if self._subset_selected_changed_callback is not None:
                self._subset_selected_changed_callback()

    def _rename_subset(self, msg):
        # See if we're renaming the selected subset
        update_selected = False
        if self.selected == msg.old_label:
            update_selected = True

        # Find the subset in self.items and update the label
        for subset in self.items:
            if subset['label'] == msg.old_label:
                subset['label'] = msg.new_label
                break

        # Update the selected label if needed
        if update_selected:
            self.selected = msg.new_label

        # Force the traitlet to update.
        self.send_state('items')

    def rename_choice(self, old, new):
        """
        Rename an existing entry.

        Parameters
        ----------
        * old : str
            label of the existing entry to modify
        * new : str
            new label.  Must not be another existing entry.
        """
        self.app._rename_subset(old, new)

    def _update_has_subregions(self):
        if "selected_has_subregions" in self._plugin_traitlets.keys():
            if self.is_multiselect:
                self.selected_has_subregions = False
            elif (
                self.selected in self._manual_options or
                not hasattr(self.selected_obj, 'subregions')
            ):
                self.selected_has_subregions = False
            else:
                self.selected_has_subregions = len(self.selected_obj.subregions) > 1

    def _get_selected_obj(self, selected):
        if (
            selected in self.manual_options or
            selected not in self.labels or
            selected is None
        ):
            return None
        return self.app.get_subsets(selected)

    @cached_property
    def selected_obj(self):
        if self.is_multiselect:
            return [self._get_selected_obj(subset) for subset in self.selected]
        return self._get_selected_obj(self.selected)

    def _get_subset_state(self, subset):
        subset_group = [s for s in self.app.data_collection.subset_groups if
                        s.label == subset]
        if len(subset_group) == 0:
            return None
        if len(subset_group) != 1:  # pragma: no cover
            raise ValueError("found multiple matches for subset")
        return subset_group[0].subset_state

    @cached_property
    def selected_subset_state(self):
        if self.is_multiselect:
            return [self._get_subset_state(subset) for subset in self.selected]
        return self._get_subset_state(self.selected)

    def _get_subset_mask(self, subset=None, dataset=None):
        if subset is None:
            subset = self.selected
        if dataset is None:
            if getattr(self.plugin, 'dataset', None) is None:  # pragma: no cover
                raise ValueError("Retrieving subset mask requires associated dataset")
            dataset = self.plugin.dataset.selected
        get_data_kwargs = {'data_label': dataset}
        if 'is_spectral' in self.filters:
            get_data_kwargs['spectral_subset'] = subset
        elif 'is_spatial' in self.filters:
            get_data_kwargs['spatial_subset'] = subset

        subset = self.app._jdaviz_helper.get_data(**get_data_kwargs)
        return subset.mask

    @cached_property
    def selected_subset_mask(self):
        if self.is_multiselect:  # pragma: no cover
            raise NotImplementedError("Retrieving subset mask is not"
                                      " supported in multiselect mode")

        return self._get_subset_mask()

    def _get_spatial_region(self, dataset, subset=None):
        if subset is None:
            subset = self.selected
            subset_state = self.selected_subset_state
        else:
            subset_state = self._get_subset_state(subset)
        if subset_state is None:
            return None

        type = 'sky_region' if self.app.config == 'imviz' and self.app._align_by == 'wcs' else 'region'  # noqa: E501
        reg = self.app.get_subsets(subset_name=subset,
                                   include_sky_region=type == 'sky_region',
                                   spatial_only=True)[0][type]
        reg.meta['label'] = subset

        return reg

    @cached_property
    def selected_spatial_region(self):
        if not getattr(self, 'dataset', None):  # pragma: no cover
            raise ValueError("Retrieving subset mask requires associated dataset")
        if self.is_multiselect and self.dataset.is_multiselect:  # pragma: no cover
            raise NotImplementedError("cannot access selected_spatial_region for multiple subsets and multiple datasets")  # noqa
        types = self.selected_item.get('type')
        if not isinstance(types, list):
            types = [types]
        if np.any([type not in ('spatial', None) for type in types]):
            raise TypeError("This action is only supported on spatial-type subsets")
        if self.is_multiselect:
            return [self._get_spatial_region(dataset=self.dataset.selected, subset=subset) for subset in self.selected]  # noqa
        return self._get_spatial_region(dataset=self.dataset.selected)

    def selected_min_max(self, dataset):
        """
        Get the min/max spectral range of ``dataset`` given the selected spectral subset
        """
        if self.is_multiselect:  # pragma: no cover
            raise TypeError("This action cannot be done when multiselect is active")
        if not isinstance(dataset, Spectrum1D):  # pragma: no cover
            raise TypeError("dataset must be a Spectrum1D object")

        if self.selected_obj is None:
            return np.nanmin(dataset.spectral_axis), np.nanmax(dataset.spectral_axis)
        else:
            try:
                return self.selected_obj.lower, self.selected_obj.upper
            except AttributeError:
                if self.selected_item.get('type') != 'spectral':
                    raise TypeError("This action is only supported on spectral-type subsets")


class SubsetSelectMixin(VuetifyTemplate, HubListener):
    """
    Applies the SubsetSelect component as a mixin in the base plugin.  This
    automatically adds traitlets as well as new properties to the plugin with minimal
    extra code.  For multiple instances or custom traitlet names/defaults, use the
    component instead.

    To use in a plugin:

    * add ``SubsetSelectMixin`` as a mixin to the class
    * use the traitlets available from the plugin or properties/methods available from
      ``plugin.subset``.

    Example template (label and hint are optional)::

      <plugin-subset-select
        :items="subset_items"
        :selected.sync="subset_selected"
        :show_if_single_entry="true"
        label="Subset"
        hint="Select subset."
      />

    """
    subset_items = List().tag(sync=True)
    subset_selected = Any().tag(sync=True)

    def __init__(self, *args, **kwargs):
        super().__init__(*args, **kwargs)
        self.subset = SubsetSelect(self,
                                   'subset_items',
                                   'subset_selected',
                                   dataset='dataset' if hasattr(self, 'dataset') else None,
                                   multiselect='multiselect' if hasattr(self, 'multiselect') else None)  # noqa


class SpectralSubsetSelectMixin(VuetifyTemplate, HubListener):
    """
    Applies the SubsetSelect component as a mixin in the base plugin.  This
    automatically adds traitlets as well as new properties to the plugin with minimal
    extra code.  For multiple instances or custom traitlet names/defaults, use the
    component instead.

    To use in a plugin:

    * add ``SpectralSubsetSelectMixin`` as a mixin to the class
    * use the traitlets available from the plugin or properties/methods available from
      ``plugin.spectral_subset``.

    Example template (label and hint are optional)::

      <plugin-subset-select
        :items="spectral_subset_items"
        :selected.sync="spectral_subset_selected"
        :show_if_single_entry="true"
        label="Spectral region"
        hint="Select spectral region."
      />

    """
    spectral_subset_items = List().tag(sync=True)
    spectral_subset_selected = Any().tag(sync=True)
    spectral_subset_selected_has_subregions = Bool(False).tag(sync=True)

    def __init__(self, *args, **kwargs):
        super().__init__(*args, **kwargs)
        spectrum_viewer = kwargs.get('spectrum_viewer_reference_name', '1D Spectrum')
        self.spectral_subset = SubsetSelect(self,
                                            'spectral_subset_items',
                                            'spectral_subset_selected',
                                            'spectral_subset_selected_has_subregions',
                                            dataset='dataset' if hasattr(self, 'dataset') else None,  # noqa
                                            viewers=[spectrum_viewer],
                                            default_text='Entire Spectrum',
                                            filters=['is_spectral'])


class SpatialSubsetSelectMixin(VuetifyTemplate, HubListener):
    """
    Applies the SubsetSelect component as a mixin in the base plugin.  This
    automatically adds traitlets as well as new properties to the plugin with minimal
    extra code.  For multiple instances or custom traitlet names/defaults, use the
    component instead.

    To use in a plugin:

    * add ``SpatialSubsetSelectMixin`` as a mixin to the class
    * use the traitlets available from the plugin or properties/methods available from
      ``plugin.spatial_subset``.

    Example template (label and hint are optional)::

      <plugin-subset-select
        :items="spatial_subset_items"
        :selected.sync="spatial_subset_selected"
        label="Spatial region"
        hint="Select spatial region."
      />

    """
    spatial_subset_items = List().tag(sync=True)
    spatial_subset_selected = Any().tag(sync=True)
    spatial_subset_selected_has_subregions = Bool(False).tag(sync=True)

    def __init__(self, *args, **kwargs):
        super().__init__(*args, **kwargs)
        self.spatial_subset = SubsetSelect(self,
                                           'spatial_subset_items',
                                           'spatial_subset_selected',
                                           'spatial_subset_selected_has_subregions',
                                           dataset='dataset' if hasattr(self, 'dataset') else None,
                                           default_text='Entire Cube',
                                           filters=['is_spatial'])


class ApertureSubsetSelect(SubsetSelect):
    """
    Plugin select for aperture subsets, with support for single or multi-selection, as well as
    live-preview rendered in the viewers.

    Useful API methods/attributes:

    * :meth:`~SelectPluginComponent.choices`
    * ``selected``
    * :meth:`~SelectPluginComponent.is_multiselect`
    * :meth:`~SelectPluginComponent.select_default`
    * :meth:`~SelectPluginComponent.select_all` (only if ``is_multiselect``)
    * :meth:`~SelectPluginComponent.select_none` (only if ``is_multiselect``)
    * :attr:`~SubsetSelect.selected_obj`
    * :attr:`~SubsetSelect.selected_subset_state`
    * :meth:`~SubsetSelect.selected_min_max`
    * :meth:`marks`
    * :meth:`image_viewers`

    Traitlets (in the object, custom traitlets in the plugin):

    * ``items`` (list of dicts with keys: label, color, type)
    * ``selected`` (string)
    * ``selected_validity`` (dict)

    Properties (in the object only):

    * ``labels`` (list of labels corresponding to items)
    * ``selected_item`` (dictionary in ``items`` coresponding to ``selected``, cached)
    * ``selected_obj`` (subset object corresponding to ``selected``, cached)
    * ``marks`` (list of marks added to image viewers in the app to preview the apertures)

    Methods (in the object only):

    * ``selected_min_max(cube)`` (quantity, only applicable for spectral subsets)

    To use in a plugin:

    * create (empty) traitlets in the plugin
    * register with all the automatic logic in the plugin's init by passing the string names
      of the respective traitlets.
    * use component in plugin template (see below)
    * refer to properties above based on the interally stored reference to the
      instantiated object of this component
    * observe the traitlets created and defined in the plugin, as necessary

    Example template (label and hint are optional)::

      <plugin-subset-select
        :items="aperture_items"
        :selected.sync="aperture_selected"
        :show_if_single_entry="true"
        label="Aperture"
        hint="Select aperture."
      />

    """
    def __init__(self, plugin, items, selected, selected_validity,
                 scale_factor, multiselect=None,
                 dataset=None, viewers=None, default_text=None,
                 subset_selected_changed_callback=None):
        """
        Parameters
        ----------
        plugin
            the parent plugin object
        items : str
            the name of the items traitlet defined in ``plugin``
        selected : str
            the name of the selected traitlet defined in ``plugin``
        selected_validity: str
            the name of the selected validity dict traitlet defined in ``plugin``
        scale_factor : str
            the name of the traitlet defining the radius factor for the drawn aperture
        multiselect : str
            the name of the traitlet defining whether the dropdown should accept multiple selections
        dataset : str
            the name of the dataset traitlet defined in ``plugin``, to be used for accessing how
            the subset is applied to the data (masks, etc), optional
        viewers : list
            the reference names or ids of the viewer to extract the subregion.  If not provided or
            None, will loop through all references.
        """
        # NOTE: is_not_composite is assumed in _get_mark_coords_and_validate
        super().__init__(plugin,
                         items=items,
                         selected=selected,
                         multiselect=multiselect,
                         filters=['is_spatial'],
                         dataset=dataset,
                         viewers=viewers,
                         default_text=default_text,
                         subset_selected_changed_callback=subset_selected_changed_callback)

        self.add_traitlets(selected_validity=selected_validity,
                           scale_factor=scale_factor)

        self.add_observe('is_active', self._plugin_active_changed)
        self.add_observe(selected, self._update_mark_coords)
        self.add_observe(scale_factor, self._update_mark_coords)
        # add marks to any new viewers
        self.hub.subscribe(self, ViewerAddedMessage, handler=self._update_mark_coords)
        # update coordinates when reference data is changed
        # NOTE: when link type is changed, all subsets are required to be dropped
        self.hub.subscribe(self, ChangeRefDataMessage, handler=self._update_mark_coords)

    def _update_subset(self, *args, **kwargs):
        # update coordinates when subset is modified (with subset tools plugin or drag event)
        super()._update_subset(*args, **kwargs)
        self._update_mark_coords()

    def _on_dataset_selected_changed(self, event):
        super()._on_dataset_selected_changed(event)
        self._update_mark_coords()

    def _set_mark_visiblities(self, visible):
        for mark in self.marks:
            mark.visible = visible

    def _plugin_active_changed(self, *args):
        if self.plugin.is_active:
            self._update_mark_coords()
        self._set_mark_visiblities(self.plugin.is_active)

    @property
    def is_composite(self):
        return hasattr(self.selected_obj, '__len__') and len(self.selected_obj) > 1

    @property
    def image_viewers(self):
        return [viewer for viewer in self.app._viewer_store.values()
                if isinstance(viewer, BqplotImageView)]

    @property
    def marks(self):
        all_aperture_marks = []
        for viewer in self.image_viewers:
            # search for existing mark
            matches = [mark for mark in viewer.figure.marks
                       if (isinstance(mark, ApertureMark) and
                           mark._id == self._plugin_traitlets['selected'])]
            if len(matches):
                all_aperture_marks += matches
                continue

            x_coords, y_coords, self.selected_validity = self._get_mark_coords_and_validate(viewer)

            mark = ApertureMark(
                viewer,
                id=self._plugin_traitlets['selected'],
                x=x_coords,
                y=y_coords,
                colors=['#c75109'],
                fill_opacities=[0.0],
                visible=self.plugin.is_active)
            all_aperture_marks.append(mark)
            viewer.figure.marks = viewer.figure.marks + [mark]
        return all_aperture_marks

    def _get_mark_coords_and_validate(self, viewer=None, selected=None):
        multiselect = getattr(self, 'multiselect', False)

        if viewer is None:
            viewer = self.app._jdaviz_helper.default_viewer._obj
        if selected is None:
            selected = self.selected
            objs = self.selected_obj if multiselect else [self.selected_obj]
        else:
            objs = self._get_selected_obj(selected)
            if isinstance(selected, str):
                selected = [selected]
                objs = [objs]

        if not len(selected) or not len(self.dataset.selected):
            validity = {'is_aperture': False,
                        'aperture_message': 'no subset selected'}
            return [], [], validity
        if selected in self._manual_options:
            validity = {'is_aperture': False,
                        'aperture_message': 'no subset selected'}
            return [], [], validity

        # if any of the selected entries are composite, then _get_spatial_region
        # (or selected_spatial_region) will fail.
        if np.any([len(obj) > 1 for obj in objs]):
            validity = {'is_aperture': False,
                        'aperture_message': 'composite subsets are not supported',
                        'is_composite': True}
            return [], [], validity

        if multiselect or selected != self.selected:
            # assume first dataset (for retrieving the region object)
            # but iterate over all subsets
            spatial_regions = [self._get_spatial_region(dataset=self.dataset.selected[0], subset=subset)  # noqa
                               for subset in selected if subset != self._manual_options]
        else:
            # use cached version
            spatial_regions = [self.selected_spatial_region]

        x_coords, y_coords = np.array([]), np.array([])
        for spatial_region in spatial_regions:
            if spatial_region is None:
                continue

            if isinstance(spatial_region, PixelRegion):
                pixel_region = spatial_region
            else:
                wcs = getattr(viewer.state.reference_data, 'coords', None)
                if wcs is None:
                    validity = {'is_aperture': False,
                                'aperture_message': 'invalid wcs'}
                    return [], [], validity
                pixel_region = spatial_region.to_pixel(wcs)
            roi = regions2roi(pixel_region)

            # NOTE: this assumes that we'll apply the same radius factor to all subsets (all will
            # be defined at the same slice for cones in cubes)
#            if self.scale_factor == 1.0:  # this would catch annulus, which might cause confusion
#                pass
            if hasattr(roi, 'radius'):
                roi.radius *= self.scale_factor
            elif hasattr(roi, 'radius_x'):
                roi.radius_x *= self.scale_factor
                roi.radius_y *= self.scale_factor
            elif hasattr(roi, 'center') and hasattr(roi, 'xmin') and hasattr(roi, 'xmax'):
                center = roi.center()
                half_width = abs(roi.xmax - roi.xmin) * 0.5 * self.scale_factor
                half_height = abs(roi.ymax - roi.ymin) * 0.5 * self.scale_factor
                roi.xmin = center[0] - half_width
                roi.xmax = center[0] + half_width
                roi.ymin = center[1] - half_height
                roi.ymax = center[1] + half_height
            elif isinstance(roi, CircularAnnulusROI):
                validity = {'is_aperture': False,
                            'aperture_message': 'annulus is not a supported aperture'}
                return [], [], validity
            else:  # pragma: no cover
                # known unsupported shapes: annulus
                # TODO: specific case for annulus
                validity = {'is_aperture': False,
                            'aperture_message': 'shape does not support scale factor'}
                return [], [], validity

            if hasattr(roi, 'to_polygon'):
                x, y = roi.to_polygon()

                # concatenate with nan between to avoid line connecting separate subsets
                x_coords = np.concatenate((x_coords, np.array([np.nan]), x))
                y_coords = np.concatenate((y_coords, np.array([np.nan]), y))
            else:
                validity = {'is_aperture': False,
                            'aperture_message': 'could not convert roi to polygon'}
                return [], [], validity

        validity = {'is_aperture': True}
        return x_coords, y_coords, validity

    def _update_mark_coords(self, *args):
        for viewer in self.image_viewers:
            x_coords, y_coords, self.selected_validity = self._get_mark_coords_and_validate(viewer)
            for mark in self.marks:
                if mark.viewer != viewer:
                    continue
                mark.x, mark.y = x_coords, y_coords

    def get_mask(self, flux_cube, aperture_method,
                 slice_display_unit, spatial_axes=(0, 1), reference_spectral_value=None):
        # slice_axis is the remaining axis (of (0, 1, 2)) not included in spatial_axes
        slice_axis = 3 - sum(spatial_axes)
        # if subset is a composite subset, skip the other logic:
        if self.is_composite:
            [subset_group] = [
                subset_group for subset_group in self.app.data_collection.subset_groups
                if subset_group.label == self.selected]
            mask_weights = subset_group.subsets[0].to_mask().astype(np.float32)
            return mask_weights

        # Center is reverse coordinates
        center = (self.selected_spatial_region.center.y,
                  self.selected_spatial_region.center.x)
        aperture = regions2aperture(self.selected_spatial_region)
        aperture.positions = center

        im_shape = (flux_cube.shape[spatial_axes[0]], flux_cube.shape[spatial_axes[1]])
        aperture_method = aperture_method.lower()
        if reference_spectral_value is not None:
            # wavelength-dependent (cone aperture)
            if slice_display_unit.physical_type != 'length':
                raise ValueError(
                    f'Spectral axis unit physical type is {slice_display_unit.physical_type}, '
                    'must be length for cone aperture')

            fac = flux_cube.spectral_axis.to_value(slice_display_unit) / reference_spectral_value

            # TODO: Use flux_cube.spectral_axis.to_value(display_unit) when we have unit conversion.
            if isinstance(aperture, CircularAperture):
                radii = fac * aperture.r  # radius
            elif isinstance(aperture, EllipticalAperture):
                radii = fac * aperture.a  # semimajor axis
                radii_b = fac * aperture.b  # semiminor axis
            elif isinstance(aperture, RectangularAperture):
                radii = fac * aperture.w  # full width
                radii_h = fac * aperture.h  # full height
            else:
                raise NotImplementedError(f"{aperture.__class__.__name__} is not supported")

            mask_weights = np.zeros(flux_cube.shape, dtype=np.float32)

            # Loop through cube and create cone aperture at each wavelength. Then convert that to a
            # weight array using the selected aperture method, and add it to a weight cube.
            for index, cone_r in enumerate(radii):
                if isinstance(aperture, CircularAperture):
                    aperture.r = cone_r
                elif isinstance(aperture, EllipticalAperture):
                    aperture.a = cone_r
                    aperture.b = radii_b[index]
                else:  # RectangularAperture
                    aperture.w = cone_r
                    aperture.h = radii_h[index]

                slice_mask = aperture.to_mask(method=aperture_method).to_image(im_shape)
                # Add slice mask to fractional pixel array
                mask_weights[:, :, index] = slice_mask
        else:
            # Cylindrical aperture
            slice_mask = aperture.to_mask(method=aperture_method).to_image(im_shape)
            # Turn 2D slice_mask into 3D array that is the same shape as the flux cube
            mask_weights = np.stack([slice_mask] * flux_cube.shape[slice_axis], axis=slice_axis)
        return mask_weights


class ApertureSubsetSelectMixin(VuetifyTemplate, HubListener):
    """
    Applies the ApertureSubsetSelect component as a mixin in the base plugin.  This
    automatically adds traitlets as well as new properties to the plugin with minimal
    extra code.  For multiple instances or custom traitlet names/defaults, use the
    component instead.

    To use in a plugin:

    * add ``ApertureSubsetSelectMixin`` as a mixin to the class BEFORE ``DatasetSelectMixin``
    * use the traitlets available from the plugin or properties/methods available from
      ``plugin.aperture``.

    Example template (label and hint are optional)::

      <plugin-subset-select
        :items="aperture_items"
        :selected.sync="aperture_selected"
        label="Aperture"
        hint="Select aperture."
      />

    """
    aperture_items = List([]).tag(sync=True)
    aperture_selected = Any('').tag(sync=True)
    aperture_selected_validity = Dict().tag(sync=True)
    aperture_scale_factor = Float(1).tag(sync=True)

    def __init__(self, *args, **kwargs):
        super().__init__(*args, **kwargs)
        self.aperture = ApertureSubsetSelect(self,
                                             'aperture_items',
                                             'aperture_selected',
                                             'aperture_selected_validity',
                                             'aperture_scale_factor',
                                             dataset='dataset' if isinstance(getattr(self, 'dataset', None), DatasetSelect) else None,  # noqa
                                             multiselect='multiselect' if hasattr(self, 'multiselect') else None)  # noqa


class PluginTableSelect(SelectPluginComponent):
    """
    Plugin select for plugin table entries, with support for single or multi-selection.

    Useful API methods/attributes:

    * :meth:`~SelectPluginComponent.choices`
    * ``selected``
    * :attr:`selected_obj`
    * :meth:`~SelectPluginComponent.is_multiselect`
    * :meth:`~SelectPluginComponent.select_default`
    * :meth:`~SelectPluginComponent.select_all` (only if ``is_multiselect``)
    * :meth:`~SelectPluginComponent.select_none` (only if ``is_multiselect``)

    Traitlets (in the object, custom traitlets in the plugin):

    * ``items`` (list of dicts with keys: label)
    * ``selected`` (string)

    Properties (in the object only):

    * ``selected_obj``

    Methods (in the object only):

    * ``get_object``

    To use in a plugin:

    * create traitlets with default values
    * register with all the automatic logic in the plugin's init by passing the string names
      of the respective traitlets
    * use component in plugin template (see below)
    * refer to properties above based on the interally stored reference to the
      instantiated object of this component

    Example template (label and hint are optional)::

      <plugin-select
        :items="table_items"
        :selected.sync="table_selected"
        label="Table"
        hint="Select table."
      />
    """

    def __init__(self, plugin, items, selected,
                 multiselect=None,
                 filters=['not_empty_table'],
                 default_text=None, manual_options=[],
                 default_mode='first'):
        """
        Parameters
        ----------
        plugin
            the parent plugin object
        items : str
            the name of the items traitlet defined in ``plugin``
        selected : str
            the name of the selected traitlet defined in ``plugin``
        multiselect : str
            the name of the traitlet defining whether the dropdown should accept multiple selections
        filters : list
            list of strings (for built-in filters) or callables to filter to only valid options.
        default_text : str or None
            the text to show for no selection.  If not provided or None, no entry will be provided
            in the dropdown for no selection.
        manual_options: list
            list of options to provide that are not automatically populated by datasets.  If
            ``default`` text is provided but not in ``manual_options`` it will still be included as
            the first item in the list.
        default_mode : str, optional
            What mode to use when making the default selection.  Valid options: first, default_text,
            empty.
        """
        super().__init__(plugin, items=items, selected=selected,
                         multiselect=multiselect, filters=filters,
                         default_text=default_text, manual_options=manual_options,
                         default_mode=default_mode)
        self.hub.subscribe(self, PluginTableAddedMessage, handler=self._update_items)
        self.hub.subscribe(self, PluginTableModifiedMessage, handler=self._update_items)
        self._update_items()

    @observe('filters')
    def _update_items(self, *args):
        manual_items = [{'label': label} for label in self.manual_options]
        self.items = manual_items + [{'label': k} for k, v in self.plugin.app._plugin_tables.items()
                                     if self._is_valid_item(v._obj)]
        self._apply_default_selection(skip_if_current_valid=True)

    @cached_property
    def selected_obj(self):
        return self.plugin.app._jdaviz_helper.plugin_tables.get(self.selected)

    def _is_valid_item(self, table):
        def not_empty_table(table):
            return len(table.items) > 0

        return super()._is_valid_item(table, locals())


class PluginTableSelectMixin(VuetifyTemplate, HubListener):
    plugin_table_items = List().tag(sync=True)
    plugin_table_selected = Any().tag(sync=True)

    def __init__(self, *args, **kwargs):
        super().__init__(*args, **kwargs)
        self.plugin_table = PluginTableSelect(self,
                                              'plugin_table_items',
                                              'plugin_table_selected',
                                              multiselect='multiselect' if hasattr(self, 'multiselect') else None)  # noqa


class PluginPlotSelect(SelectPluginComponent):
    """
    Plugin select for plugin plot entries, with support for single or multi-selection.

    Useful API methods/attributes:

    * :meth:`~SelectPluginComponent.choices`
    * ``selected``
    * :attr:`selected_obj`
    * :meth:`~SelectPluginComponent.is_multiselect`
    * :meth:`~SelectPluginComponent.select_default`
    * :meth:`~SelectPluginComponent.select_all` (only if ``is_multiselect``)
    * :meth:`~SelectPluginComponent.select_none` (only if ``is_multiselect``)

    Traitlets (in the object, custom traitlets in the plugin):

    * ``items`` (list of dicts with keys: label)
    * ``selected`` (string)

    Properties (in the object only):

    * ``selected_obj``

    Methods (in the object only):

    * ``get_object``

    To use in a plugin:

    * create traitlets with default values
    * register with all the automatic logic in the plugin's init by passing the string names
      of the respective traitlets
    * use component in plugin template (see below)
    * refer to properties above based on the interally stored reference to the
      instantiated object of this component

    Example template (label and hint are optional)::

      <plugin-select
        :items="plot_items"
        :selected.sync="plot_selected"
        label="Plot"
        hint="Select plot."
      />
    """

    def __init__(self, plugin, items, selected,
                 multiselect=None,
                 filters=['not_empty_plot'],
                 default_text=None, manual_options=[],
                 default_mode='first'):
        """
        Parameters
        ----------
        plugin
            the parent plugin object
        items : str
            the name of the items traitlet defined in ``plugin``
        selected : str
            the name of the selected traitlet defined in ``plugin``
        multiselect : str
            the name of the traitlet defining whether the dropdown should accept multiple selections
        filters : list
            list of strings (for built-in filters) or callables to filter to only valid options.
        default_text : str or None
            the text to show for no selection.  If not provided or None, no entry will be provided
            in the dropdown for no selection.
        manual_options: list
            list of options to provide that are not automatically populated by datasets.  If
            ``default`` text is provided but not in ``manual_options`` it will still be included as
            the first item in the list.
        default_mode : str, optional
            What mode to use when making the default selection.  Valid options: first, default_text,
            empty.
        """
        super().__init__(plugin, items=items, selected=selected,
                         multiselect=multiselect, filters=filters,
                         default_text=default_text, manual_options=manual_options,
                         default_mode=default_mode)
        self.hub.subscribe(self, PluginPlotAddedMessage, handler=self._update_items)
        self.hub.subscribe(self, PluginPlotModifiedMessage, handler=self._update_items)
        self._update_items()

    @observe('filters')
    def _update_items(self, *args):
        manual_items = [{'label': label} for label in self.manual_options]
        self.items = manual_items + [{'label': k} for k, v in self.plugin.app._plugin_plots.items()
                                     if self._is_valid_item(v._obj)]
        self._apply_default_selection(skip_if_current_valid=True)
        self._clear_cache(*self._cached_properties)

    @cached_property
    def selected_obj(self):
        return self.plugin.app._jdaviz_helper.plugin_plots.get(self.selected)

    def _is_valid_item(self, plot):
        def not_empty_plot(plot):
            # checks plot.figure.marks to determine if figure is of an empty plot
            # not sure if this is a foolproof way to do this?
            return len([m for m in plot.figure.marks if m.visible]) > 0

        return super()._is_valid_item(plot, locals())


class PluginPlotSelectMixin(VuetifyTemplate, HubListener):
    plugin_plot_items = List().tag(sync=True)
    plugin_plot_selected = Any().tag(sync=True)
    plugin_plot_selected_widget = Any().tag(sync=True)

    def __init__(self, *args, **kwargs):
        super().__init__(*args, **kwargs)
        self.plugin_plot = PluginPlotSelect(self,
                                            'plugin_plot_items',
                                            'plugin_plot_selected',
                                            filters=['not_empty_plot'],
                                            multiselect='multiselect' if hasattr(self, 'multiselect') else None)  # noqa

    @observe('plugin_plot_selected')
    def _plugin_plot_selected_changed(self, *args):
        if not hasattr(self, 'plugin_plot'):
            return
        if self.plugin_plot_selected == '':
            self.plugin_plot_selected_widget = ''
        else:
            self.plugin_plot_selected_widget = f'IPY_MODEL_{self.plugin_plot.selected_obj._obj.model_id}'  # noqa


class DatasetSpectralSubsetValidMixin(VuetifyTemplate, HubListener):
    """
    Adds a traitlet tracking whether self.dataset and self.spectral_subset
    overlap in the spectral axis.

    Note that if using in another method that is also observing dataset_selected
    or spectral_subset_selected, that that method could be called before the traitlet
    is updated.  In that case, call self._check_dataset_spectral_subset_valid() itself
    directly.  The traitlet can still be used for any warning text in the plugin UI.
    """
    spectral_subset_valid = Bool(True).tag(sync=True)

    @observe("dataset_selected", "spectral_subset_selected")
    def _check_dataset_spectral_subset_valid(self, event={}, return_ranges=False):
        if not hasattr(self, 'dataset') or self.dataset.selected_obj is None:
            # plugin not fully initialized
            return
        if self.spectral_subset_selected == "Entire Spectrum":
            self.spectral_subset_valid = True
        else:
            spec = self.dataset.selected_obj
            spec_min, spec_max = np.nanmin(spec.spectral_axis), np.nanmax(spec.spectral_axis)
            subset_min, subset_max = self.spectral_subset.selected_min_max(spec)
            self.spectral_subset_valid = bool(subset_min < spec_max and subset_max > spec_min)
        if return_ranges:
            return (self.spectral_subset_valid,
                    (spec_min.value, spec_max.value),
                    (subset_min.value, subset_max.value))
        else:
            return self.spectral_subset_valid


class NonFiniteUncertaintyMismatchMixin(VuetifyTemplate, HubListener):
    """Adds a traitlet that identifies if there are any finite data values
    that correspond to a non-finite uncertainty at that index.

    In model fitting, the presence of finite, fittable data with corresponding
    non-finite uncertainties can cause issues. Finite data values will be
    filtered out in this case which may be undesirable. This traitlet when
    True triggers a warning in the model fitting plugin (in Specviz only,
    currently) if there are any finite values with non-finite uncertainties.

    Note that if a the uncertainty array is FULLY non-finite and the data is
    FULLY finite, uncertainties will be set to None (in the Specviz parser),
    so this traitlet will be False in that case (and therefore no warning
    message displayed in the plugin).
    """

    non_finite_uncertainty_mismatch = Bool(False).tag(sync=True)

    # every time a data/subset selection is changed, check the data selection and
    # its uncertainties to see if there are any finite data elements with
    # uncertainties. Warn in plugin if this occurs.

    @observe("dataset_selected", "spectral_subset_selected")
    def _check_non_finite_uncertainty_mismatch(self, event={}):

        if not hasattr(self, 'dataset') or self.dataset_selected == '':
            # during initial init, this can trigger before the component is initialized
            return

        spec = self.dataset.selected_spectrum

        if spec.uncertainty is None:
            self.non_finite_uncertainty_mismatch = False
            return

        if self.spectral_subset_selected == "Entire Spectrum":
            flux = spec.flux
            uncert = spec.uncertainty
        else:
            # get selected subset
            spec = self._apply_subset_masks(spec, self.spectral_subset)
            flux = spec.flux[~spec.mask]
            uncert = spec.uncertainty[~spec.mask]

        uncert = uncert.array

        if not np.any(uncert):
            self.non_finite_uncertainty_mismatch = False
            return

        flux = flux.value

        mismatch = np.any(np.logical_and(~np.isfinite(uncert), np.isfinite(flux)))

        # np.any returns numpy bool type, which traitlets doesn't like
        # so cast to boolean
        self.non_finite_uncertainty_mismatch = bool(mismatch)


class SpectralContinuumMixin(VuetifyTemplate, HubListener):
    """
    Plugin select to choose options for a linear spectral continuum.
    """
    continuum_subset_items = List().tag(sync=True)
    continuum_subset_selected = Unicode().tag(sync=True)

    continuum_width = FloatHandleEmpty(3).tag(sync=True)
    # whether continuum marks should update on unit change or
    # if the plugin will handle that logic
    continuum_auto_update_units = Bool(False).tag(sync=True)

    def __init__(self, *args, **kwargs):
        super().__init__(*args, **kwargs)
        self.continuum = SubsetSelect(self,
                                      'continuum_subset_items',
                                      'continuum_subset_selected',
                                      manual_options=['None', 'Surrounding'],
                                      default_mode='first',
                                      filters=['is_spectral'])
        self.app.hub.subscribe(self, ViewerVisibleLayersChangedMessage,
                               lambda _: self._clear_cache('continuum_marks'))

    def _continuum_remove_none_option(self):
        self.continuum.items = [item for item in self.continuum.items
                                if item['label'] != 'None']
        self.continuum._apply_default_selection()

    @cached_property
    def continuum_marks(self):
        marks = {'left': PluginMarkCollection(LineAnalysisContinuumLeft,
                                              shadow_cls=ShadowLine,
                                              shadow_kwargs={'shadow_width': 2},
                                              auto_update_units=self.continuum_auto_update_units,
                                              visible=self.is_active),
                 'center': PluginMarkCollection(LineAnalysisContinuumCenter,
                                                shadow_cls=ShadowLine,
                                                shadow_kwargs={'shadow_width': 2},
                                                auto_update_units=self.continuum_auto_update_units,
                                                visible=self.is_active),
                 'right': PluginMarkCollection(LineAnalysisContinuumRight,
                                               shadow_cls=ShadowLine,
                                               shadow_kwargs={'shadow_width': 2},
                                               auto_update_units=self.continuum_auto_update_units,
                                               visible=self.is_active)
                 }
        return marks

    @observe('continuum_auto_update_units')
    def _set_auto_update_units(self, event=None):
        for mark in self.continuum_marks.values():
            # LineAnalysis recomputes the continuum on a change to units,
            # but here since the continuum is just visual and an approximation,
            # let's just convert units on the mark itself
            mark.auto_update_units = self.continuum_auto_update_units

    def _update_continuum_marks(self, mark_x={}, mark_y={}, viewers=[]):
        for pos, mark in self.continuum_marks.items():
            mark.update_xy(mark_x.get(pos, []),
                           mark_y.get(pos, []),
                           viewers=viewers)

    def _get_continuum(self, dataset, spectral_subset, update_marks=False, per_pixel=False):
        if dataset.selected == '':
            self._update_continuum_marks()
            return None, None, None

        if per_pixel:
            if self.app.config != 'cubeviz':
                raise ValueError("per-pixel only supported for cubeviz")
            full_spectrum = self.app._jdaviz_helper.get_data(self.dataset.selected,
                                                             use_display_units=True)
        else:
            full_spectrum = dataset.get_selected_spectrum(use_display_units=True)

        if full_spectrum is None or self.continuum_width == "":
            self._update_continuum_marks()
            return None, None, None

        spectral_axis = full_spectrum.spectral_axis
        if spectral_axis.unit == u.pix:
            # plugin should be disabled so not get this far, but can still get here
            # before the disabled message is set
            self._update_continuum_marks()
            return None, None, None

        if self.continuum_subset_selected == spectral_subset.selected:
            # already raised a validation error in the UI
            self._update_continuum_marks()
            return None, None, None

        if spectral_subset.selected == "Entire Spectrum":
            spectrum = full_spectrum
        else:
            sr = self.app.get_subsets(spectral_subset.selected,
                                      simplify_spectral=True,
                                      use_display_units=True)
            spectrum = extract_region(full_spectrum, sr, return_single_spectrum=True)
            sr_lower = np.nanmin(spectrum.spectral_axis[spectrum.spectral_axis >= sr.lower])  # noqa
            sr_upper = np.nanmax(spectrum.spectral_axis[spectrum.spectral_axis <= sr.upper])  # noqa

        if self.continuum_subset_selected == 'None':
            self._update_continuum_marks()
            return spectrum, np.zeros_like(spectrum.flux.value), spectrum

        # compute continuum
        if self.continuum_subset_selected == "Surrounding" and spectral_subset.selected == "Entire Spectrum": # noqa
            # we know we'll just use the endpoints, so let's be efficient and not even
            # try extracting from the region
            continuum_mask = np.array([0, len(spectral_axis)-1])
            if update_marks:
                mark_x = {'left': np.array([]),
                          'center': np.array([min(spectral_axis.value),
                                              max(spectral_axis.value)]),
                          'right': np.array([])}

        elif self.continuum_subset_selected == "Surrounding":
            # self.spectral_subset_selected != "Entire Spectrum"
            if self.continuum_width > 10 or self.continuum_width < 1:
                # DEV NOTE: if changing the limits, make sure to also update the form validation
                # rules in line_analysis.vue
                self._update_continuum_marks()
                return None, None, None

            spectral_region_width = sr_upper - sr_lower
            # convert width from total relative width, to width per "side"
            width = (self.continuum_width - 1) / 2
            left, = np.where((spectral_axis < sr_lower) &
                             (spectral_axis > sr_lower - spectral_region_width*width))
            if not len(left):
                # then no points matching the width are available outside the line region,
                # so we'll default to the left-most point of the line region.
                left, = np.where(spectral_axis == min(spectrum.spectral_axis))

            right, = np.where((spectral_axis > sr_upper) &
                              (spectral_axis < sr_upper + spectral_region_width*width))
            if not len(right):
                # then no points matching the width are available outside the line region,
                # so we'll default to the right-most point of the line region.
                right, = np.where(spectral_axis == max(spectrum.spectral_axis))

            continuum_mask = np.concatenate((left, right))
            if update_marks:
                mark_x = {'left': np.array([min(spectral_axis.value[continuum_mask]),
                                            sr_lower.value]),
                          'center': np.array([sr_lower.value,
                                              sr_upper.value]),
                          'right': np.array([sr_upper.value,
                                             max(spectral_axis.value[continuum_mask])])}

        else:
            # we'll access the mask of the continuum and then apply that to the spectrum.  For a
            # spatially-collapsed spectrum in cubeviz, this will access the mask from the full
            # cube, but still apply that to the spatially-collapsed spectrum.
            continuum_mask = ~self._specviz_helper.get_data(
                dataset.selected,
                spectral_subset=self.continuum_subset_selected,
                use_display_units=True).mask
            spectral_axis_nanmasked = spectral_axis.value.copy()
            spectral_axis_nanmasked[~continuum_mask] = np.nan
            if not update_marks:
                pass
            elif spectral_subset.selected == "Entire Spectrum":
                mark_x = {'left': spectral_axis_nanmasked,
                          'center': spectral_axis.value,
                          'right': []}
            else:
                mark_x = {'left': spectral_axis_nanmasked[spectral_axis < sr_lower],
                          'right': spectral_axis_nanmasked[spectral_axis > sr_upper]}
                # Center should extend (at least) across the line region between the full
                # range defined by the continuum subset(s).
                # OK for mark_x to be all NaNs.
                with warnings.catch_warnings():
                    warnings.simplefilter('ignore', category=RuntimeWarning)
                    mark_x_min = np.nanmin(mark_x['left'])
                    mark_x_max = np.nanmax(mark_x['right'])
                left_min = np.nanmin([mark_x_min, sr_lower.value])
                right_max = np.nanmax([mark_x_max, sr_upper.value])
                mark_x['center'] = np.array([left_min, right_max])

        continuum_x = spectral_axis[continuum_mask].value
        min_x = min(spectral_axis.value)
        if per_pixel:
            # full_spectrum.flux is a cube, so we want to act on all spaxels independently
            continuum_y = full_spectrum.flux[:, :, continuum_mask].value

            def fit_continuum(continuum_y_spaxel):
                return np.polyfit(continuum_x-min_x, continuum_y_spaxel, deg=1)

            # compute the linear fit for each spaxel independently, along the spectral axis
            slopes_intercepts = np.apply_along_axis(fit_continuum, 2, continuum_y)
            slopes = slopes_intercepts[:, :, 0]
            intercepts = slopes_intercepts[:, :, 1]

            # spectrum.spectral_axis is an array, but we need our continuum to have the same
            # shape as the fluxes in the cube, so let's just duplicate to the correct shape
            spectral_axis_cube = np.zeros(spectrum.flux.shape)
            spectral_axis_cube[:, :] = spectrum.spectral_axis.value

            continuum = slopes[:, :, np.newaxis] * (spectral_axis_cube-min_x) + intercepts[:, :, np.newaxis]  # noqa
        else:
            continuum_y = full_spectrum.flux[continuum_mask].value
            slope, intercept = np.polyfit(continuum_x-min_x, continuum_y, deg=1)
            continuum = slope * (spectrum.spectral_axis.value-min_x) + intercept

        if update_marks:
            mark_y = {k: slope * (v-min_x) + intercept for k, v in mark_x.items()}
            self._update_continuum_marks(mark_x,
                                         mark_y,
                                         viewers=dataset.viewers_with_selected_visible)

        return spectrum, continuum, spectrum - continuum


class ViewerSelect(SelectPluginComponent):
    """
    Plugin select for viewers, with support for single or multi-selection.

    Useful API methods/attributes:

    * :meth:`~SelectPluginComponent.choices`
    * ``selected``
    * :attr:`selected_id`
    * :attr:`selected_obj`
    * :meth:`~SelectPluginComponent.is_multiselect`
    * :meth:`~SelectPluginComponent.select_default`
    * :meth:`~SelectPluginComponent.select_all` (only if ``is_multiselect``)
    * :meth:`~SelectPluginComponent.select_none` (only if ``is_multiselect``)

    Traitlets (in the object, custom traitlets in the plugin):

    * ``items`` (list of dicts with keys: id, reference, label)
    * ``selected`` (string)

    Properties (in the object only):

    * ``ids`` (list of ids corresponding to ``items``)
    * ``references`` (list of references corresponding to ``items``)
    * ``labels`` (list of references falling back on ids corresponding to ``items``.  These
        are the values seen in the dropdown, although setting either id or reference to the traitlet
        will still process correctly)
    * ``selected_item`` (dict of the currently selected entry in ``items``)
    * ``selected_id`` (string corresponding to the id of ``selected_item``)
    * ``selected_obj`` (viewer item corresponding to ``selected``)

    To use in a plugin:

    * create traitlets with default values
    * register with all the automatic logic in the plugin's init by passing the string names
      of the respective traitlets
    * use component in plugin template (see below)
    * refer to properties above based on the interally stored reference to the
      instantiated object of this component

    Example template (label and hint are optional)::

      <plugin-viewer-select
        :items="viewer_items"
        :selected.sync="viewer_selected"
        label="Viewer"
        hint="Select viewer."
      />

    """

    def __init__(self, plugin, items, selected,
                 multiselect=None, filters=[],
                 default_text=None, manual_options=[], default_mode='first'):
        super().__init__(plugin, items=items, selected=selected,
                         multiselect=multiselect, filters=filters,
                         default_text=default_text, manual_options=manual_options,
                         default_mode=default_mode)

        self.hub.subscribe(self, ViewerAddedMessage, handler=self._update_items)
        self.hub.subscribe(self, ViewerRemovedMessage, handler=self._update_items)
        self.hub.subscribe(self, ViewerRenamedMessage, handler=self._update_items)

        # initialize viewer_items from original viewers
        self._update_items()

    @property
    def ids(self):
        return [item['id'] for item in self.items]

    @property
    def references(self):
        return [item['reference'] for item in self.items]

    def _get_selected_item(self, selected):
        if selected in self.manual_options:
            return {}
        item = super()._get_selected_item(selected)
        if item:
            return item

        # try again but this time allow match to id alone.  Note that _selected_changed
        # will handle resetting the trait to the reference since it exists, but this
        # will allow access to the underlying item/object for any observes in the meantime.
        for item in self.items:
            if item['id'] == selected:
                return item

    @property
    def selected_id(self):
        if self.selected_item is None:
            return None
        return self.selected_item.get('id', None)

    @property
    def selected_reference(self):
        return self.selected_item.get('reference', None)

    def _get_selected_obj(self, selected, selected_id):
        if selected in self.manual_options or selected_id is None:
            return None
        return self.app.get_viewer_by_id(selected_id)

    @cached_property
    def selected_obj(self):
        if self.is_multiselect and len(self.selected):
            return [self._get_selected_obj(selected, selected_id)
                    for selected, selected_id in zip(self.selected, self.selected_id)]
        return self._get_selected_obj(self.selected, self.selected_id)

    def _selected_changed(self, event):
        self._clear_cache()
        if self.is_multiselect and isinstance(event['new'], list):
            new_selected = []
            for entry in event['new']:
                if entry in self.labels + self.manual_options:
                    new_selected.append(entry)
                elif entry in self.ids:
                    new_selected.append(self.labels[self.ids.index(entry)])
                else:
                    self.selected = event['old']
                    raise ValueError(f"could not map {entry} to valid choice, reverting selection to {event['old']}")  # noqa
            self.selected = new_selected
            return
        else:
            if event['new'] not in self.labels + self.manual_options:
                if self.selected in self.ids:
                    # provided id in place of ref
                    self.selected = self.labels[self.ids.index(self.selected)]
                    return
        return super()._selected_changed(event)

    def add_filter(self, *filters):
        super().add_filter(*filters)
        if 'reference_has_wcs' in filters or 'is_not_empty' in filters:
            # reference data can change whenever data is added OR removed from a viewer
            self.hub.subscribe(self, AddDataMessage, handler=self._update_items)
            self.hub.subscribe(self, RemoveDataMessage, handler=self._update_items)

    def _is_valid_item(self, viewer):
        def is_not_empty(viewer):
            return len(viewer.layers) > 0

        def is_spectrum_viewer(viewer):
            return _is_spectrum_viewer(viewer)

        def is_spectrum_2d_viewer(viewer):
            return _is_spectrum_2d_viewer(viewer)

        def is_image_viewer(viewer):
            return _is_image_viewer(viewer)

        def is_slice_indicator_viewer(viewer):
            return isinstance(viewer, WithSliceIndicator)

        def reference_has_wcs(viewer):
            return getattr(viewer.state.reference_data, 'coords', None) is not None

        return super()._is_valid_item(viewer, locals())

    @observe('filters')
    def _update_items(self, msg=None):
        # NOTE: _update_items is passed without a msg object during init
        # list of dictionaries with id, ref, ref_or_id
        was_empty = len(self.items) == 0
        manual_items = [{'label': label} for label in self.manual_options]
        self.items = manual_items + [{k: v for k, v in vd.items() if k != 'viewer'}
                                     for vd in self.viewer_dicts if self._is_valid_item(vd['viewer'])]  # noqa
        self._apply_default_selection(skip_if_current_valid=not was_empty)


class ViewerSelectMixin(VuetifyTemplate, HubListener):
    """
    Applies the ViewerSelect component as a mixin in the base plugin.  This
    automatically adds traitlets as well as new properties to the plugin with minimal
    extra code.  For multiple instances or custom traitlet names/defaults, use the
    component instead.

    To use in a plugin:

    * add ``ViewerSelectMixin`` as a mixin to the class
    * use the traitlets available from the plugin or properties/methods available from
      ``plugin.viewer``.

    Example template (label and hint are optional)::

      <plugin-viewer-select
        :items="viewer_items"
        :selected.sync="viewer_selected"
        label="Viewer"
        hint="Select viewer."
      />

    """
    viewer_items = List().tag(sync=True)
    viewer_selected = Any().tag(sync=True)  # Any needed for multiselect
    viewer_multiselect = Bool(False).tag(sync=True)

    def __init__(self, *args, **kwargs):
        super().__init__(*args, **kwargs)
        self.viewer = ViewerSelect(self, 'viewer_items', 'viewer_selected', 'viewer_multiselect')


class DatasetSelect(SelectPluginComponent):
    """
    Plugin select for data entries, with support for single or multi-selection.

    Useful API methods/attributes:

    * :meth:`~SelectPluginComponent.choices`
    * ``selected``
    * :attr:`selected_obj`
    * :attr:`selected_dc_item`
    * :meth:`~SelectPluginComponent.is_multiselect`
    * :meth:`~SelectPluginComponent.select_default`
    * :meth:`~SelectPluginComponent.select_all` (only if ``is_multiselect``)
    * :meth:`~SelectPluginComponent.select_none` (only if ``is_multiselect``)

    Traitlets (in the object, custom traitlets in the plugin):

    * ``items`` (list of dicts with keys: label)
    * ``selected`` (string)

    Properties (in the object only):

    * ``selected_obj``
    * ``selected_dc_item``

    Methods (in the object only):

    * ``get_object``
    * ``add_filter`` (more useful for the mixin, when creating a custom component, pass ``filters``)

    To use in a plugin:

    * create traitlets with default values
    * register with all the automatic logic in the plugin's init by passing the string names
      of the respective traitlets
    * use component in plugin template (see below)
    * refer to properties above based on the interally stored reference to the
      instantiated object of this component

    Example template (label and hint are optional)::

      <plugin-dataset-select
        :items="dataset_items"
        :selected.sync="dataset_selected"
        label="Data"
        hint="Select data."
      />

    """

    def __init__(self, plugin, items, selected,
                 multiselect=None,
                 filters=['not_from_plugin_model_fitting', 'layer_in_viewers',
                          'is_not_wcs_only', 'not_child_layer'],
                 default_text=None, manual_options=[],
                 default_mode='first'):
        """
        Parameters
        ----------
        plugin
            the parent plugin object
        items : str
            the name of the items traitlet defined in ``plugin``
        selected : str
            the name of the selected traitlet defined in ``plugin``
        multiselect : str
            the name of the traitlet defining whether the dropdown should accept multiple selections
        filters : list
            list of strings (for built-in filters) or callables to filter to only valid options.
        default_text : str or None
            the text to show for no selection.  If not provided or None, no entry will be provided
            in the dropdown for no selection.
        manual_options: list
            list of options to provide that are not automatically populated by datasets.  If
            ``default`` text is provided but not in ``manual_options`` it will still be included as
            the first item in the list.
        """
        super().__init__(plugin, items=items, selected=selected,
                         multiselect=multiselect, filters=filters,
                         default_text=default_text, manual_options=manual_options,
                         default_mode=default_mode)
        self._cached_properties += ["selected_dc_item", "selected_spectrum",
                                    "viewers_with_selected_visible"]
        # override this for how to access on-the-fly spectral extraction of a cube
        self._spectral_extraction_function = 'sum'
        # Add/Remove Data are triggered when checked/unchecked from viewers
        self.hub.subscribe(self, AddDataMessage, handler=self._update_items)
        self.hub.subscribe(self, RemoveDataMessage, handler=self._update_items)
        self.hub.subscribe(self, DataCollectionAddMessage, handler=self._update_items)
        self.hub.subscribe(self, DataCollectionDeleteMessage, handler=self._update_items)
        self.hub.subscribe(self, SubsetRenameMessage, handler=self._update_items)
        self.hub.subscribe(self, GlobalDisplayUnitChanged,
                           handler=self._on_global_display_unit_changed)
        self.hub.subscribe(self, ViewerVisibleLayersChangedMessage,
                           handler=lambda _: self._clear_cache('viewers_with_selected_visible'))

        self.app.state.add_callback('layer_icons', lambda _: self._update_items())
        # initialize items from original viewers
        self._update_items()

    @property
    def default_data_cls(self):
        if self.app.config == 'imviz':
            return NDData
        if 'is_trace' in self.filters:
            return None
        return Spectrum1D

    def _get_dc_item(self, selected):
        if selected not in self.labels:
            # _apply_default_selection will override shortly anyways
            return None
        return next((x for x in self.app.data_collection if x.label == selected))

    @cached_property
    def selected_dc_item(self):
        if self.is_multiselect:
            return [self._get_dc_item(selected) for selected in self.selected]
        return self._get_dc_item(self.selected)

    def get_object(self, *args, **kwargs):
        if self.is_multiselect:
            return [dc_item.get_object(*args, **kwargs) for dc_item in self.selected_dc_item]

        if self.selected not in self.labels:
            # _apply_default_selection will override shortly anyways
            return None
        return self.selected_dc_item.get_object(*args, **kwargs)

    @cached_property
    def selected_obj(self):
        if not self.is_multiselect:
            if self.selected not in self.labels:
                # _apply_default_selection will override shortly anyways
                return None
            match = self.app._jdaviz_helper.get_data(data_label=self.selected)
            if match is not None:
                return match
        # handle the case of empty Application with no viewer, we'll just pull directly
        # from the data collection
        return self.get_object(cls=self.default_data_cls)

    def get_selected_spectrum(self, use_display_units=True):
        # retrieves the 1d spectrum
        if isinstance(self.selected_obj, NDData):
            shape = self.selected_obj.data.shape
        else:
            shape = self.selected_obj.shape
        if len(shape) == 3:
            # then this is a cube, but we want the 1D spectrum,
            # so we can pass through the Spectral Extraction plugin
            if self.plugin.config != 'cubeviz':
                raise ValueError("extracting a spectrum from a cube only supported in cubeviz")
            # we need to get the 1d extracted spectrum for the cube
            spec_extract = self.app._jdaviz_helper.plugins['Spectral Extraction']._obj
            sp = spec_extract._extract_in_new_instance(self.selected,
                                                       function=self._spectral_extraction_function,
                                                       add_data=False)
            return self.plugin._specviz_helper._handle_display_units(sp, use_display_units)
        return self.plugin._specviz_helper.get_data(data_label=self.selected,
                                                    cls=Spectrum1D,
                                                    use_display_units=use_display_units)

    @cached_property
    def selected_spectrum(self):
        return self.get_selected_spectrum(use_display_units=True)

    @cached_property
    def viewers_with_selected_visible(self):
        return [viewer for viewer in self.app._viewer_store.values()
                if self.selected in viewer.data_menu.data_labels_visible]

    def _is_valid_item(self, data):
        def from_plugin(data):
            return data.meta.get('Plugin', None) is not None

        def not_from_plugin(data):
            return data.meta.get('Plugin', None) is None

        def not_from_this_plugin(data):
            if self.plugin._plugin_name is None:
                return True
            return data.meta.get('Plugin', None) != self.plugin._plugin_name

        def not_from_plugin_model_fitting(data):
            return data.meta.get('Plugin', None) != 'Model Fitting'

        def has_metadata(data):
            return hasattr(data, 'meta') and isinstance(data.meta, dict) and len(data.meta)

        def layer_in_viewers(data):
            if not len(self.app.get_viewer_reference_names()):
                # then this is a bar Application object, so ignore this filter
                return False
            for viewer in self.viewers:
                if data.label in [l.layer.label for l in viewer.layers]:  # noqa E741
                    return True
            return False

        def layer_in_spectrum_viewer(data):
            if not len(self.app.get_viewer_reference_names()):
                # then this is a bare Application object, so ignore this filter
                return False
            svs = [viewer for viewer in self.app._viewer_store.values()
                   if _is_spectrum_viewer(viewer)]
            return data.label in [l.layer.label for sv in svs for l in sv.layers]  # noqa E741

        def layer_in_spectrum_2d_viewer(data):
            if not len(self.app.get_viewer_reference_names()):
                # then this is a bare Application object, so ignore this filter
                return False
            s2dvs = [viewer for viewer in self.app._viewer_store.values()
                     if _is_spectrum_2d_viewer(viewer)]
            return data.label in [l.layer.label for s2dv in s2dvs for l in s2dv.layers]  # noqa E741

        def layer_in_flux_viewer(data):
            if not len(self.app.get_viewer_reference_names()):
                # then this is a bare Application object, so ignore this filter
                return False
            return data.label in [lyr.layer.label for lyr in self.flux_viewer.layers]  # noqa E741

        def is_trace(data):
            return 'Trace' in getattr(data, 'meta', [])

        def not_trace(data):
            return not is_trace(data)

        def is_image(data):
            return len(data.shape) == 2

        def is_image_not_spectrum(data):
            return (is_image(data)
                    and not getattr(data.coords, 'is_spectral', True))

        def is_cube(data):
            return len(data.shape) == 3

        def is_cube_or_image(data):
            return len(data.shape) >= 2

        def is_spectrum(data):
            return (len(data.shape) == 1
                    and data.coords is not None
                    and getattr(data.coords, 'is_spectral', True))

        def is_2d_spectrum_or_trace(data):
            return (data.ndim == 2
                    and data.coords is not None
                    and getattr(data.coords, 'has_spectral', True)) or 'Trace' in data.meta

        def is_flux_cube(data):
            if hasattr(self.app._jdaviz_helper, '_loaded_uncert_cube'):
                uncert_label = getattr(self.app._jdaviz_helper._loaded_uncert_cube, 'label', None)
            else:
                uncert_label = None
            return is_cube(data) and not_child_layer(data) and data.label != uncert_label

        def is_not_wcs_only(data):
            return not data.meta.get(_wcs_only_label, False)

        def not_child_layer(data):
            # ignore layers that are children in associations:
            return self.app._get_assoc_data_parent(data.label) is None

        def same_mosviz_row(data):
            # NOTE: requires calling _update_items on a change to row
            # currently handled by mosviz helper _row_click_message_handler
            meta = getattr(data, 'meta', None)
            if meta is None:
                return True
            data_row = meta.get('mosviz_row', None)
            app_row = self.app.state.settings.get('mosviz_row', None)

            if data_row is None or app_row is None:
                return True
            return data_row == app_row

        layer_is_not_dq = layer_is_not_dq_global

        return super()._is_valid_item(data, locals())

    @observe('filters')
    def _update_items(self, msg=None):
        # NOTE: _update_items is passed without a msg object during init
        # future improvement: don't recreate the entire list when msg is passed
        def _dc_to_dict(data):
            d = {'label': data.label,
                 'icon': self.app.state.layer_icons.get(data.label)}

            return d

        manual_items = [{'label': label} for label in self.manual_options]
        self.items = manual_items + [_dc_to_dict(data) for data in self.app.data_collection
                                     if self._is_valid_item(data)]
        self._apply_default_selection()
        # future improvement: only clear cache if the selected data entry was changed?
        self._clear_cache(*self._cached_properties)

    def _on_global_display_unit_changed(self, msg=None):
        if msg.axis in ('spectral', 'spectral_y'):
            self._clear_cache('selected_spectrum')


class DatasetSelectMixin(VuetifyTemplate, HubListener):
    """
    Applies the DatasetSelect component as a mixin in the base plugin.  This
    automatically adds traitlets as well as new properties to the plugin with minimal
    extra code.  For multiple instances or custom traitlet names/defaults, use the
    component instead.

    To use in a plugin:

    * add ``DatasetSelectMixin`` as a mixin to the class
    * use the traitlets available from the plugin or properties/methods available from
      ``plugin.dataset``.

    Example template (label and hint are optional)::

      <plugin-dataset-select
        :items="dataset_items"
        :selected.sync="dataset_selected"
        label="Data"
        hint="Select data."
      />

    """
    dataset_items = List().tag(sync=True)
    dataset_selected = Unicode().tag(sync=True)

    def __init__(self, *args, **kwargs):
        super().__init__(*args, **kwargs)
        # NOTE: cannot be named self.data or will conflict with existing self.data traitlet!
        self.dataset = DatasetSelect(self, 'dataset_items', 'dataset_selected',
                                     multiselect=None)


class DatasetMultiSelectMixin(VuetifyTemplate, HubListener):
    """
    Applies the DatasetSelect component as a mixin in the base plugin with togglable multiselect.
    This automatically adds traitlets as well as new properties to the plugin with minimal
    extra code.  For multiple instances or custom traitlet names/defaults, use the
    component instead.

    To use in a plugin:

    * add ``DatasetMultiSelectMixin`` as a mixin to the class
    * use the traitlets available from the plugin or properties/methods available from
      ``plugin.dataset``.

    Example template (label and hint are optional)::

      <plugin-dataset-select
        :items="dataset_items"
        :selected.sync="dataset_selected"
        :multiselect="multiselect"
        label="Data"
        hint="Select data."
      />

    """
    dataset_items = List().tag(sync=True)
    dataset_selected = Any().tag(sync=True)
    multiselect = Bool(False).tag(sync=True)

    def __init__(self, *args, **kwargs):
        super().__init__(*args, **kwargs)
        # NOTE: cannot be named self.data or will conflict with existing self.data traitlet!
        self.dataset = DatasetSelect(self, 'dataset_items', 'dataset_selected',
                                     multiselect='multiselect')  # noqa


class AutoTextField(BasePluginComponent):
    """
    Label component with the ability to synchronize to a plugin-provided default value or override
    with a custom value.  Setting ``value`` will set ``auto`` to False.  Setting ``auto`` to True,
    will set ``value`` to the default value.

    Useful API methods/attributes:

    * ``value``
    * ``auto``
    """

    """
    Traitlets (in the object, custom traitlets in the plugin):

    * ``value`` (string: user-provided label for the results data-entry.  If ``auto``, changes
        to ``default`` will update ``value``.  Otherwise, changes to ``value`` will set
        ``auto`` to False.)
    * ``default`` (string: plugin-determined default label that will be synced to ``value``
        if/when ``auto`` is set to True)
    * ``auto`` (bool: whether to sync ``default`` to ``value``)
    * ``invalid_msg`` (string: validation string for the current value of ``value``.)

    Example template::

      <plugin-auto-label
        :value.sync="value"
        :default="comp_label_default"
        :auto.sync="comp_label_auto"
        :invalid_msg="invalid_msg"
        hint="Label hint."
      ></plugin-auto-label>

    """

    def __init__(self, plugin, value, default, auto,
                 invalid_msg):
        super().__init__(plugin, value=value,
                         default=default, auto=auto,
                         invalid_msg=invalid_msg)

        if getattr(plugin, auto):
            # ensure value starts at the default value
            setattr(plugin, value, getattr(plugin, default))
        self.add_observe(default, self._on_set_to_default)
        self.add_observe(auto, self._on_set_to_default)

    def __repr__(self):
        return f"<AutoTextField value='{self.value}' auto={self.auto}>"

    def __eq__(self, other):
        return self.value == other

    def __hash__(self):
        # defining __eq__ without defining __hash__ makes the object unhashable
        return super().__hash__()

    def _on_set_to_default(self, msg={}):
        if self.auto:
            self.value = self.default


class AutoTextFieldMixin(VuetifyTemplate, HubListener):
    """
    Applies the AutoTextField component as a mixin in the base plugin.  This
    automatically adds traitlets as well as new properties to the plugin with minimal
    extra code.  For multiple instances or custom traitlet names/defaults, use the
    component instead.

    To use in a plugin:

    * add ``AutoTextFieldMixin`` as a mixin to the class
    * use the traitlets available from the plugin or properties/methods available from
      ``plugin.auto_label``.

    Example template::

      <plugin-auto-label
        :value.sync="label"
        :default="label_default"
        :auto.sync="label_auto"
        :invalid_msg="invalid_msg"
        hint="Label hint."
      ></plugin-auto-label>
    """
    label = Unicode().tag(sync=True)
    label_default = Unicode().tag(sync=True)
    label_auto = Bool(True).tag(sync=True)
    label_invalid_msg = Unicode('').tag(sync=True)

    def __init__(self, *args, **kwargs):
        super().__init__(*args, **kwargs)
        self.auto_label = AutoTextField(self, 'label',
                                        'label_default', 'label_auto',
                                        'label_invalid_msg')


class AddResults(BasePluginComponent):
    """
    Plugin component for providing a data-label and selecting a viewer to add the results from
    the plugin.

    Useful API methods/attributes:

    * :attr:`label` (`AutoTextField`):
        the label component.  Setting will redirect to setting ``label.value``.
    * :attr:`auto`
        shortcut to ``label.auto``.  Setting will redirect to setting ``label.auto``.
    * ``viewer`` (`ViewerSelect`):
        the viewer to add the results, or None to add the results to the data-collection but
        not load into a viewer.

    Traitlets (in the object, custom traitlets in the plugin):

    * ``label`` (string: user-provided label for the results data-entry.  If ``label_auto``, changes
        to ``label_default`` will update ``label``.  Otherwise, changes to ``label`` will set
        ``label_auto`` to False.)
    * ``label_default`` (string: plugin-determined default label that will be synced to ``label``
        if/when ``label_auto`` is set to True)
    * ``label_auto`` (bool: whether to sync ``label_default`` to ``label``)
    * ``label_invalid_msg`` (string: validation string for the current value of ``label``.  If
        not an empty string, calls to ``add_results_from_plugin`` will raise an error.)
    * ``label_overwrite`` (bool: whether the value of ``label`` already exists for a data-entry
        from the same plugin)
    * ``add_to_viewer_items`` (list of dicts: see ``ViewerSelect``)
    * ``add_to_viewer_selected`` (string: name of the viewer to add the results,
        see ``ViewerSelect``)
    * ``auto_update_result`` (bool: whether the resulting data-product should be regenerated when
        any input arguments are changed)


    Methods:

    * ``add_results_from_plugin``


    Example template::

      <plugin-add-results
        :label.sync="results_label"
        :label_default="results_label_default"
        :label_auto.sync="results_label_auto"
        :label_invalid_msg="results_label_invalid_msg"
        :label_overwrite="results_label_overwrite"
        label_hint="Label for the smoothed data"
        :add_to_viewer_items="add_to_viewer_items"
        :add_to_viewer_selected.sync="add_to_viewer_selected"
        :auto_update_result.sync="auto_update_result"
        action_label="Apply"
        action_tooltip="Apply the action to the data"
        @click:action="apply"
      ></plugin-add-results>

    """

    def __init__(self, plugin, label, label_default, label_auto,
                 label_invalid_msg, label_overwrite,
                 add_to_viewer_items, add_to_viewer_selected,
                 auto_update_result=None,
                 label_whitelist_overwrite=[]):
        super().__init__(plugin, label=label,
                         label_default=label_default, label_auto=label_auto,
                         label_invalid_msg=label_invalid_msg, label_overwrite=label_overwrite,
                         add_to_viewer_items=add_to_viewer_items,
                         add_to_viewer_selected=add_to_viewer_selected,
                         auto_update_result=auto_update_result)

        # DataCollectionAdd/Delete are fired even if remain unchecked in all viewers
        self.hub.subscribe(self, DataCollectionAddMessage,
                           handler=lambda _: self._on_label_changed())
        self.hub.subscribe(self, DataCollectionDeleteMessage,
                           handler=lambda _: self._on_label_changed())

        # allows overwriting specific data entries not from the same plugin
        self.label_whitelist_overwrite = label_whitelist_overwrite

        self.viewer = ViewerSelect(plugin, add_to_viewer_items, add_to_viewer_selected,
                                   manual_options=['None'],
                                   default_mode=self._handle_default_viewer_selected)

        self.auto_label = AutoTextField(plugin, label, label_default, label_auto, label_invalid_msg)
        self.auto = self.auto_label.auto
        self.add_observe(label, self._on_label_changed)

    def __repr__(self):
        if getattr(self, 'auto_update_result', None) is not None:
            return f"<AddResults label='{self.label}', auto={self.auto}, viewer={self.viewer.selected}, auto_update_result={self.auto_update_result}>"  # noqa
        return f"<AddResults label='{self.label}', auto={self.auto}, viewer={self.viewer.selected}>"  # noqa

    @property
    def user_api(self):
        return UserApiWrapper(self, ('label', 'auto', 'viewer'))

    @property
    def label(self):
        """
        Access the value of the ``AutoTextField`` object.  Changing the value manually will also
        disable the ``auto`` option.
        """
        return self.auto_label.value

    @label.setter
    def label(self, label):
        self.auto_label.value = label

    @property
    def auto(self):
        """
        Access the ``auto`` property of the ``AutoTextField`` object.  If enabling, the ``label``
        will automatically be changed and kept in sync with the default label.
        """
        return self.auto_label.auto

    @auto.setter
    def auto(self, auto):
        self.auto_label.auto = auto

    @property
    def results_viewers(self):
        # return the viewers where the results will be added
        if self.label_overwrite:
            return [v for v in self.app._viewer_store.values()
                    if self.label in v.data_menu.data_labels_visible]
        else:
            return [self.viewer.selected_obj] if self.viewer.selected_obj else []

    def _handle_default_viewer_selected(self, viewer_comp, is_valid):
        if len(viewer_comp.items) == 2:
            # then we're a switch, so we want to default to ON
            return viewer_comp.labels[1]
        else:
            # then we're a dropdown, so want to default to None and force the user to choose
            return 'None'

    def _on_label_changed(self, msg={}):
        if not len(self.label.strip()):
            # strip will raise the same error for a label of all spaces
            self.label_invalid_msg = 'label must be provided'
            return

        for data in self.app.data_collection:
            if self.label == data.label:
                if data.meta.get('Plugin', None) == self._plugin._plugin_name or\
                        data.label in self.label_whitelist_overwrite:
                    self.label_invalid_msg = ''
                    self.label_overwrite = True
                    return
                else:
                    self.label_invalid_msg = 'label already in use'
                    self.label_overwrite = False
                    return

        self.label_invalid_msg = ''
        self.label_overwrite = False

    def add_results_from_plugin(self, data_item, replace=None, label=None):
        """
        Add ``data_item`` to the app's data_collection according to the default or user-provided
        label and adds to any requested viewers.
        """

        # Note that we can only preserve one of percentile or vmin+vmax
        ignore_attributes = ("layer", "attribute", "percentile")

        if self.label_invalid_msg:
            raise ValueError(self.label_invalid_msg)

        if label is None:
            label = self.label

        if self.label_overwrite:
            # the switch for add_to_viewer is hidden, and so the loaded state of the overwritten
            # entry should be the same as the original entry (to avoid deleting reference data)
            add_to_viewer_refs = []
            add_to_viewer_vis = []
            preserved_attributes = []
            for viewer_select_item in self.add_to_viewer_items[1:]:
                # index 0 is for "None"
                viewer_ref = viewer_select_item['reference']
                viewer = self.app.get_viewer(viewer_ref)
                for layer in viewer.layers:
                    if layer.layer.label != label:
                        continue
                    else:
                        add_to_viewer_refs.append(viewer_ref)
                        add_to_viewer_vis.append(label in viewer._data_menu.visible_layers)
                        preserve_these = {}
                        for att in layer.state.as_dict():
                            # Can't set cmap_att, size_att, etc
                            if att not in ignore_attributes and "_att" not in att:
                                preserve_these[att] = getattr(layer.state, att)
                        preserved_attributes.append(preserve_these)
        else:
            if self.add_to_viewer_selected == 'None':
                add_to_viewer_refs = []
                add_to_viewer_vis = []
                preserved_attributes = []
            else:
                add_to_viewer_refs = [self.add_to_viewer_selected]
                add_to_viewer_vis = [True]
                preserved_attributes = [{}]

        if label in self.app.data_collection:
            for viewer_ref in add_to_viewer_refs:
                self.app.remove_data_from_viewer(viewer_ref, label)
            self.app.data_collection.remove(self.app.data_collection[label])

        if not hasattr(data_item, 'meta'):
            data_item.meta = {}
        data_item.meta['Plugin'] = self.plugin._plugin_name
        if self.app.config == 'mosviz':
            data_item.meta['mosviz_row'] = self.app.state.settings['mosviz_row']

        if getattr(self, 'auto_update_result', False):
            data_item.meta['_update_live_plugin_results'] = self.plugin.user_api.to_dict()
            def_subs = {'data': ('dataset',),
                        'subset': ('spectral_subset', 'spatial_subset', 'subset', 'aperture')}
            subscriptions = getattr(self.plugin, 'live_update_subscriptions', def_subs)
            data_item.meta['_update_live_plugin_results']['_subscriptions'] = subscriptions

        self.app.add_data(data_item, label)

        for viewer_ref, visible, preserved in zip(add_to_viewer_refs, add_to_viewer_vis,
                                                  preserved_attributes):
            # replace the contents in the selected viewer with the results from this plugin
            this_viewer = self.app.get_viewer(viewer_ref)
            if replace is not None:
                this_replace = replace
            else:
                this_replace = isinstance(this_viewer, BqplotImageView)

            if self.app._jdaviz_helper._in_batch_load:
                # NOTE: this currently only stores the viewer reference, and so
                # will not handle preserving layer options if overwriting an existing
                # entry.
                self.app._jdaviz_helper._delayed_show_in_viewer_labels[label] = viewer_ref
            else:
                self.app.add_data_to_viewer(viewer_ref,
                                            label,
                                            visible=visible, clear_other_data=this_replace)

                if preserved != {}:
                    layer_state = [layer.state for layer in this_viewer.layers if
                                   layer.layer.label == label][0]
                    for att in preserved:
                        setattr(layer_state, att, preserved[att])

        # update overwrite warnings, etc
        self._on_label_changed()


class AddResultsMixin(VuetifyTemplate, HubListener):
    """
    Applies the AddResults component as a mixin in the base plugin.  This
    automatically adds traitlets as well as new properties to the plugin with minimal
    extra code.  For multiple instances or custom traitlet names/defaults, use the
    component instead.

    To use in a plugin:

    * add ``AddResultsMixin`` as a mixin to the class
    * use the traitlets available from the plugin or properties/methods available from
      ``plugin.add_results``.

    Example template::

      <plugin-add-results
        :label.sync="results_label"
        :label_default="results_label_default"
        :label_auto.sync="results_label_auto"
        :label_invalid_msg="results_label_invalid_msg"
        :label_overwrite="results_label_overwrite"
        label_hint="Label for the smoothed data"
        :add_to_viewer_items="add_to_viewer_items"
        :add_to_viewer_selected.sync="add_to_viewer_selected"
        :auto_update_result.sync="auto_update_result"
        action_label="Apply"
        action_tooltip="Apply the action to the data"
        @click:action="apply"
      ></plugin-add-results>

    """
    results_label = Unicode().tag(sync=True)
    results_label_default = Unicode().tag(sync=True)
    results_label_auto = Bool(True).tag(sync=True)
    results_label_invalid_msg = Unicode('').tag(sync=True)
    results_label_overwrite = Bool().tag(sync=True)

    add_to_viewer_items = List().tag(sync=True)
    add_to_viewer_selected = Unicode().tag(sync=True)

    auto_update_result = Bool(False).tag(sync=True)

    def __init__(self, *args, **kwargs):
        super().__init__(*args, **kwargs)
        self.add_results = AddResults(self, 'results_label',
                                      'results_label_default', 'results_label_auto',
                                      'results_label_invalid_msg', 'results_label_overwrite',
                                      'add_to_viewer_items', 'add_to_viewer_selected',
                                      'auto_update_result')


class PlotOptionsSyncState(BasePluginComponent):
    """
    Plugin component for syncing with glue state objects.

    Useful API methods/attributes:

    * ``value``: the currently set value sent to the underlying ``linked_states`` objects in glue
    * ``text``: the user-friendly equivalent of the currently set value (only when has ``choices``)
    * :meth:`choices` (only when applicable)
    * :attr:`linked_states`
    * :meth:`unmix_state`
    """

    def __init__(self, plugin, viewer_select, layer_select, glue_name,
                 value, sync, spinner=None, state_filter=None):
        super().__init__(plugin, value=value, sync=sync)
        self._state_filter = state_filter
        self._linked_states = []
        self._spinner = spinner
        self._processing_change_from_glue = False
        self._processing_change_to_glue = False
        self._cached_properties = ["subscribed_states", "subscribed_icons"]

        self._viewer_select = viewer_select
        self._layer_select = layer_select
        self._glue_name = glue_name
        self.add_observe(viewer_select._plugin_traitlets['selected'], self._on_viewer_layer_changed)
        self.add_observe(layer_select._plugin_traitlets['selected'], self._on_viewer_layer_changed)
        self.add_observe(value, self._on_value_changed)
        self._on_viewer_layer_changed()

    def __repr__(self):
        choices = self.choices
        glue_name = self._glue_name if isinstance(self._glue_name, str) else ''
        if len(choices):
            return f"<PlotOptionsSyncState {glue_name}={self.value} choices={self.choices} (linked_states: {len(self.linked_states)}/{len(self.subscribed_states)})>"  # noqa
        return f"<PlotOptionsSyncState {glue_name}={self.value} (linked_states: {len(self.linked_states)}/{len(self.subscribed_states)})>"  # noqa

    @property
    def user_api(self):
        expose = ['value', 'unmix_state', 'linked_states']
        if len(self.choices):
            expose += ['choices', 'text']
        return UserApiWrapper(self, expose=expose)

    def __eq__(self, other):
        return self.value == other or (len(self.choices) and self.text == other)

    def __hash__(self):
        # defining __eq__ without defining __hash__ makes the object unhashable
        return super().__hash__()

    @property
    def text(self):
        """
        The user-friendly text equivalent of the currently set value
        """
        value = self.value
        for choice in self.sync.get('choices', {}):
            if choice['value'] == value:
                return choice['text']

    @property
    def choices(self):
        return [choice['text'] for choice in self.sync.get('choices', {})]

    def state_filter(self, state):
        if self._state_filter is None:
            return True
        return self._state_filter(state)

    def glue_name(self, state):
        if isinstance(self._glue_name, str):
            return self._glue_name
        # also support a callable that takes the state as input and returns a string
        return self._glue_name(state)

    @property
    def subscribed_viewers(self):
        viewers = self._viewer_select.selected_obj
        if not isinstance(viewers, list):
            # which is the case for single-select
            viewers = [viewers]
        return viewers

    @cached_property
    def subscribed_states(self):
        # states object that according to the viewer selection, we *should*
        # link if this entry is found there
        viewers = self.subscribed_viewers

        def _state_item(item):
            if isinstance(item, list):
                return [_state_item(item_i) for item_i in item]
            elif item is None:
                return None
            else:
                return item.state

        viewer_states = [_state_item(viewer) for viewer in viewers]

        layer_labels = self._layer_select.selected
        if not isinstance(layer_labels, list):
            layer_labels = [layer_labels]

        # NOTE: accessing from self._layer_select.selected_obj would give us a per-viewer
        # list, but we need a per-selected-layer list.
        layer_states = []
        for selected_layer_label in layer_labels:
            layer_states.append([])
            for viewer in viewers:
                if viewer is None:
                    continue
                for layer in viewer.layers:
                    if layer.layer.label == selected_layer_label:
                        layer_states[-1].append(layer.state)

        # subscribed states can still be nested list
        return viewer_states + layer_states

    @cached_property
    def subscribed_icons(self):
        # dictionary items giving information about the entries in subscribed_states
        if self._viewer_select.selected_item is None:
            return []
        viewer_icons = self._viewer_select.selected_item.get('icon', [])
        if not isinstance(viewer_icons, list):
            viewer_icons = [viewer_icons]

        layer_icons = self._layer_select.selected_item.get('icon', [])
        if not isinstance(layer_icons, list):
            layer_icons = [layer_icons]

        return viewer_icons + layer_icons

    @property
    def linked_states(self):
        # access glue state objects for which the callbacks are currently connected
        return self._linked_states

    def _get_glue_value(self, state):
        glue_name = self.glue_name(state)
        if glue_name == 'cmap':
            return getattr(state, glue_name).name
        if glue_name in GLUE_STATES_WITH_HELPERS:
            return str(getattr(state, glue_name))
        if glue_name == 'color':
            # Set to lower() so that all linked states of a subset
            # (data in viewer with this subset applied) have matching color values
            return str(getattr(state, glue_name)).lower()
        if glue_name in ('contour_visible', 'bitmap_visible'):
            # return False if the layer itself is not visible.  Setting this object
            # to True will then set both glue_name and visible to True.
            return getattr(state, glue_name) and getattr(state, 'visible')
        if glue_name in ('c_min', 'c_max'):
            return float(getattr(state, glue_name))

        return getattr(state, glue_name)

    def _get_glue_choices(self, state):
        glue_name = self.glue_name(state)
        if glue_name == 'cmap':
            return [{'text': cmap[0], 'value': cmap[1].name} for cmap in colormaps.members]
        if glue_name in GLUE_STATES_WITH_HELPERS:
            helper = getattr(state, f'{glue_name}_helper')
            return [{'text': str(choice), 'value': str(choice)} for choice in helper.choices]
        if glue_name == 'color_mode':
            return [{'text': 'Colormap',
                     'value': 'Colormaps',
                     'description': 'Select a colormap per-layer. Only top-layer will be visible without adjusting opacity.'},  # noqa
                    {'text': 'Color',
                     'value': 'One color per layer',
                     'description': 'Select a color per-layer. Layers will be composited.'}]

        values, labels = _get_glue_choices(state, glue_name)
        return [{'text': l, 'value': v} for v, l in zip(values, labels)]

    def _on_viewer_layer_changed(self, msg=None):
        self._clear_cache(*self._cached_properties)

        # clear existing callbacks - we'll re-create those we need later
        for state in self.linked_states:
            glue_name = self.glue_name(state)
            state.remove_callback(glue_name, self._on_glue_value_changed)
            if glue_name in ['contour_visible', 'bitmap_visible']:
                state.remove_callback('visible', self._on_glue_layer_visible_changed)

        in_subscribed_states = False
        icons = []
        current_glue_values = []
        self._linked_states = []
        for states, icon in zip(self.subscribed_states, self.subscribed_icons):
            if not isinstance(states, list):
                states = [states]

            for state in states:
                if state is None or not self.state_filter(state):
                    continue
                glue_name = self.glue_name(state)
                if glue_name is None or not hasattr(state, glue_name):
                    continue

                in_subscribed_states = True
                if icon not in icons:
                    icons.append(icon)
                current_glue_values.append(self._get_glue_value(state))
                self._linked_states.append(state)  # these will be iterated when value is set
                state.add_callback(glue_name, self._on_glue_value_changed)
                if glue_name in ['contour_visible', 'bitmap_visible']:
                    state.add_callback('visible', self._on_glue_layer_visible_changed)

                if (
                    # We are assuming here that each state-instance with this same name
                    # will have the same choices and that those will not change. If we
                    # ever hookup options with changing choices, we'll need additional
                    # logic to sync to those and handle mixed state in the choices...
                    self.sync.get('choices') is None and
                    (
                        hasattr(getattr(type(state), glue_name), 'get_display_func') or
                        glue_name == 'cmap'
                    )
                ) or (
                    # update choices in `sync` if glue state choices are updated
                    # during glue Component add/rename/delete:
                    glue_name == 'cmap_att'
                ):
                    # then we can access and populate/update the choices.
                    self.sync = {**self.sync, 'choices': self._get_glue_choices(state)}
        self.sync = {**self.sync,
                     'in_subscribed_states': in_subscribed_states,
                     'icons': icons,
                     'mixed': self.is_mixed(current_glue_values)}
        if len(current_glue_values) and current_glue_values[0] is not None:
            # sync the initial value of the widget, avoiding recursion
            self._on_glue_value_changed(current_glue_values[0])

    def is_mixed(self, glue_values):
        if len(glue_values) and isinstance(glue_values[0], dict):
            if len(np.unique([len(item) for item in glue_values], axis=0)) > 1:
                # different lengths
                return True

            # guaranteed to have same lengths
            if len(np.unique([list(item.keys()) for item in glue_values], axis=0)) > 1:
                # different keys
                return True

            # guaranteed to each have the same set of keys, so now we can loop over keys and
            # compare values
            for k in glue_values[0].keys():
                if len(np.unique([item.get(k) for item in glue_values], axis=0)) > 1:
                    return True

            return False

        # Need this for temporary None value during startup
        elif len(glue_values):
            no_nones = [x for x in glue_values if x is not None]
            if len(no_nones) == 0:
                return False
            if len(no_nones) != len(glue_values):
                return True

        return len(np.unique(glue_values, axis=0)) > 1

    def _update_mixed_state(self):
        if len(self.linked_states) <= 1:
            mixed = False
        else:
            current_glue_values = []
            for state in self.linked_states:
                current_glue_values.append(self._get_glue_value(state))
            mixed = self.is_mixed(current_glue_values)
            # ensure the value corresponds to the first entry, this prevents the case where a glue
            # change to one of the linked_states changes the value that will be adopted when
            # unmixing something in mixed state and results in more consistent and predictable
            # behavior
            if len(current_glue_values) and current_glue_values[0] is not None:
                self._on_glue_value_changed(current_glue_values[0],
                                            update_mixed_state=False)
        self.sync = {**self.sync,
                     'mixed': mixed}

    def _on_value_changed(self, msg):
        if self._processing_change_from_glue:
            return

        if self._spinner is not None:
            setattr(self.plugin, self._spinner, True)

        if self._glue_name == 'color_mode' and msg['new'] == 'Monochromatic':
            warnings.warn("'Monochromatic' renamed to 'Color'", DeprecationWarning)
            self.value = 'One color per layer'
            return

        self._processing_change_to_glue = True
        for glue_state in self.linked_states:
            glue_name = self.glue_name(glue_state)
            if glue_name == 'cmap':
                cmap = None
                for member in colormaps.members:
                    if member[1].name == msg['new']:
                        cmap = member[1]
                        break
                setattr(glue_state, glue_name, cmap)
            elif glue_name in GLUE_STATES_WITH_HELPERS:
                helper = getattr(glue_state, f'{glue_name}_helper')
                value = [choice for choice in helper.choices if str(choice) == msg['new']][0]
                setattr(glue_state, glue_name, value)
            elif glue_name in ('zoom_level') and msg['new'] <= 0:
                # ignore if negative number (otherwise would fail)
                self.value = msg['old']
                self._processing_change_to_glue = False
                return
            else:
                setattr(glue_state, glue_name, msg['new'])

            if glue_name in ['bitmap_visible', 'contour_visible'] and msg['new'] is True:
                # ensure that the layer is also visible
                if not glue_state.visible:
                    setattr(glue_state, 'visible', msg['new'])

        # need to recompute mixed state
        self._update_mixed_state()
        self._processing_change_to_glue = False

        if self._spinner is not None:
            setattr(self.plugin, self._spinner, False)

    def _on_glue_layer_visible_changed(self, value):
        # this is only triggered for glue_name contour_visible or bitmap_visible
        self._processing_change_from_glue = True
        if value is False:
            self.value = False
        elif len(self.linked_states):
            # then this is a little tricky since we don't have the calling state object,
            # instead we'll set the value based on the first state object and will still
            # make a call to update the mixed state
            self.value = self._get_glue_value(self.linked_states[0])
        self._processing_change_from_glue = False
        self._update_mixed_state()

    def _on_glue_value_changed(self, value, update_mixed_state=True):
        if self._glue_name in ('color_mode', 'linewidth'):
            # then we need to force updates to the layer-icon colors
            # NOTE: this will only trigger when the change to color_mode was handled
            # through this plugin.  Manual changes to the glue state for viewers not
            # currently in subscribed states will be ignored.
            for viewer in self.subscribed_viewers:
                viewer._update_layer_icons()
                viewer.data_menu.layer._update_items()
            # callbacks from the viewer state also do not trigger an update to the
            # layer items (tabs), so we'll force those to update from here as well.
            self.plugin.layer._update_items()

        if self._processing_change_to_glue:
            return

        self._processing_change_from_glue = True
        if "Colormap" in value.__class__.__name__:
            value = value.name
        elif self._glue_name in GLUE_STATES_WITH_HELPERS:
            value = str(value)
        elif self._glue_name != 'percentile' and isinstance(self.value, (int, float)):
            # glue might pass us ints for float or vice versa, but our traitlets care
            # so let's cast to the type expected by the traitlet to avoid having to
            # use Any traitlets for all of these.  We skip percentile as that needs
            # to be an Any traitlet in order to handle "Custom"
            value = type(self.value)(value)
        self.value = value

        if self._glue_name == 'stretch_parameters':
            # stretch_parameters is a dictionary so won't trigger the @observe on
            # _update_stretch_curve, so we'll need to manually call it (and make sure
            # it is not skipped if it has already been called since an actual traitlet change)
            self.plugin._update_stretch_curve()

        if update_mixed_state:
            # recompute mixed state
            self._update_mixed_state()

        self._processing_change_from_glue = False

    def unmix_state(self, new_value=None):
        if new_value is None:
            new_value = self.value
        if new_value != self.value:
            self.value = new_value
        else:
            self._on_value_changed({'new': new_value})
        self.sync = {**self.sync,
                     'mixed': False}


# SUBCOMPONENTS (will not have top-level plugin traitlets but can be rendered on their own in
# popout windows or in the app)

class PluginSubcomponent(VuetifyTemplate):
    popout_button = Any().tag(sync=True, **widget_serialization)

    def __init__(self, plugin, component_type='table', *args, **kwargs):
        super().__init__(*args, **kwargs)
        self._plugin = plugin
        self._component_type = component_type
        self.popout_button = PopoutButton(
            PopoutStyleWrapper(content=self),
            window_features='popup,width=800,height=300'
        )

    @property
    def display_name(self):
        return f'{self._plugin._plugin_name}: {self._component_type}'

    def vue_popout(self, data=None):
        self.show(loc='popout')

    def show(self, loc="inline", title=None):  # pragma: no cover
        """Display the component UI.

        Parameters
        ----------
        loc : str
            The display location determines where to present the component UI.
            Supported locations:

            "inline": Display the component inline in a notebook.

            "app": Display below the viewers in the main app.

            "sidecar": Display the component in a separate JupyterLab window from the
            notebook, the location of which is decided by the 'anchor.' right is the default

                Other anchors:

                * ``sidecar:right`` (The default, opens a tab to the right of display)
                * ``sidecar:tab-before`` (Full-width tab before the current notebook)
                * ``sidecar:tab-after`` (Full-width tab after the current notebook)
                * ``sidecar:split-right`` (Split-tab in the same window right of the notebook)
                * ``sidecar:split-left`` (Split-tab in the same window left of the notebook)
                * ``sidecar:split-top`` (Split-tab in the same window above the notebook)
                * ``sidecar:split-bottom`` (Split-tab in the same window below the notebook)

                See `jupyterlab-sidecar <https://github.com/jupyter-widgets/jupyterlab-sidecar>`_
                for the most up-to-date options.

            "popout": Display the component in a detached display. By default, a new
            window will open. Browser popup permissions required.

                Other anchors:

                * ``popout:window`` (The default, opens Jdaviz in a new, detached popout)
                * ``popout:tab`` (Opens Jdaviz in a new, detached tab in your browser)

        title : str, optional
            The title of the sidecar tab.  Defaults to the name of the component.

            NOTE: Only applicable to a "sidecar" display.

        Notes
        -----
        If "sidecar" is requested in the "classic" Jupyter notebook, the component will appear
        inline, as only JupyterLab has a mechanism to have multiple tabs.
        """
        title = title if title is not None else self.display_name
        show_widget(self, loc=loc, title=title)


class Table(PluginSubcomponent):
    """
    Table subcomponent.  For most cases where a plugin only requires a single table, use the mixin
    instead.

    To use in a plugin, define ``plugin.table = Table(plugin)``, create a ``table_widget`` Unicode
    traitlet, and set ``plugin.table_widget = 'IPY_MODEL_'+self.table.model_id``.

    To render in the plugin's vue file::

      <jupyter-widget :widget="table_widget"></jupyter-widget>

    """
    template_file = __file__, "../components/plugin_table.vue"

    _default_values_by_colname = {}

    headers_visible = List([]).tag(sync=True)  # list of strings
    headers_avail = List([]).tag(sync=True)   # list of strings
    items = List().tag(sync=True)  # list of dictionaries, pass single dict to add_row

    # NOTE: These UI features are not covered in test coverage. Plugins making use of
    # this feature should ensure test coverage for their respective tables.
    show_rowselect = Bool(False).tag(sync=True)  # Flag to enable row selection boxes
    multiselect = Bool(True).tag(sync=True)  # toggle single or multiselect of rows
    item_key = Unicode().tag(sync=True)  # Unique field to identify row for selection
    selected_rows = List().tag(sync=True)  # List of selected rows

    show_if_empty = Bool(True).tag(sync=True)
    clear_btn_lbl = Unicode('Clear Table').tag(sync=True)

    def __init__(self, plugin, name='table', selected_rows_changed_callback=None,
                 clear_callback=None,
                 *args, **kwargs):
        self._qtable = None
        self._table_name = name
        self._selected_rows_changed_callback = selected_rows_changed_callback
        self._clear_callback = clear_callback
        super().__init__(plugin, 'Table', *args, **kwargs)

        plugin.session.hub.broadcast(PluginTableAddedMessage(sender=self))

    @property
    def user_api(self):
        return UserApiWrapper(self, ('clear_table', 'export_table',
                                     'select_rows', 'select_all',
                                     'select_none'))

    def default_value_for_column(self, colname=None, value=None):
        if colname in self._default_values_by_colname:
            return self._default_values_by_colname.get(colname)
        if isinstance(value, (tuple, list)):
            return [self.default_value_for_column(value=v) for v in value]
        if isinstance(value, (float, int)):
            return np.nan
        if isinstance(value, str):
            return ''
        return None

    @staticmethod
    def _new_col_visible(colname):
        return True

    @observe('selected_rows')
    def _selected_rows_changed(self, msg):
        if self._selected_rows_changed_callback is not None:
            self._selected_rows_changed_callback(msg)

    def add_item(self, item):
        """
        Add an item/row to the table.

        Parameters
        ----------
        item : QTable, QTableRow, or dictionary of row-name, value pairs
        """
        def json_safe(column, item):
            def float_precision(column, item):
                if column in ('slice', 'index'):
                    # stored in astropy table as a float so we can also store nans,
                    # but should display in the UI without any decimals
                    return f"{item:.0f}"
                elif column in ('pixel', 'pixel_x', 'pixel_y'):
                    return f"{item:0.3f}"
                elif column in ('xcenter', 'ycenter'):
                    return f"{item:0.1f}"
                elif column in ('sum', 'spectral_axis'):
                    return f"{item:.3e}"
                else:
                    return f"{item:0.5f}"

            if isinstance(item, SkyCoord):
                return item.to_string('hmsdms', precision=4)
            elif isinstance(item, u.Quantity) and not np.isnan(item):
                return f"{float_precision(column, item.value)} {item.unit.to_string()}"

            elif hasattr(item, 'to_string'):
                return item.to_string()
            elif isinstance(item, float) and np.isnan(item):
                return ''
            elif isinstance(item, tuple) and np.all([np.isnan(i) for i in item]):
                return ''
            elif isinstance(item, float):
                return float_precision(column, item)
            elif isinstance(item, (list, tuple)):
                return [float_precision(column, i) if isinstance(i, float) else i for i in item]
            elif isinstance(item, (np.float32, np.float64)):
                return float(item)
            elif isinstance(item, u.Quantity):
                return {"value": item.value.tolist() if item.size > 1 else item.value, "unit": str(item.unit)}     # noqa: E501
            elif isinstance(item, np.bool_):
                return bool(item)
            elif isinstance(item, np.ndarray):
                return item.tolist()
            elif isinstance(item, tuple):
                return tuple(json_safe(v) for v in item)
            return item

        if isinstance(item, QTable):
            for row in item:
                self.add_item(row)
            return
        if isinstance(item, QTableRow):
            # Row does not have .items() implemented
            item = {k: v for k, v in zip(item.keys(), item.values())}

        # save original sent values to the cached QTable object
        if self._qtable is None:
            self._qtable = QTable([item])
        else:
            # add any missing columns with a default value for all previous rows
            for colname, value in item.items():
                if colname in self._qtable.colnames:
                    continue
                default_value = self.default_value_for_column(colname=colname,
                                                              value=value)
                self._qtable.add_column(default_value, name=colname)

            self._qtable.add_row(item)

        missing_headers = [k for k in item.keys() if k not in self.headers_avail]
        if len(missing_headers):
            self.headers_avail = self.headers_avail + missing_headers
            self.headers_visible = self.headers_visible + [m for m in missing_headers if self._new_col_visible(m)]  # noqa

        # clean data to show in the UI
        self.items = self.items + [{k: json_safe(k, v) for k, v in item.items()}]
        self._plugin.session.hub.broadcast(PluginTableAddedMessage(sender=self))

    def __len__(self):
        return len(self.items)

    def _clear_table(self):
        self.items = []
        self.selected_rows = []
        self.selected_indices = []
        self._qtable = None
        self._plugin.session.hub.broadcast(PluginTableModifiedMessage(sender=self))

    def clear_table(self):
        """
        Clear all entries/markers from the current table.
        """
        self._clear_table()
        if self._clear_callback is not None:
            self._clear_callback()

    def select_rows(self, rows):
        """
        Select rows from the current table by index, indices, or slice.

        Parameters
        ----------
        rows : int, list of int, slice, or tuple of slice
            The rows to select. This can be:
            - An integer specifying a single row index.
            - A list of integers specifying multiple row indices.
            - A slice object specifying a range of rows.
            - A tuple of slices (e.g using numpy slice)

        """

        if isinstance(rows, (list, tuple)):
            selected = []
            if isinstance(rows[0], slice):
                for sl in rows:
                    selected += self.items[sl]
            else:
                selected = [self.items[i] for i in rows]

        elif isinstance(rows, slice):
            selected = self.items[rows]
        elif isinstance(rows, int):
            selected = [self.items[rows]]

        # apply new selection
        self.selected_rows = selected

    def select_all(self):
        """ Select all rows in table."""
        self.select_rows(slice(0, len(self) + 1))

    def select_none(self):
        """ Deselect all rows in table."""
        self.selected_rows = []

    def vue_clear_table(self, data=None):
        self.clear_table()

    def export_table(self, filename=None, overwrite=False):
        """
        Export the QTable representation of the table.

        Parameters
        ----------
        filename : str, optional
            If provided, will write to the file, otherwise will just return the QTable
            object.
        overwrite : bool, optional
            If ``filename`` already exists, should it be overwritten.
        """
        if filename is not None:
            if "_orig_colnames_for_jdaviz_export" in self._qtable.meta:
                out_tbl = self._qtable[self._qtable.meta["_orig_colnames_for_jdaviz_export"]]
                del out_tbl.meta["_orig_colnames_for_jdaviz_export"]
            else:
                out_tbl = self._qtable

            out_tbl.write(filename, overwrite=overwrite)
            return out_tbl

        # TODO: default to only showing selected columns?
        return self._qtable


class TableMixin(VuetifyTemplate, HubListener):
    """
    Table subcomponent mixin.

    In addition to ``table``, this provides the following methods at the plugin-level:

    * :meth:`clear_table`
    * :meth:`export_table`
    * :meth:`select_rows`
    * :meth:`select_all`

    To render in the plugin's vue file::

      <jupyter-widget :widget="table_widget"></jupyter-widget>

    """
    table_widget = Unicode().tag(sync=True)

    def __init__(self, *args, **kwargs):
        super().__init__(*args, **kwargs)
        self.table = Table(self, name='table')
        self.table_widget = 'IPY_MODEL_'+self.table.model_id

    def clear_table(self):
        """
        Clear all entries/markers from the current table.
        """
        self.table.clear_table()

    def vue_clear_table(self, data=None):
        # call clear_table directly in case the class overloads that method
        # (to also clear markers, etc)
        self.clear_table()

    def export_table(self, filename=None, overwrite=False):
        """
        Export the QTable representation of the table.

        Parameters
        ----------
        filename : str, optional
            If provided, will write to the file, otherwise will just return the QTable
            object.
        overwrite : bool, optional
            If ``filename`` already exists, should it be overwritten.
        """
        return self.table.export_table(filename=filename, overwrite=overwrite)

    def select_rows(self, rows):
        """
        Select rows from the current table by index, indices, or slice.

        Parameters
        ----------
        rows : int, list of int, slice, or tuple of slice
            The rows to select. This can be:
            - An integer specifying a single row index.
            - A list of integers specifying multiple row indices.
            - A slice object specifying a range of rows.
            - A tuple of slices (e.g using numpy slice)

        """

        self.table.select_rows(rows)

    def select_all(self):
        """ Select all rows in table."""
        self.table.select_all()

    def select_none(self):
        """ Deselect all rows in table."""
        self.table.select_none()


class Plot(PluginSubcomponent):
    """
    Plot subcomponent.  For most cases where a plugin only requires a single plot, use the mixin
    instead.

    To use in a plugin, define ``plugin.plot = Plot(plugin)``, create a ``plot_widget`` Unicode
    traitlet, and set ``plugin.plot_widget = 'IPY_MODEL_'+self.plot.model_id``.

    To render in the plugin's vue file::

      <jupyter-widget :widget="plot_widget"></jupyter-widget>

    """
    template_file = __file__, "../components/plugin_plot.vue"

    figure = Any().tag(sync=True, **widget_serialization)
    toolbar = Any().tag(sync=True, **widget_serialization)

    def __init__(self, plugin, name='plot', viewer_type='scatter', update_callback=None,
                 app=None, *args, **kwargs):
        super().__init__(plugin, 'Plot', *args, **kwargs)
        if app is None:
            app = jglue()

        self._app = app
        self._update_callback = update_callback
        self._plugin = plugin
        self._plot_name = name
        self.viewer = app.new_data_viewer(viewer_type, show=False)
        self.viewer._plugin = plugin
        self.viewer._plot = self
        self._viewer_type = viewer_type
        if viewer_type == 'histogram':
            self._viewer_components = ('x',)
        else:
            self._viewer_components = ('x', 'y')
        self.figure = self.viewer.figure
        self._marks = {}

        self.figure.title_style = {'font-size': '12px'}
        self.figure.fig_margin = {'top': 60, 'bottom': 60, 'left': 60, 'right': 10}

        self.tools_nested = [
                        ['jdaviz:homezoom', 'jdaviz:prevzoom'],
                        ['jdaviz:boxzoom', 'jdaviz:xrangezoom', 'jdaviz:yrangezoom'],
                        ['jdaviz:panzoom', 'jdaviz:panzoom_x', 'jdaviz:panzoom_y'],
                    ]
        self._initialize_toolbar()

        plugin.session.hub.broadcast(PluginPlotAddedMessage(sender=self))

    def _initialize_toolbar(self, default_tool_priority=[]):
        self.toolbar = NestedJupyterToolbar(self.viewer, self.tools_nested, default_tool_priority)

    @property
    def user_api(self):
        return UserApiWrapper(self, ('set_limits'))

    @property
    def app(self):
        return self._app

    @property
    def layers(self):
        return {layer.layer.label: layer for layer in self.viewer.layers}

    def _check_valid_components(self, **kwargs):
        for k, v in kwargs.items():
            if k not in self._viewer_components:
                raise ValueError(f"{k} is not one of {self._viewer_components}")
            if self._viewer_type == 'histogram' and len(v) <= 1:
                # temporary guardrails for segfault
                # https://github.com/astrofrog/fast-histogram/issues/60
                raise ValueError("histogram requires data entries with length > 1")

    def _remove_data(self, label, broadcast=True):
        dc_entry = self.app.data_collection[label]
        self.viewer.remove_data(dc_entry)
        self.app.data_collection.remove(dc_entry)

        if broadcast:
            self._plugin.session.hub.broadcast(PluginPlotModifiedMessage(sender=self))

    def _update(self):
        # call the update callback, if it exists, on the parent plugin.
        # This is useful for updating the plot when a plugin is inactive.
        if self._update_callback is not None:
            self._update_callback()

    def _update_data(self, label, reset_lims=False, **kwargs):
        self._check_valid_components(**kwargs)
        if label not in self.app.data_collection:
            self._add_data(label, **kwargs)
            return
        data = self.app.data_collection[label]

        # if not provided, fallback on existing data
        shape_mismatch = False
        for component in self._viewer_components:
            kwargs.setdefault(component, data[component])
            if np.asarray(kwargs[component]).shape != data[component].shape:
                shape_mismatch = True

        if not shape_mismatch:
            # then we can update the existing entry
            components = {c.label: c for c in data.components}
            data.update_components({components[comp]: kwargs[comp]
                                    for comp in self._viewer_components})
        else:
            # then we need to replace the existing entry, restoring any existing styles,
            # if they exist
            if label in self.layers.keys():
                style_state = self.layers[label].state.as_dict()
            else:
                style_state = {}
            self._remove_data(label, broadcast=False)
            self._add_data(label, broadcast=False, **kwargs)
            self.update_style(label, **style_state)
        if reset_lims:
            self.viewer.state.reset_limits()

        self._plugin.session.hub.broadcast(PluginPlotModifiedMessage(sender=self))

    def update_style(self, label, **kwargs):
        kwargs.setdefault('visible', True)
        if label not in self.layers.keys():
            if not kwargs['visible']:
                # then we were only trying to hide anyways
                # (note: this ignores any other passed styles)
                return
        dc_entry = self.app.data_collection[label]
        if kwargs['visible']:
            if label not in self.layers.keys():
                self.viewer.add_data(dc_entry)
        else:
            # remove from viewer, leave in app (note: this will clear style options)
            # NOTE: if we want to keep styles, we could skip this and only toggle visibilities,
            # but then the zooming logic will need to be updated to account for visibility
            # states and the if not kwargs['visible'] check above to return should ensure no
            # style options are passed
            self.viewer.remove_data(dc_entry)
            return

        lyr = self.layers[label]
        with delay_callback(lyr.state, *list(kwargs.keys())):
            for k, v in kwargs.items():
                if k == 'layer' or k.endswith('_att'):
                    continue
                setattr(lyr.state, k, v)

        self._plugin.session.hub.broadcast(PluginPlotModifiedMessage(sender=self))

    def _add_data(self, label, broadcast=True, **kwargs):
        self._check_valid_components(**kwargs)
        data = Data(label=label, **kwargs)
        dc = self.app.data_collection
        dc.append(data)
        dc_entry = dc[label]

        if len(dc) > 1:
            # we can assume the same units/components since this only accepts x and y
            ref_data = dc[0]
            links = [LinkSame(dc_entry.components[i], ref_data.components[i])
                     for i in range(1, len(ref_data.components))]
            dc.add_link(links)
        self.viewer.add_data(dc_entry)

        if broadcast:
            self._plugin.session.hub.broadcast(PluginPlotModifiedMessage(sender=self))

    def _refresh_marks(self):
        # ensure all marks are drawn
        # NOTE: this seems to only be necessary for histogram viewers and may be an upstream bug
        # if that is fixed upstream, we should test to see if we can safely remove this method
        # and all calls to it
        other_marks = list(self.marks.values())
        layer_marks = [m for m in self.figure.marks if m not in other_marks]
        self.figure.marks = layer_marks + other_marks

        self._plugin.session.hub.broadcast(PluginPlotModifiedMessage(sender=self))

    @property
    def marks(self):
        return self._marks

    def clear_marks(self, *mark_labels):
        with self.hold_sync():
            for mark_label, mark in self.marks.items():
                if mark_label in mark_labels:
                    if isinstance(mark, bqplot.Bins):
                        # NOTE: cannot completely empty samples
                        # may want to also set mark.visible=False manually if clearing
                        # (but this will still at least clear any internal arrays)
                        mark.samples = [0]
                    else:
                        mark.x, mark.y = [], []

        self._plugin.session.hub.broadcast(PluginPlotModifiedMessage(sender=self))

    def clear_all_marks(self):
        self.clear_marks(*self.marks.keys())

    def _add_mark(self, cls, label, xnorm=False, ynorm=False, **kwargs):
        """
        Parameters
        ----------
        xnorm : bool or str
            If True, axes will be normalized.  If a string of an existing mark, this mark will
            share that same x-axis scale.
        ynorm : bool or str
            If True, axes will be normalized.  If a string of an existing mark, this mark will
            share that same y-axis scale.
        """
        if label in self._marks:
            raise ValueError(f"mark with label '{label}' already exists")
        scales = {}
        for dim, norm in zip(('x', 'y'), (xnorm, ynorm)):
            if isinstance(norm, str) and norm in self._marks.keys():
                # point to an existing marks scales
                scales[dim] = self._marks[norm].scales[dim]
            elif norm:
                scales[dim] = bqplot.LinearScale()
            else:
                scales[dim] = self.figure.axes[0].scale
        mark = cls(scales=scales,
                   labels=[label],
                   **kwargs)
        self.figure.marks = self.figure.marks + [mark]
        self._marks[label] = mark

        self._plugin.session.hub.broadcast(PluginPlotModifiedMessage(sender=self))

        return mark

    def add_line(self, label, x=[], y=[], xnorm=False, ynorm=False, **kwargs):
        return self._add_mark(bqplot.Lines, label, x=x, y=y,
                              xnorm=xnorm, ynorm=ynorm,
                              colors=kwargs.pop('color', kwargs.pop('colors', 'gray')),
                              **kwargs)

    def add_scatter(self, label, x=[], y=[], xnorm=False, ynorm=False, **kwargs):
        return self._add_mark(bqplot.Scatter, label, x=x, y=y,
                              xnorm=xnorm, ynorm=ynorm,
                              colors=kwargs.pop('color', kwargs.pop('colors', 'gray')),
                              **kwargs)

    def add_bins(self, label, sample=[0], bins=2, density=True, **kwargs):
        # NOTE: initializing with bins=1 breaks the figure until a resize event
        return self._add_mark(bqplot.Bins, label, sample=sample, bins=bins,
                              density=density,
                              colors=kwargs.pop('color', kwargs.pop('colors', 'gray')),
                              **kwargs)

    def set_limits(self, x_min=None, x_max=None, y_min=None, y_max=None):
        with delay_callback(self.viewer.state, 'x_min', 'x_max', 'y_min', 'y_max'):
            if x_min is not None:
                self.viewer.state.x_min = x_min
            if x_max is not None:
                self.viewer.state.x_max = x_max
            if y_min is not None:
                self.viewer.state.y_min = y_min
            if y_max is not None:
                self.viewer.state.y_max = y_max


class PlotMixin(VuetifyTemplate, HubListener):
    """
    Plot subcomponent mixin.

    In addition to ``plot``, this provides the following methods at the plugin-level:

    * :meth:`clear_plot`

    To render in the plugin's vue file::

      <jupyter-widget :widget="plot_widget"></jupyter-widget>

    """
    plot_widget = Unicode().tag(sync=True)

    def __init__(self, *args, **kwargs):
        super().__init__(*args, **kwargs)
        self.plot = Plot(self)
        self.plot_widget = 'IPY_MODEL_'+self.plot.model_id

    def clear_plot(self):
        """
        Clear all data from the current plot.
        """
        self.plot.clear_plot()<|MERGE_RESOLUTION|>--- conflicted
+++ resolved
@@ -1118,11 +1118,7 @@
 
     def _apply_default_selection(self, skip_if_current_valid=True):
         if self.is_multiselect:
-<<<<<<< HEAD
-            if skip_if_current_valid and self.selected is None or len(self.selected) == 0:
-=======
             if skip_if_current_valid and (self.selected is None or len(self.selected) == 0):
->>>>>>> b0bdeba3
                 # current selection is empty and so should remain that way
                 return
             is_valid = [s in self.labels for s in self.selected]
