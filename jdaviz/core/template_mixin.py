from astropy.coordinates.sky_coordinate import SkyCoord
from astropy.nddata import NDData
from astropy.table import QTable
from astropy.table.row import Row as QTableRow
import astropy.units as u
import bqplot
from contextlib import contextmanager
import numpy as np
import os
import threading
import time
import warnings

from echo import delay_callback
from functools import cached_property
from ipyvuetify import VuetifyTemplate
from glue.config import colormaps
from glue.core import Data, HubListener
from glue.core.link_helpers import LinkSame
from glue.core.message import (DataCollectionAddMessage,
                               DataCollectionDeleteMessage,
                               SubsetCreateMessage,
                               SubsetDeleteMessage,
                               SubsetUpdateMessage)
from glue.core.roi import CircularAnnulusROI
from glue_jupyter import jglue
from glue_jupyter.common.toolbar_vuetify import read_icon
from glue_jupyter.bqplot.histogram import BqplotHistogramView
from glue_jupyter.bqplot.image import BqplotImageView
from glue_jupyter.registries import viewer_registry
from glue_jupyter.widgets.linked_dropdown import get_choices as _get_glue_choices
from regions import PixelRegion
from specutils import Spectrum1D
from specutils.manipulation import extract_region
from traitlets import Any, Bool, Dict, Float, HasTraits, List, Unicode, observe

from ipywidgets import widget_serialization
from ipypopout import PopoutButton

from jdaviz import __version__
from jdaviz.components.toolbar_nested import NestedJupyterToolbar
from jdaviz.core.custom_traitlets import FloatHandleEmpty
from jdaviz.core.events import (AddDataMessage, RemoveDataMessage,
                                ViewerAddedMessage, ViewerRemovedMessage,
                                ViewerRenamedMessage, SnackbarMessage,
                                AddDataToViewerMessage, ChangeRefDataMessage,
                                PluginTableAddedMessage, PluginTableModifiedMessage,
                                PluginPlotAddedMessage, PluginPlotModifiedMessage)

from jdaviz.core.marks import (LineAnalysisContinuum,
                               LineAnalysisContinuumCenter,
                               LineAnalysisContinuumLeft,
                               LineAnalysisContinuumRight,
                               ShadowLine, ApertureMark)
from jdaviz.core.region_translators import regions2roi, _get_region_from_spatial_subset
from jdaviz.core.tools import ICON_DIR
from jdaviz.core.user_api import UserApiWrapper, PluginUserApi
from jdaviz.core.registries import tray_registry
from jdaviz.style_registry import PopoutStyleWrapper
from jdaviz.utils import (
    get_subset_type, is_wcs_only, is_not_wcs_only,
    _wcs_only_label, layer_is_not_dq as layer_is_not_dq_global
)


__all__ = ['show_widget', 'TemplateMixin', 'PluginTemplateMixin',
           'skip_if_no_updates_since_last_active', 'skip_if_not_tray_instance',
           'with_spinner', 'with_temp_disable',
           'ViewerPropertiesMixin',
           'BasePluginComponent',
           'MultiselectMixin',
           'SelectPluginComponent', 'UnitSelectPluginComponent', 'EditableSelectPluginComponent',
           'PluginSubcomponent',
           'SubsetSelect', 'SubsetSelectMixin',
           'SpatialSubsetSelectMixin', 'SpectralSubsetSelectMixin',
           'ApertureSubsetSelect', 'ApertureSubsetSelectMixin',
           'DatasetSpectralSubsetValidMixin', 'SpectralContinuumMixin',
           'ViewerSelect', 'ViewerSelectMixin',
           'LayerSelect', 'LayerSelectMixin',
           'PluginTableSelect', 'PluginTableSelectMixin',
           'PluginPlotSelect', 'PluginPlotSelectMixin',
           'NonFiniteUncertaintyMismatchMixin',
           'DatasetSelect', 'DatasetSelectMixin', 'DatasetMultiSelectMixin',
           'FileImportSelectPluginComponent', 'HasFileImportSelect',
           'Table', 'TableMixin',
           'Plot', 'PlotMixin',
           'AutoTextField', 'AutoTextFieldMixin',
           'AddResults', 'AddResultsMixin',
           'PlotOptionsSyncState',
           'SPATIAL_DEFAULT_TEXT']

SPATIAL_DEFAULT_TEXT = "Entire Cube"
GLUE_STATES_WITH_HELPERS = ('size_att', 'cmap_att')

# this histogram viewer (along with other viewers) are not in the glue viewer-registry by default
# but may be added in the future.  If it is not in the registry, we'll add it now.
# Once glue-jupyter with https://github.com/glue-viz/glue-jupyter/pull/402 is pinned,
# we can safely remove this block.
if 'histogram' not in viewer_registry.members.keys():
    @viewer_registry('histogram')
    class RegisteredHistogramViewer(BqplotHistogramView):
        pass


def show_widget(widget, loc, title):  # pragma: no cover
    from IPython import get_ipython
    from IPython.display import display

    # Check if the user is running Jdaviz in the correct environments.
    # If not, provide a friendly msg to guide them!
    cur_shell_name = get_ipython().__class__.__name__
    if cur_shell_name != 'ZMQInteractiveShell':
        raise RuntimeError("\nYou are currently running Jdaviz from an unsupported "
                           f"shell ({cur_shell_name}). Jdaviz is intended to be run within a "
                           "Jupyter notebook, or directly from the command line.\n\n"
                           "To run from Jupyter, call <your viz>.show() from a notebook cell.\n"
                           "To see how to run from the command line, run: "
                           "'jdaviz --help' outside of Python.\n\n"
                           "To learn more, see our documentation at: "
                           "https://jdaviz.readthedocs.io")

    if loc == "inline":
        display(widget)

    elif loc.startswith('sidecar'):
        from sidecar import Sidecar

        # Use default behavior if loc is exactly 'sidecar', else split anchor from the arg
        anchor = None if loc == 'sidecar' else loc.split(':')[1]

        scar = Sidecar(anchor=anchor, title=title)
        with scar:
            display(widget)

    elif loc.startswith('popout'):
        anchor = None if loc == 'popout' else loc.split(':')[1]

        # Default behavior (no anchor specified): display popout in new window
        if anchor in (None, 'window'):
            widget.popout_button.open_window()
        elif anchor == "tab":
            widget.popout_button.open_tab()
        else:
            raise ValueError("Unrecognized popout anchor")

    else:
        raise ValueError(f"Unrecognized display location: {loc}")


class ViewerPropertiesMixin:
    # assumes that self.app is defined by the class
    @cached_property
    def spectrum_viewer(self):
        if hasattr(self, '_default_spectrum_viewer_reference_name'):
            viewer_reference = self._default_spectrum_viewer_reference_name
        else:
            viewer_reference = self.app._get_first_viewer_reference_name(
                require_spectrum_viewer=True
            )

        return self.app.get_viewer(viewer_reference)

    @cached_property
    def spectrum_2d_viewer(self):
        if hasattr(self, '_default_spectrum_2d_viewer_reference_name'):
            viewer_reference = self._default_spectrum_2d_viewer_reference_name
        else:
            viewer_reference = self.app._get_first_viewer_reference_name(
                require_spectrum_2d_viewer=True
            )

        return self.app.get_viewer(viewer_reference)

    @cached_property
    def flux_viewer(self):
        if hasattr(self, '_default_flux_viewer_reference_name'):
            viewer_reference = self._default_flux_viewer_reference_name
        else:
            viewer_reference = self.app._get_first_viewer_reference_name(
                require_flux_viewer=True
            )

        return self.app.get_viewer(viewer_reference)


class TemplateMixin(VuetifyTemplate, HubListener, ViewerPropertiesMixin):
    config = Unicode("").tag(sync=True)
    vdocs = Unicode("").tag(sync=True)
    popout_button = Any().tag(sync=True, **widget_serialization)

    def __new__(cls, *args, **kwargs):
        """
        Overload object creation so that we can inject a reference to the
        `~glue.core.hub.Hub` class before components can be initialized. This makes it so
        hub references on plugins can be passed along to components in the
        call to the initialization method.
        """
        app = kwargs.pop('app', None)
        obj = super().__new__(cls, *args, **kwargs)
        obj._app = app

        # give the vue templates access to the current config/layout
        obj.config = app.state.settings.get("configuration", "default")

        # give the vue templates access to jdaviz version
        obj.vdocs = 'latest' if 'dev' in __version__ else 'v'+__version__

        # store references to all bqplot widgets that need to handle resizing
        obj.bqplot_figs_resize = []

        return obj

    def __init__(self, *args, **kwargs):
        super().__init__(*args, **kwargs)
        self.popout_button = PopoutButton(
            PopoutStyleWrapper(content=self),
            window_features='popup,width=400,height=600'
        )
        self._viewer_callbacks = {}
        self.hub.subscribe(self, ViewerRemovedMessage,
                           handler=lambda msg: self._remove_viewer_callbacks(msg.viewer_id))

    @property
    def app(self):
        """
        Allows access to the underlying Jdaviz application instance. This is
        **not** access to the helper class, but instead the
        `jdaviz.app.Application` object.
        """
        return self._app

    @property
    def hub(self):
        return self._app.session.hub

    @property
    def session(self):
        return self._app.session

    @property
    def data_collection(self):
        return self._app.session.data_collection

    @property
    def _specviz_helper(self):
        # for helpers that have a .specviz, return that, otherwise the original helper
        helper = self.app._jdaviz_helper
        return getattr(helper, 'specviz', helper)

    def _viewer_callback(self, viewer, plugin_method):
        """
        Cached access to callbacks to a plugin method to attach to a viewer.
        To define a callback:
        def _on_callback(self, viewer, data):
        To add callback:
        viewer.add_event_calback(self._viewer_callback(viewer, self._on_callback),
                                 events=['keydown'])
        To remove callback:
        viewer.remove_event_callback(self._viewer_callback(viewer, self._on_callback))
        """
        def plugin_viewer_callback(viewer, plugin_method):
            return lambda data: plugin_method(viewer, data)

        key = f'{viewer.reference_id}:{plugin_method.__name__}'
        if key not in self._viewer_callbacks.keys():
            self._viewer_callbacks[key] = plugin_viewer_callback(viewer, plugin_method)
        return self._viewer_callbacks.get(key)

    def _remove_viewer_callbacks(self, viewer_id):
        # removes the cache of a callback when a viewer is removed (the viewer object is already
        # assumed destroyed, so we do not need to remove the event callback itself from the viewer)
        self._viewer_callbacks = {k: v for k, v in self._viewer_callbacks.items()
                                  if k.split(':')[0] != viewer_id}


def skip_if_no_updates_since_last_active(skip_if_not_active=True):
    def decorator(meth):
        def wrapper(self, msg={}):
            if msg is None:
                # method was called manually, don't skip
                return meth(self, msg)
            if isinstance(msg, dict) and msg.get('name', None) == 'is_active':
                if self.is_active and meth.__name__ in self._methods_skip_since_last_active:
                    # then we haven't received any other messages since the last time the plugin
                    # received an is_active switch, and so we should skip calling the method.
                    return
            elif not self.is_active:
                # then we've received some other message while the plugin is inactive.
                # Next time the plugin becomes active we want to call the wrapped method,
                # so we'll remove from the skip list.
                if meth.__name__ in self._methods_skip_since_last_active:
                    self._methods_skip_since_last_active.remove(meth.__name__)

            if skip_if_not_active and not self.is_active:
                return

            # call the method as normal, and add it to the skip list (to be skipped if is_active
            # toggles before any *other* messages are received)
            # if the method returns False, then the method is not considered to have fully run
            # and so is NOT added to the skip list
            if meth.__name__ not in self._methods_skip_since_last_active:
                self._methods_skip_since_last_active.append(meth.__name__)
            ret_ = meth(self, msg)
            if ret_ is False:
                self._methods_skip_since_last_active.remove(meth.__name__)
            return ret_

        return wrapper
    return decorator


def skip_if_not_tray_instance():
    def decorator(meth):
        def wrapper(self, *args, **kwargs):
            if not self._tray_instance:
                return
            return meth(self, *args, **kwargs)
        return wrapper
    return decorator


def with_spinner(spinner_traitlet='spinner'):
    """
    decorator on a plugin method to set a traitlet to True at the beginning
    and False either on failure or successful completion.  This traitlet can
    then be used in the UI to disable elements or display a spinner during
    operation.  Each plugin gets a 'spinner' traitlet by default, but some plugins
    may want different controls for different sections/actions within the plugin.
    """
    def decorator(meth):
        def wrapper(self, *args, **kwargs):
            setattr(self, spinner_traitlet, True)
            try:
                ret_ = meth(self, *args, **kwargs)
            except Exception:
                setattr(self, spinner_traitlet, False)
                raise
            setattr(self, spinner_traitlet, False)
            return ret_
        return wrapper
    return decorator


def with_temp_disable(timeout=0.3,
                      disable_traitlet='previews_temp_disabled',
                      time_traitlet='previews_last_time'):
    """
    decorator on a plugin method to track the amount of time the wrapped method takes, and disable
    live plugin-previews if it takes longer than ``timeout`` seconds.  The wrapped method should
    also observe ``disable_traitlet`` ('previews_temp_disabled', by default).

    This should be used with::

        <plugin-previews-temp-disabled
          :previews_temp_disabled.sync="previews_temp_disabled"
          :previews_last_time="previews_last_time"
          :show_live_preview.sync="show_live_preview"
        />
    """
    def decorator(meth):
        def wrapper(self, *args, **kwargs):
            if getattr(self, disable_traitlet):
                return
            start = time.time()
            ret_ = meth(self, *args, **kwargs)
            exec_time = np.round(time.time() - start, 2)
            setattr(self, time_traitlet, exec_time)
            if exec_time > timeout:
                setattr(self, disable_traitlet, True)
            return ret_
        return wrapper
    return decorator


class PluginTemplateMixin(TemplateMixin):
    """
    This base class can be inherited by all sidebar/tray plugins to expose common functionality.
    """
    _plugin_name = None  # noqa overwritten by the registry - won't be populated by plugins instantiated directly
    disabled_msg = Unicode("").tag(sync=True)  # noqa if non-empty, will show this message in place of plugin content
    irrelevant_msg = Unicode("").tag(sync=True)  # noqa if non-empty, will exclude from the tray, and show this message in place of any content in other instances
    docs_link = Unicode("").tag(sync=True)  # set to non-empty to override value in vue file
    docs_description = Unicode("").tag(sync=True)  # set to non-empty to override value in vue file
    plugin_opened = Bool(False).tag(sync=True)  # noqa any instance of the plugin is open (recently sent an "alive" ping)
    uses_active_status = Bool(False).tag(sync=True)  # noqa whether the plugin has live-preview marks, set to True in plugins to expose keep_active switch
    keep_active = Bool(False).tag(sync=True)  # noqa whether the live-preview marks show regardless of active state, inapplicable unless uses_active_status is True
    is_active = Bool(False).tag(sync=True)  # noqa read-only: whether the previews should be shown according to plugin_opened and keep_active
    scroll_to = Bool(False).tag(sync=True)  # noqa once set to True, vue will scroll to the element and reset to False
    spinner = Bool(False).tag(sync=True)  # noqa use along-side @with_spinner() and <plugin-add-results :action_spinner="spinner">
    previews_temp_disabled = Bool(False).tag(sync=True)  # noqa use along-side @with_temp_disable() and <plugin-previews-temp-disabled :previews_temp_disabled.sync="previews_temp_disabled" :previews_last_time="previews_last_time" :show_live_preview.sync="show_live_preview"/>
    previews_last_time = Float(0).tag(sync=True)
    supports_auto_update = Bool(False).tag(sync=True)  # noqa whether this plugin supports auto-updating plugin results (requires __call__ method)

    def __init__(self, app, tray_instance=False, **kwargs):
        self._plugin_name = kwargs.pop('plugin_name', None)
        self._tray_instance = tray_instance  # set to True by the instance of the plugin in the tray
        self._viewer_callbacks = {}
        # _inactive_thread: thread checking for alive pings to control plugin_opened
        self._inactive_thread = None
        self._ping_timestamp = 0
        # _ping_delay_ms should match value in setTimeout in tray_plugin.vue
        # NOTE: could control with a traitlet, but then would need to pass through each
        # <j-tray-plugin> component
        self._ping_delay_ms = 200

        # _methods_skip_since_last_active: methods that should be skipped when is_active is next
        # set to True because no changes have been made.  This can be used to prevent queuing
        # of expensive method calls, especially when the browser throttles the ping resulting
        # in repeated toggling of is_active.  To use, decorate any method that observes traitlet
        # changes (including is_active) with @skip_if_no_updates_since_last_active()
        self._methods_skip_since_last_active = []

        # get default viewer names from the helper, according to the requirements of the plugin
        for registry_name, tray_item in tray_registry.members.items():
            if tray_item['cls'] == self.__class__:
                self._plugin_name = tray_item['label']
                # If viewer reference names need to be passed to the tray item
                # constructor, pass the names into the constructor in the format
                # that the tray items expect.
                tray_registry_options = tray_item.get('viewer_reference_name_kwargs', {})
                for opt_attr, [opt_kwarg, get_name_kwargs] in tray_registry_options.items():
                    opt_value = getattr(
                        self, opt_attr, app._get_first_viewer_reference_name(**get_name_kwargs)
                    )

                    if opt_value is None:
                        continue

                    kwargs.setdefault(opt_kwarg, opt_value)

                break

        # requirements for auto-updating plugin results:
        # * call method that can be run with no input arguments
        self.supports_auto_update = hasattr(self, '__call__')

        super().__init__(app=app, **kwargs)

    def new(self):
        new = self.__class__(app=self.app)
        new._plugin_name = self._plugin_name
        return new

    @property
    def user_api(self):
        # plugins should override this to pass their own list of expose functionality, which
        # can even be dependent on config, etc.
        return PluginUserApi(self, expose=[])

    @observe('irrelevant_msg')
    def _irrelevant_msg_changed(self, *args):
        labels = [ti['label'] for ti in self.app.state.tray_items]
        if self._registry_label not in labels:
            return
        index = labels.index(self._registry_label)
        self.app.state.tray_items[index]['is_relevant'] = len(self.irrelevant_msg) == 0

    def vue_plugin_ping(self, ping_timestamp):
        if isinstance(ping_timestamp, dict):
            # popout windows can sometimes ping but send an empty dictionary instead of the
            # timestamp, in that case, let's set the latest ping time to now
            ping_timestamp = time.time() * 1000
        self._ping_timestamp = ping_timestamp

        # we've received a ping, so immediately set plugin_opened state to True
        if not self.plugin_opened:
            self.plugin_opened = True

        if self._inactive_thread is not None and self._inactive_thread.is_alive():
            # a thread already exists to check for pings, the latest ping will allow
            # the existing while-loop to continue
            return

        # create a thread to monitor for pings.  If a ping hasn't been received in the
        # expected time, then plugin_opened will be set to False.
        self._inactive_thread = threading.Thread(target=self._watch_active)
        self._inactive_thread.start()

    def _watch_active(self):
        # plugin_ping (ms) set by setTimeout in tray_plugin.vue
        # time.time() is in s, so need to convert to ms
        while time.time()*1000 - self._ping_timestamp < 2 * self._ping_delay_ms:
            # at least one plugin has sent an "alive" ping within twice of the expected
            # interval, wait a full (double) interval and then check again
            time.sleep(2 * self._ping_delay_ms / 1000)

        # "alive" ping has not been received within the expected time, consider all instances
        # of the plugin to be closed
        self.plugin_opened = False

    def _viewer_callback(self, viewer, plugin_method):
        """
        Cached access to callbacks to a plugin method to attach to a viewer.

        To define a callback:
        def _on_callback(self, viewer, data):

        To add callback:
        viewer.add_event_calback(self._viewer_callback(viewer, self._on_callback),
                                 events=['keydown'])

        To remove callback:
        viewer.remove_event_callback(self._viewer_callback(viewer, self._on_callback))
        """
        def plugin_viewer_callback(viewer, plugin_method):
            return lambda data: plugin_method(viewer, data)

        key = f'{viewer.reference_id}:{plugin_method.__name__}'
        if key not in self._viewer_callbacks.keys():
            self._viewer_callbacks[key] = plugin_viewer_callback(viewer, plugin_method)
        return self._viewer_callbacks.get(key)

    def open_in_tray(self, scroll_to=True):
        """
        Open the plugin in the sidebar/tray (and open the sidebar if it is not already).

        Parameters
        ----------
        scroll_to : bool, optional
            Whether to immediately scroll to the plugin opened in the tray.
        """
        app_state = self.app.state
        app_state.drawer = True
        index = [ti['name'] for ti in app_state.tray_items].index(self._registry_name)
        if index not in app_state.tray_items_open:
            app_state.tray_items_open = app_state.tray_items_open + [index]
        if scroll_to:
            # sleep 0.5s to ensure plugin is intialized and user can see scrolling
            time.sleep(0.5)
            self.scroll_to = True

    def close_in_tray(self, close_sidebar=False):
        """
        Close the plugin in the sidebar/tray.

        Parameters
        ----------
        close_sidebar : bool
            Whether to also close the sidebar itself.
        """
        app_state = self.app.state
        index = [ti['name'] for ti in app_state.tray_items].index(self._registry_name)
        app_state.tray_items_open = [ind for ind in app_state.tray_items_open if ind != index]
        if close_sidebar:
            self.app.state.drawer = False

    @observe('plugin_opened', 'keep_active', 'irrelevant_msg')
    def _update_is_active(self, *args):
        self.is_active = ((len(self.irrelevant_msg) == 0)
                          and (self.keep_active or self.plugin_opened))

    @contextmanager
    def as_active(self):
        """
        Context manager to temporarily enable keep_active and enable live-previews and keypress
        events, even if the plugin UI is not opened.
        """
        _keep_active = self.keep_active
        self.keep_active = True
        yield
        self.keep_active = _keep_active

    def show(self, loc="inline", title=None):  # pragma: no cover
        """Display the plugin UI.

        Parameters
        ----------
        loc : str
            The display location determines where to present the viz app.
            Supported locations:

            "inline": Display the plugin inline in a notebook.

            "sidecar": Display the plugin in a separate JupyterLab window from the
            notebook, the location of which is decided by the 'anchor.' right is the default

                Other anchors:

                * ``sidecar:right`` (The default, opens a tab to the right of display)
                * ``sidecar:tab-before`` (Full-width tab before the current notebook)
                * ``sidecar:tab-after`` (Full-width tab after the current notebook)
                * ``sidecar:split-right`` (Split-tab in the same window right of the notebook)
                * ``sidecar:split-left`` (Split-tab in the same window left of the notebook)
                * ``sidecar:split-top`` (Split-tab in the same window above the notebook)
                * ``sidecar:split-bottom`` (Split-tab in the same window below the notebook)

                See `jupyterlab-sidecar <https://github.com/jupyter-widgets/jupyterlab-sidecar>`_
                for the most up-to-date options.

            "popout": Display the plugin in a detached display. By default, a new
            window will open. Browser popup permissions required.

                Other anchors:

                * ``popout:window`` (The default, opens Jdaviz in a new, detached popout)
                * ``popout:tab`` (Opens Jdaviz in a new, detached tab in your browser)

        title : str, optional
            The title of the sidecar tab.  Defaults to the name of the plugin.

            NOTE: Only applicable to a "sidecar" display.

        Notes
        -----
        If "sidecar" is requested in the "classic" Jupyter notebook, the plugin will appear inline,
        as only JupyterLab has a mechanism to have multiple tabs.
        """
        title = title if title is not None else self._registry_label
        show_widget(self, loc=loc, title=title)


class BasePluginComponent(HubListener, ViewerPropertiesMixin):
    """
    This base class handles attaching traitlets from the plugin itself to logic
    handled within the component, support for caching and clearing caches on properties,
    and common properties for accessing the app, etc.
    """

    def __init__(self, plugin, **kwargs):
        self._plugin_traitlets = {k: v for k, v in kwargs.items() if v is not None}
        self._plugin = plugin
        self._cached_properties = []
        super().__init__()

    def __getattr__(self, attr):
        if attr[0] == '_' or attr not in self._plugin_traitlets.keys():
            return super().__getattribute__(attr)

        return getattr(self._plugin, self._plugin_traitlets.get(attr))

    def __setattr__(self, attr, value, force_super=False):
        if attr[0] == '_' or force_super or attr not in self._plugin_traitlets.keys():
            return super().__setattr__(attr, value)

        return setattr(self._plugin, self._plugin_traitlets.get(attr), value)

    def _clear_cache(self, *attrs):
        """
        provide convenience function to clearing the cache for cached_properties
        """
        if not len(attrs):
            attrs = self._cached_properties
        for attr in attrs:
            if attr in self.__dict__:
                del self.__dict__[attr]

    def add_traitlets(self, **traitlets):
        for k, v in traitlets.items():
            if v is None:
                continue
            self._plugin_traitlets[k] = v

    def add_observe(self, traitlet_name, handler, first=False):
        self._plugin.observe(handler, traitlet_name)
        if first:
            # re-order the callbacks so this one is first
            existing_callbacks = self._plugin._trait_notifiers[traitlet_name]['change']
            new_order = [handler] + [other for other in existing_callbacks if other != handler]
            self._plugin._trait_notifiers[traitlet_name]['change'] = new_order

    @property
    def plugin(self):
        """
        Access the parent plugin object
        """
        return self._plugin

    @property
    def app(self):
        """
        Access the parent app object
        """
        return self._plugin.app

    @property
    def hub(self):
        """
        Access the hub attached to the parent plugin object
        """
        return self._plugin.hub

    @property
    def viewer_dicts(self):
        def _dict_from_viewer(viewer, viewer_item):
            d = {'viewer': viewer,
                 'id': viewer_item.get('id'),
                 'icon': self.app.state.viewer_icons.get(viewer_item.get('id'))}
            if viewer_item.get('reference') is not None:
                d['reference'] = viewer_item.get('reference')
                d['label'] = viewer_item.get('reference')
            else:
                d['reference'] = None
                d['label'] = viewer_item.get('id')

            return d

        return [_dict_from_viewer(viewer, self.app._viewer_item_by_id(vid))
                for vid, viewer in self.app._viewer_store.items()
                if viewer.__class__.__name__ != 'MosvizTableViewer']


class MultiselectMixin(VuetifyTemplate):
    icon_radialtocheck = Unicode(read_icon(os.path.join(ICON_DIR, 'radialtocheck.svg'), 'svg+xml')).tag(sync=True)  # noqa
    icon_checktoradial = Unicode(read_icon(os.path.join(ICON_DIR, 'checktoradial.svg'), 'svg+xml')).tag(sync=True)  # noqa
    multiselect = Bool(False).tag(sync=True)


class SelectPluginComponent(BasePluginComponent, HasTraits):
    """
    Plugin select, with support for single or multi-selection.

    Useful API methods/attributes:

    * :meth:`choices`
    * ``selected``
    * :meth:`~SelectPluginComponent.is_multiselect`
    * :meth:`select_default`
    * :meth:`select_all` (only if ``is_multiselect``)
    * :meth:`select_none` (only if ``is_multiselect``)
    """
    filters = List([]).tag(sync=True)

    def __init__(self, *args, **kwargs):
        """
        This extends BasePluginComponent for common functionality for a select/dropdown
        component.  The subclasses MUST have an ``items`` traitlet as a list of dictionaries, with
        'label' as the selection entry (and any other optional entries for styling, etc) and a
        ``selected`` string traitlet.  The subclasses should also override ``selected_obj`` and may
        choose to override ``_selected_changed`` (likely with a super call to keep the base logic).
        """

        # default_mode can be one of empty, first, default_text (requires default_text to be set)
        default_mode = kwargs.pop('default_mode', 'empty' if kwargs.get('multiselect', False) else 'first')  # noqa
        default_text = kwargs.pop('default_text', None)
        manual_options = kwargs.pop('manual_options', [])
        self._viewers = kwargs.pop('viewers', None)
        # we'll pop from kwargs now to avoid passing to the super.__init__, but need to
        # wait for everything else to be set before setting to the traitlet
        filters = kwargs.pop('filters', [])[:]  # [:] needed to force copy from kwarg default

        super().__init__(*args, **kwargs)
        self._selected_previous = None
        self._cached_properties = ["selected_obj", "selected_item"]

        self._default_mode = default_mode
        self._default_text = default_text
        if default_text is not None and default_text not in manual_options:
            manual_options = [default_text] + manual_options
        self._manual_options = manual_options

        self.items = [{"label": opt} for opt in manual_options]
        # set default values for traitlets
        if default_text is not None:
            self.selected = default_text

        if kwargs.get('multiselect'):
            self.add_observe(kwargs.get('multiselect'), self._multiselect_changed)

        # this callback MUST come first so that any plugins that use @observe have those
        # callbacks triggered AFTER the cache is cleared and the value is checked against
        # valid options
        self.add_observe(kwargs.get('selected'), self._selected_changed, first=True)
        self.filters = filters

        if default_mode != 'empty' and self.selected == '':
            self._apply_default_selection()

    def __repr__(self):
        if hasattr(self, 'multiselect'):
            return f"<selected={self.selected} multiselect={self.multiselect} choices={self.choices}>"  # noqa
        return f"<selected='{self.selected}' choices={self.choices}>"

    def __eq__(self, other):
        return self.selected == other

    def __hash__(self):
        # defining __eq__ without defining __hash__ makes the object unhashable
        return super().__hash__()

    @property
    def choices(self):
        return self.labels

    @choices.setter
    def choices(self, choices=[]):
        self.items = [{'label': choice} for choice in choices]

    @property
    def is_multiselect(self):
        if not hasattr(self, 'multiselect'):
            return False
        else:
            return self.multiselect

    def select_default(self):
        """
        Apply and return the default selection.
        """
        self._apply_default_selection(skip_if_current_valid=False)
        return self.selected

    def select_all(self):
        """
        Select (and return) all available options.  Raises an error if not :meth:`is_multiselect`
        """
        if not self.is_multiselect:
            raise ValueError("not currently in multiselect mode")
        self.selected = self.choices
        return self.selected

    def select_none(self):
        """
        Select (and return) and empty list.  Raises an error if not :meth:`is_multiselect`
        """
        if not self.is_multiselect:
            raise ValueError("not currently in multiselect mode")
        self.selected = []
        return self.selected

    def select_next(self):
        """
        Select next entry in the choices, wrapping when reaching the end.  Raises an error if
        :meth:`is_multiselect`
        """
        if self.is_multiselect:
            raise ValueError("currently in multiselect mode")

        cycle = self.choices
        if not len(cycle):  # pragma: no cover
            raise ValueError("no choices")
        if self.selected == '':
            curr_ind = -1
        else:
            curr_ind = cycle.index(self.selected)
        self.selected = cycle[(curr_ind + 1) % len(cycle)]
        return self.selected

    def select_previous(self):
        """
        Apply and return the previous selection (or default option if no previous selection)
        """
        if self._selected_previous is None:
            return self.select_default()
        self.selected = self._selected_previous
        return self.selected

    @property
    def default_text(self):
        return self._default_text

    @property
    def manual_options(self):
        return self._manual_options
        # read-only access to manual options (cannot change after init)

    @property
    def cached_properties(self):
        return self._cached_properties

    def add_filter(self, *filters):
        self.filters = self.filters + [filter for filter in filters]
<<<<<<< HEAD

    def remove_filter(self, *filters):
        self.filters = [f for f in self.filters
                        if (f not in filters and getattr(f, '__name__', '') not in filters)]
=======
>>>>>>> 720edcc9

    @property
    def viewer_dicts(self):
        all_viewer_dicts = super().viewer_dicts
        if self._viewers is None:
            return all_viewer_dicts
        # filter to those provided (either by id or reference)
        return [v for v in all_viewer_dicts
                if v['reference'] in self._viewers or v['id'] in self._viewers]

    @property
    def viewer_refs(self):
        return [v['reference'] for v in self.viewer_dicts]

    @property
    def viewer_ids(self):
        return [v['id'] for v in self.viewer_dicts]

    @property
    def viewers(self):
        return [v['viewer'] for v in self.viewer_dicts]

    @property
    def labels(self):
        return [s['label'] for s in self.items if 'label' in s.keys()]

    def _get_selected_item(self, selected):
        for item in self.items:
            if item['label'] == selected:
                return item
        return {}

    @cached_property
    def selected_item(self):
        if self.is_multiselect:
            items = [self._get_selected_item(selected) for selected in self.selected]
            if not len(items):
                return {}
            return {k: [item[k] for item in items] for k in items[0].keys()}
        return self._get_selected_item(self.selected)

    @cached_property
    def selected_obj(self):
        raise NotImplementedError(f"selected_obj not implemented by {self.__class__.__name__}")

    @property
    def default_mode(self):
        return self._default_mode

    def _apply_default_selection(self, skip_if_current_valid=True):
        if self.is_multiselect:
            if skip_if_current_valid and len(self.selected) == 0:
                # current selection is empty and so should remain that way
                return
            is_valid = [s in self.labels for s in self.selected]
            if skip_if_current_valid and np.any(is_valid):
                if np.all(is_valid):
                    return
                self.selected = [s for s in self.labels if s in self.selected]
                return
            is_valid = False
        is_valid = self.selected in self.labels
        if callable(self.default_mode):
            # callable was defined and passed by the plugin or inheriting component.
            # the callable takes the viewer component as input as well as the `is_valid` boolean
            # which states if the current selection is already valid and returns the default label
            # (to keep the current selection
            self.selected = self.default_mode(self, is_valid=is_valid)
            return

        if is_valid and skip_if_current_valid:
            # current selection is valid
            return

        default_empty = [] if self.is_multiselect else ''
        if self.default_mode == 'first':
            self.selected = self.labels[0] if len(self.labels) else default_empty
        elif self.default_mode == 'default_text':
            self.selected = self._default_text if self._default_text else default_empty
        else:
            self.selected = default_empty

    def _is_valid_item(self, item, filter_callables={}):
        for valid_filter in self.filters:
            if isinstance(valid_filter, str):
                # pull from the functions above (should be subclassed),
                # will raise an error if not in locals
                try:
                    valid_filter = filter_callables[valid_filter]
                except KeyError:
                    raise ValueError(f"{valid_filter} not an implemented filter.")
            if not valid_filter(item):
                return False
        return True

    def _multiselect_changed(self, event):
        self._clear_cache()
        if self.is_multiselect:
            self.selected = [self.selected] if self.selected != '' else []
        elif isinstance(self.selected, list) and len(self.selected):
            self.selected = self.selected[0]
        else:
            self._apply_default_selection()

    def _selected_changed(self, event):
        self._selected_previous = event['old']
        self._clear_cache()
        if self.is_multiselect:
            if not isinstance(event['new'], list):
                self.selected = [event['new']]
                return
            if not np.all([item in self.labels + [''] for item in event['new']]):
                self.selected = event['old']
                raise ValueError(f"not all items in {event['new']} are one of {self.labels}, reverting selection to {event['old']}")  # noqa
        else:
            if event['new'] not in self.labels + ['']:
                self.selected = event['old']
                raise ValueError(f"{event['new']} not one of {self.labels}, reverting selection to {event['old']}")  # noqa


class UnitSelectPluginComponent(SelectPluginComponent):
    def __init__(self, *args, **kwargs):
        super().__init__(*args, **kwargs)
        self.add_observe('items', lambda _: self._clear_cache('unit_choices'))
        self._addl_unit_strings = []

    @cached_property
    def unit_choices(self):
        return [u.Unit(lbl) for lbl in self.labels]

    @property
    def addl_unit_choices(self):
        return [u.Unit(choice) for choice in self._addl_unit_strings]

    def _selected_changed(self, event):
        self._clear_cache()
        if event['new'] in self.labels + ['']:
            # the string is an exact match, no converting necessary
            return
        elif not len(self.labels):
            raise ValueError("no valid unit choices")
        try:
            new_u = u.Unit(event['new'])
        except ValueError:
            self.selected = event['old']
            raise ValueError(f"{event['new']} could not be converted to a valid unit, reverting selection to {event['old']}")  # noqa
        if new_u not in self.unit_choices:
            if new_u in self.addl_unit_choices:
                # append this one (as the valid string representation) to the list of user-choices
                addl_index = self.addl_unit_choices.index(new_u)
                self.choices = self.choices + [self._addl_unit_strings[addl_index]]
                # clear the cache so we can find the appropriate entry in unit_choices
                self._clear_cache('unit_choices')
            else:
                self.selected = event['old']
                raise ValueError(f"{event['new']} not one of {self.labels}, reverting selection to {event['old']}")  # noqa

        # convert to default string representation from the valid choices
        ind = self.unit_choices.index(new_u)
        self.selected = self.labels[ind]


class FileImportSelectPluginComponent(SelectPluginComponent):
    """
    IMPORTANT: Always accompany with HasFileImportSelect
    IMPORTANT: currently assumed only one instance per-plugin

    Example template (label and hint are optional)::

      <plugin-file-import
        title="Import File"
        hint="Select a file to import"
        :show="method_selected === 'From File...' && from_file.length === 0"
        :from_file="from_file"
        :from_file_message.sync="from_file_message"
        @click-cancel="method_selected=method_items[0].label"
        @click-import="file_import_accept()">
          <g-file-import id="file-uploader"></g-file-import>
      </plugin-file-import>
    """

    def __init__(self, plugin, **kwargs):
        self._cached_obj = {}

        if "From File..." not in kwargs['manual_options']:
            kwargs['manual_options'] += ['From File...']

        if not isinstance(plugin, HasFileImportSelect):  # pragma: no cover
            raise NotImplementedError("plugin must inherit from HasFileImportSelect")

        super().__init__(plugin,
                         from_file='from_file', from_file_message='from_file_message',
                         **kwargs)

        self.plugin._file_chooser.observe(self._on_file_path_changed, names='file_path')
        # reference back here so the plugin can reset to default
        self.plugin._file_chooser._select_component = self

        def _default_file_parser(path):
            # by default, just return the file path itself (and allow all files)
            return '', {path: path}

        self._file_parser = kwargs.pop('file_parser', _default_file_parser)
        self.add_observe('from_file', self._from_file_changed)

    @property
    def selected_obj(self):
        if self.selected == 'From File...':
            return self._cached_obj.get(self.from_file, self._file_parser(self.from_file)[1])
        return super().selected_obj

    def _from_file_changed(self, event):
        if event['new'].startswith('API:'):
            # object imported from the API: parsing is already handled
            return
        if len(event['new']):
            if event['new'] != self.plugin._file_chooser.file_path:
                # then need to run the parser or check for valid path
                if not os.path.exists(event['new']):
                    if self.selected == 'From File...':
                        self.select_previous()
                    raise ValueError(f"{event['new']} is not a valid file path")

                # run through the parsers and check the validity
                self._on_file_path_changed(event)
                if self.from_file_message:
                    if self.selected == 'From File...':
                        self.select_previous()
                    raise ValueError(self.from_file_message)

            self.selected = 'From File...'

        elif self.selected == 'From File...':
            self.select_previous()

    def _on_file_path_changed(self, event):
        self.from_file_message = 'Checking if file is valid'
        path = event['new']
        if (path is not None
                and not os.path.exists(path)
                or not os.path.isfile(path)):
            self.from_file_message = 'File path does not exist'
            return

        self.from_file_message, self._cached_obj = self._file_parser(path)

    def import_file(self, path):
        """
        Select 'From File...' and set the path.
        """
        # NOTE: this will trigger self._from_file_changed which in turn will
        # pass through the parser, raise an error if necessary, and set
        # self.selected accordingly
        self.from_file = path

    def import_obj(self, obj):
        """
        Import a supported object directly from the API.
        """
        msg, self._cached_obj = self._file_parser(obj)
        if msg:
            raise ValueError(msg)
        self.from_file = list(self._cached_obj.keys())[0]
        self.selected = 'From File...'


class HasFileImportSelect(VuetifyTemplate, HubListener):
    from_file = Unicode().tag(sync=True)
    from_file_message = Unicode().tag(sync=True)

    def __init__(self, *args, **kwargs):
        super().__init__(*args, **kwargs)

        # imported here to avoid circular import
        from jdaviz.configs.default.plugins.data_tools.file_chooser import FileChooser

        start_path = os.environ.get('JDAVIZ_START_DIR', os.path.curdir)
        self._file_chooser = FileChooser(start_path)
        self.components = {'g-file-import': self._file_chooser}

    def vue_file_import_accept(self, *args, **kwargs):
        self.from_file = self._file_chooser.file_path

    def vue_file_import_cancel(self, *args, **kwargs):
        self._file_chooser._select_component.select_previous()
        self.from_file = ''


class EditableSelectPluginComponent(SelectPluginComponent):
    """
    Plugin select with support for renaming, adding, and deleting items (by the user).

    Useful API methods/attributes:

    * :meth:`~SelectPluginComponent.choices`
    * ``selected``
    * :meth:`~EditableSelectPluginComponent.add_choice`
    * :meth:`~EditableSelectPluginComponent.rename_choice`
    * :meth:`~EditableSelectPluginComponent.remove_choice`
    """

    """
    Traitlets (in the object, custom traitlets in the plugin)

    * ``items`` (list of dicts with keys: label, color)
    * ``selected`` (string)
    * ``mode`` (string)
    * ``edit_value`` (string)

    Properties (in the object only):

    * ``labels`` (list of labels corresponding to items)


    To use in a plugin:

    * create (empty) traitlets in the plugin
    * register with all the automatic logic in the plugin's init by passing the string names
      of the respective traitlets.
    * use component in plugin template (see below)
    * refer to properties above based on the interally stored reference to the
      instantiated object of this component
    * observe the traitlets created and defined in the plugin, as necessary

    Example template (label and hint are optional)::

      <plugin-editable-select
        :mode.sync="mode"
        :edit_value.sync="edit_value"
        :items="items"
        :selected.sync="selected"
        label="Label"
        hint="Select an item to modify."
      </plugin-editable-select>
    """

    def __init__(self, *args, **kwargs):
        """
        Parameters
        ----------
        plugin
            the parent plugin object
        items : str
            the name of the items traitlet defined in ``plugin``
        selected : str
            the name of the selected traitlet defined in ``plugin``
        edit_value : str
            the name of the traitlet containing the temporary edit value defined in ``plugin``
        manual_options : list
            list of entries present before user-modification
        name : str
            the user-friendly name of the items, used in error message in place of "entry"
        on_add : callable
            callback when a new item is added, but before the selection is updated
        on_add_after_selection : callable
            callback when a new item is added and the selection is updated
        on_rename : callable
            callback when an item is renamed, but before the selection is updated
        on_rename_after_selection : callable
            callback when an item is renamed and the selection is updated
        on_remove : callable
            callback when an item is removed, but before the selection is updated
        on_remove_after_selection : callable
            callback when an item is removed and the selection is updated
        """
        super().__init__(*args, **kwargs)
        if self.is_multiselect:
            self._multiselect_changed()
        self.add_observe(kwargs.get('mode'), self._mode_changed)
        self.mode = 'select'  # select, rename, add
        self._name = kwargs.get('name', 'entry')  # used for error messages
        self._on_add = kwargs.get('on_add', lambda *args: None)
        self._on_add_after_selection = kwargs.get('on_add_after_selection', lambda *args: None)
        self._on_rename = kwargs.get('on_rename', lambda *args: None)
        self._on_rename_after_selection = kwargs.get('on_rename_after_selection', lambda *args: None)  # noqa
        self._on_remove = kwargs.get('on_remove', lambda *args: None)
        self._on_remove_after_selection = kwargs.get('on_remove_after_selection', lambda *args: None)  # noqa
        self._validate_choice = kwargs.get('validate_choice', lambda *args: '')

    def _multiselect_changed(self):
        # already subscribed to traitlet by SelectPluginComponent
        if self.multiselect:
            raise ValueError("EditableSelectPluginComponent does not support multiselect")

    def _selected_changed(self, event):
        super()._selected_changed(event)
        self.edit_value = self.selected

    def _mode_changed(self, event):
        if self.mode == 'rename:accept':
            try:
                self.rename_choice(self.selected, self.edit_value)
            except ValueError as e:
                self.hub.broadcast(SnackbarMessage(f"Renaming {self._name} failed: {e}",
                                   sender=self, color="error"))
            else:
                self.mode = 'select'
                self.edit_value = self.selected
        elif self.mode == 'add:accept':
            try:
                self.add_choice(self.edit_value)
            except ValueError as e:
                self.hub.broadcast(SnackbarMessage(f"Adding {self._name} failed: {e}",
                                   sender=self, color="error"))
            else:
                self.mode = 'select'
                self.edit_value = self.selected
        elif self.mode == 'remove:accept':
            self.remove_choice(self.edit_value)
            if len(self.choices):
                self.mode = 'select'
            else:
                self.mode = 'add'

    def _update_items(self):
        self.items = [{"label": opt} for opt in self._manual_options]

    def _check_new_choice(self, label):
        if not len(label):
            raise ValueError("new choice must not be blank")
        if label in self.choices:
            raise ValueError(f"'{label}' is already a valid choice")
        validate_err = self._validate_choice(label)
        if len(validate_err):
            raise ValueError(f"'{label}' is not valid: {validate_err}")

    def add_choice(self, label, set_as_selected=True):
        """
        Add a new entry/choice.

        Parameters
        ----------
        * label : str
            label of the new entry, must not already be one of the choices
        * set_as_selected : bool
            whether to immediately set the new entry as the selected entry
        """
        self._check_new_choice(label)
        self._manual_options += [label]
        self._update_items()
        self._on_add(label)
        if set_as_selected:
            self.selected = label
        self._on_add_after_selection(label)

    def remove_choice(self, label=None):
        """
        Remove an existing entry.

        Parameters
        ----------
        * label : str
            label of an existing entry.  If not provided, will default to the currently selected
            entry
        """
        if label is None:
            label = self.selected
        if label not in self.choices:
            raise ValueError(f"'{label}' not one of available choices ({self.choices})")
        self._manual_options.remove(label)
        self._update_items()
        self._on_remove(label)
        self._apply_default_selection(skip_if_current_valid=True)
        self._on_remove_after_selection(label)

    def rename_choice(self, old, new):
        """
        Rename an existing entry.

        Parameters
        ----------
        * old : str
            label of the existing entry to modify
        * new : str
            new label.  Must not be another existing entry.
        """
        if old not in self.choices:
            raise ValueError(f"'{old}' not one of available choices ({self.choices})")
        self._check_new_choice(new)
        was_selected = self.selected == old
        self._manual_options[self._manual_options.index(old)] = new
        self._update_items()
        self._on_rename(old, new)
        if was_selected:
            self.selected = new
        self._on_rename_after_selection(old, new)


class LayerSelect(SelectPluginComponent):
    """
    Plugin select for layers, with support for single or multi-selection.

    Useful API methods/attributes:

    * :meth:`~SelectPluginComponent.choices`
    * ``selected``
    * :meth:`~SelectPluginComponent.is_multiselect`
    * :meth:`~SelectPluginComponent.select_default`
    * :meth:`~SelectPluginComponent.select_all` (only if ``is_multiselect``)
    * :meth:`~SelectPluginComponent.select_none` (only if ``is_multiselect``)
    * :attr:`selected_obj`
    """

    """
    Traitlets (in the object, custom traitlets in the plugin)

    * ``items`` (list of dicts with keys: label, color)
    * ``selected`` (string)

    Properties (in the object only):

    * ``labels`` (list of labels corresponding to items)
    * ``selected_item`` (dictionary in ``items`` coresponding to ``selected``, cached)
    * ``selected_obj`` (layer object corresponding to ``selected``, cached)


    To use in a plugin:

    * create (empty) traitlets in the plugin
    * register with all the automatic logic in the plugin's init by passing the string names
      of the respective traitlets.
    * use component in plugin template (see below)
    * refer to properties above based on the internally stored reference to the
      instantiated object of this component
    * observe the traitlets created and defined in the plugin, as necessary

    Example template (label and hint are optional)::

      <plugin-layer-select
        :items="layer_items"
        :selected.sync="layer_selected"
        :show_if_single_entry="true"
        label="Layer"
        hint="Select layer."
      />
    """

    def __init__(self, plugin, items, selected, viewer,
                 multiselect=None,
                 default_text=None, manual_options=[],
                 default_mode='first',
                 only_wcs_layers=False,
                 is_root=True,
                 has_children=False,
                 is_child_of=None):
        """
        Parameters
        ----------
        plugin
            the parent plugin object
        items : str
            the name of the items traitlet defined in ``plugin``
        selected : str
            the name of the selected traitlet defined in ``plugin``
        viewer: str
            the name of the traitlet defined in ``plugin`` storing the viewer(s) to expose the
            layers
        default_text : str or None
            the text to show for no selection.  If not provided or None, no entry will be provided
            in the dropdown for no selection.
        manual_options : list
            list of options to provide that are not automatically populated by subsets.  If
            ``default`` text is provided but not in ``manual_options`` it will still be included as
            the first item in the list.
        default_mode : str, optional
            What mode to use when making the default selection.  Valid options: first, default_text,
            empty.
        """
        super().__init__(plugin,
                         items=items,
                         selected=selected,
                         viewer=viewer,
                         multiselect=multiselect,
                         default_text=default_text,
                         manual_options=manual_options,
                         default_mode=default_mode)

        self.hub.subscribe(self, AddDataMessage,
                           handler=self._on_data_added)
        self.hub.subscribe(self, RemoveDataMessage,
                           handler=lambda _: self._update_layer_items())
        self.hub.subscribe(self, AddDataToViewerMessage,
                           handler=self._on_data_added)
        self.hub.subscribe(self, SubsetCreateMessage,
                           handler=lambda _: self._on_subset_created())
        # will need SubsetUpdateMessage for name only (style shouldn't force a full refresh)
        # self.hub.subscribe(self, SubsetUpdateMessage,
        #                    handler=lambda _: self._update_layer_items())
        self.hub.subscribe(self, SubsetDeleteMessage,
                           handler=lambda _: self._update_layer_items())

        self.app.state.add_callback('layer_icons', self._update_layer_items)
        self.add_observe(viewer, self._on_viewer_selected_changed)
        self.add_observe(selected, self._update_layer_items)
        self._update_layer_items()
        self.update_wcs_only_filter(only_wcs_layers)

        # TODO: all of these add_filter commands should be refactored to pass filters directly
        # to the init and defined in _is_valid_item()
        self.add_filter('not_spatial_subset_in_profile_viewer')

        self.filter_is_root = is_root
        self.has_children = has_children
        self.filter_is_child_of = is_child_of

        if self.filter_is_root:
            def filter_is_root(data):
                return self.app._get_assoc_data_parent(data.label) is None

            # ignore layers that are children in associations:
            self.add_filter(filter_is_root)

        elif not self.filter_is_root and self.filter_is_child_of is not None:
            # only offer layers that are children of the correct parent:
            def has_correct_parent(data):
                if self.filter_is_child_of == '':
                    return False
                return self.app._get_assoc_data_parent(data.label) == self.filter_is_child_of

            self.add_filter(has_correct_parent)

        if self.has_children:
            def filter_has_children(data):
                return len(self.app._get_assoc_data_children(data.label)) > 0

            self.add_filter(filter_has_children)

    def _get_viewer(self, viewer):
        # newer will likely be the viewer name in most cases, but viewer id in the case
        # of additional viewers in imviz.
        try:
            return self.app.get_viewer(viewer)
        except TypeError:
            return self.app.get_viewer_by_id(viewer)

    @property
    def viewer_objs(self):
        viewer_names = self.viewer
        if not isinstance(viewer_names, list):
            viewer_names = [viewer_names]
        return [self._get_viewer(viewer) for viewer in viewer_names]

    def _is_valid_item(self, lyr):
        def not_child_layer(lyr):
            # ignore layers that are children in associations:
            return self.app._get_assoc_data_parent(lyr.label) is None

        def not_spatial_subset_in_profile_viewer(lyr):
            if self.plugin.config != 'cubeviz':
                return True
            # note: have to check the classname instead of isinstance to avoid circular import
            if np.any([viewer.__class__.__name__ != 'CubevizProfileView'
                       for viewer in self.viewer_objs]):
                return True
            # at this point, we are in cubeviz and ALL selected viewers are profile viewers,
            # so we want to exclude spatial subsets
            return get_subset_type(lyr) != 'spatial'

        return super()._is_valid_item(lyr, locals())

    def _layer_to_dict(self, layer_label):
        is_subset = None
        colors = []
        visibilities = []
        for viewer in self.viewer_objs:
            for layer in viewer.layers:
                if layer.layer.label == layer_label and is_not_wcs_only(layer.layer):
                    if is_subset is None:
                        is_subset = ((hasattr(layer, 'state') and hasattr(layer.state, 'subset_state')) or  # noqa
                                     (hasattr(layer, 'layer') and hasattr(layer.layer, 'subset_state')))  # noqa

                    if (getattr(viewer.state, 'color_mode', None) == 'Colormaps'
                            and hasattr(layer.state, 'cmap')):
                        colors.append(layer.state.cmap.name)
                    else:
                        colors.append(layer.state.color)

                    visibilities.append(getattr(layer.state, 'bitmap_visible', True)
                                        and layer.visible)

        return {"label": layer_label,
                "is_subset": is_subset,
                "icon": self.app.state.layer_icons.get(layer_label),
                "visible": visibilities[0] if len(list(set(visibilities))) == 1 else 'mixed',
                "colors": np.unique(colors).tolist()}

    def _on_viewer_selected_changed(self, msg=None):
        # we don't want to update the layers if we're just toggling
        # between single and multi-select
        old, new = msg['old'], msg['new']
        if not isinstance(old, list):
            old = [old]
        if not isinstance(new, list):
            new = [new]
        if new != old:
            self._clear_cache()
            self._update_layer_items()
            added_viewers = list(set(new) - set(old))
            removed_viewers = list(set(old) - set(new))
            for old_viewer in removed_viewers:
                old_viewer = self._get_viewer(old_viewer)
                if old_viewer is None:
                    continue
                # NOTE: color_mode callback must be conflicting with something else, so instead
                # we call _update_layer_items in the PlotOptionsSyncState for color_mode
                # old_viewer.state.remove_callback('color_mode', self._update_layer_items)
                for layer in old_viewer.state.layers:
                    if is_wcs_only(layer.layer):
                        continue
                    layer.remove_callback('color', self._update_layer_items)
                    if hasattr(layer, 'cmap'):
                        layer.remove_callback('cmap', self._update_layer_items)
                    if hasattr(layer, 'bitmap_visible'):
                        layer.remove_callback('bitmap_visible', self._update_layer_items)
                    elif hasattr(layer, 'visible'):
                        layer.remove_callback('visible', self._update_layer_items)

            for new_viewer in added_viewers:
                new_viewer = self._get_viewer(new_viewer)
                if new_viewer is None:
                    continue
                # NOTE: color_mode callback must be conflicting with something else, so instead
                # we call _update_layer_items in the PlotOptionsSyncState for color_mode
                # new_viewer.state.add_callback('color_mode', self._update_layer_items)
                for layer in new_viewer.state.layers:
                    if is_wcs_only(layer.layer):
                        continue
                    layer.add_callback('color', self._update_layer_items)
                    if hasattr(layer, 'cmap'):
                        layer.add_callback('cmap', self._update_layer_items)
                    if hasattr(layer, 'bitmap_visible'):
                        layer.add_callback('bitmap_visible', self._update_layer_items)
                    if hasattr(layer, 'visible'):
                        layer.add_callback('visible', self._update_layer_items)

    def _on_subset_created(self, msg=None):
        new_subset_label = self.app.data_collection.subset_groups[-1].label
        viewer = self.viewer if isinstance(self.viewer, list) else [self.viewer]
        for current_viewer in viewer:
            for layer in self._get_viewer(current_viewer).state.layers:
                if layer.layer.label == new_subset_label and is_not_wcs_only(layer.layer):
                    layer.add_callback('color', self._update_layer_items)
                    layer.add_callback('visible', self._update_layer_items)
                    # TODO: Add ability to add new item to self.items instead of recompiling
        self._update_layer_items({'source': 'subset_added'})

    def _on_data_added(self, msg=None):
        if msg is None or not hasattr(msg, 'data') or msg.data is None:
            return
        new_data_label = msg.data.label
        viewer = self.viewer if isinstance(self.viewer, list) else [self.viewer]
        for current_viewer in viewer:
            for layer in self._get_viewer(current_viewer).state.layers:
                if layer.layer.label == new_data_label and not hasattr(layer.layer, 'subset_state'):
                    if is_wcs_only(layer.layer):
                        continue
                    # Add a callback to the layer's color attribute to call
                    # _on_layers_changed whenever the color changes
                    # TODO: find out if this conflicts with another color change event
                    #  and is causing the lag in the color picker
                    layer.add_callback('color', self._update_layer_items)
                    if hasattr(layer, 'cmap'):
                        layer.add_callback('cmap', self._update_layer_items)
                    if hasattr(layer, 'bitmap_visible'):
                        layer.add_callback('bitmap_visible', self._update_layer_items)
                    if hasattr(layer, 'visible'):
                        layer.add_callback('visible', self._update_layer_items)

        self._update_layer_items({'source': 'data_added'})

    @observe('filters')
    def _update_layer_items(self, msg={}):
        # NOTE: _on_layers_changed is passed without a msg object during init
        # TODO: Handle changes to just one item without recompiling the whole thing
        manual_items = [{'label': label} for label in self.manual_options]
        # use getattr so the super() call above doesn't try to access the attr before
        # it is initialized:

        all_layers = [
            layer for viewer in self.viewer_objs
            for layer in getattr(viewer, 'layers', [])
            if self._is_valid_item(layer.layer)
        ]

        # remove duplicates - we'll loop back through all selected viewers to get a list of colors
        # and visibilities later within _layer_to_dict
        layer_labels = [
            layer.layer.label for layer in all_layers
            if self.app.state.layer_icons.get(layer.layer.label) or
            self.only_wcs_layers
        ]
        unique_layer_labels = list(set(layer_labels))
        layer_items = [self._layer_to_dict(layer_label) for layer_label in unique_layer_labels]

        def _sort_by_icon(items_dict):
            icon = items_dict['icon']
            return icon if icon is not None else ''

        layer_items.sort(key=_sort_by_icon)

        self.items = manual_items + layer_items

        self._apply_default_selection()

    def update_wcs_only_filter(self, wcs_only):
        """
        The layers that are populated in LayerSelect.choices
        will be either WCS-only layers (for setting viewer orientation)
        or non-WCS-only layers (for "real data"). This method toggles
        the layer choices by adjusting the layer filters on this
        LayerSelect instance.

        Parameters
        ----------
        wcs_only : bool
            `True` will filter only the WCS-only layers, `False` will
            give the non-WCS-only layers.
        """

        filter_names = [getattr(filt, '__name__', '') for filt in self.filters]

        if not wcs_only and 'is_wcs_only' in filter_names:
            self.filters.remove(*[filt for filt in self.filters
                                  if getattr(filt, '__name__', '') == 'is_wcs_only'])
        elif wcs_only and 'is_wcs_only' not in filter_names:
            self.add_filter(is_wcs_only)

    @property
    def only_wcs_layers(self):
        return 'is_wcs_only' in [getattr(filt, '__name__', '') for filt in self.filters]

    @cached_property
    def selected_obj(self):
        viewer_names = self.viewer
        if not isinstance(viewer_names, list):
            # case for single-select on the viewer select
            viewer_names = [viewer_names]

        selected = self.selected
        if not isinstance(selected, list):
            selected = [selected]

        viewers = [self._get_viewer(viewer_name) for viewer_name in viewer_names]

        layers = [[layer for layer in viewer.layers
                   if layer.layer.label in selected and self._is_valid_item(layer.layer)]
                  for viewer in viewers]

        if not self.is_multiselect and len(layers) == 1:
            return layers[0]
        else:
            return layers


class LayerSelectMixin(VuetifyTemplate, HubListener):
    """
    Applies the LayerSelect component as a mixin in the base plugin.  This
    automatically adds traitlets as well as new properties to the plugin with minimal
    extra code.  For multiple instances or custom traitlet names/defaults, use the
    component instead.

    To use in a plugin:

    * add ``LayerSelectMixin`` as a mixin to the class
    * use the traitlets available from the plugin or properties/methods available from
      ``plugin.layer``.

    Example template (label and hint are optional)::

      <plugin-layer-select
        :items="layer_items"
        :selected.sync="layer_selected"
        :show_if_single_entry="true"
        label="Layer"
        hint="Select layer."
      />

    """
    layer_items = List().tag(sync=True)
    layer_selected = Any().tag(sync=True)
    layer_viewer = Unicode().tag(sync=True)
    layer_multiselect = Bool(False).tag(sync=True)

    def __init__(self, *args, **kwargs):
        super().__init__(*args, **kwargs)
        self.layer = LayerSelect(self,
                                 'layer_items',
                                 'layer_selected',
                                 'layer_viewer',
                                 'layer_multiselect')


class SubsetSelect(SelectPluginComponent):
    """
    Plugin select for subsets, with support for single or multi-selection.

    Useful API methods/attributes:

    * :meth:`~SelectPluginComponent.choices`
    * ``selected``
    * :meth:`~SelectPluginComponent.is_multiselect`
    * :meth:`~SelectPluginComponent.select_default`
    * :meth:`~SelectPluginComponent.select_all` (only if ``is_multiselect``)
    * :meth:`~SelectPluginComponent.select_none` (only if ``is_multiselect``)
    * :attr:`selected_obj`
    * :attr:`selected_subset_state`
    * :meth:`selected_min_max`

    Traitlets (in the object, custom traitlets in the plugin):

    * ``items`` (list of dicts with keys: label, color, type)
    * ``selected`` (string)
    * ``selected_has_subregions`` (bool, OPTIONAL)

    Properties (in the object only):

    * ``labels`` (list of labels corresponding to items)
    * ``selected_item`` (dictionary in ``items`` coresponding to ``selected``, cached)
    * ``selected_obj`` (subset object corresponding to ``selected``, cached)

    Methods (in the object only):

    * ``selected_min_max(cube)`` (quantity, only applicable for spectral subsets)

    To use in a plugin:

    * create (empty) traitlets in the plugin
    * register with all the automatic logic in the plugin's init by passing the string names
      of the respective traitlets.
    * use component in plugin template (see below)
    * refer to properties above based on the interally stored reference to the
      instantiated object of this component
    * observe the traitlets created and defined in the plugin, as necessary

    Example template (label and hint are optional)::

      <plugin-subset-select
        :items="spectral_subset_items"
        :selected.sync="spectral_subset_selected"
        :show_if_single_entry="true"
        label="Subset"
        hint="Select subset."
      />

    """
    def __init__(self, plugin, items, selected, multiselect=None, selected_has_subregions=None,
                 dataset=None, viewers=None, default_text=None, manual_options=[], filters=[],
                 default_mode='default_text'):
        """
        Parameters
        ----------
        plugin
            the parent plugin object
        items : str
            the name of the items traitlet defined in ``plugin``
        selected : str
            the name of the selected traitlet defined in ``plugin``
        multiselect : str
            the name of the traitlet defining whether the dropdown should accept multiple selections
        selected_has_subregions : str
            the name of the selected_has_subregions traitlet defined in ``plugin``, optional
        dataset : str
            the name of the dataset traitlet defined in ``plugin``, to be used for accessing how
            the subset is applied to the data (masks, etc), optional
        viewers : list
            the reference names or ids of the viewer to extract the subregion.  If not provided or
            None, will loop through all references.
        default_text : str or None
            the text to show for no selection.  If not provided or None, no entry will be provided
            in the dropdown for no selection.
        manual_options : list
            list of options to provide that are not automatically populated by subsets.  If
            ``default`` text is provided but not in ``manual_options`` it will still be included as
            the first item in the list.
        filters : list
            list of strings (for built-in filters) or callables to filter to only valid options.
        default_mode : str, optional
            What mode to use when making the default selection.  Valid options: first, default_text,
            empty.
        """
        super().__init__(plugin,
                         items=items,
                         selected=selected,
                         multiselect=multiselect,
                         filters=filters,
                         selected_has_subregions=selected_has_subregions,
                         dataset=dataset,
                         viewers=viewers,
                         default_text=default_text,
                         manual_options=manual_options,
                         default_mode=default_mode)

        self._cached_properties += ["selected_subset_state",
                                    "selected_spatial_region",
                                    "selected_subset_mask"]
        if dataset is not None:
            # clear selected_subset_mask and selected_spatial_region on change to dataset
            self.add_observe(self.dataset._plugin_traitlets['selected'],
                             self._on_dataset_selected_changed)

        if selected_has_subregions is not None:
            self.selected_has_subregions = False

        self.hub.subscribe(self, SubsetUpdateMessage,
                           handler=lambda msg: self._update_subset(msg.subset, msg.attribute))
        self.hub.subscribe(self, SubsetDeleteMessage,
                           handler=lambda msg: self._delete_subset(msg.subset))

        self._initialize_choices()

    def _initialize_choices(self):
        # intialize any subsets that have already been created
        for lyr in self.app.data_collection.subset_groups:
            self._update_subset(lyr)

    def _selected_changed(self, event):
        super()._selected_changed(event)
        self._update_has_subregions()

    def _on_dataset_selected_changed(self, event):
        self._clear_cache('selected_subset_mask',
                          'selected_spatial_region')

    def _subset_to_dict(self, subset):
        # find layer artist in default spectrum-viewer
        for viewer in self.viewers:
            for layer in viewer.layers:
                if layer.layer.label == subset.label:
                    color = layer.state.color
                    type = get_subset_type(subset)
                    return {"label": subset.label, "color": color, "type": type}
        return {"label": subset.label, "color": False, "type": False}

    def _delete_subset(self, subset):
        # NOTE: calling .remove will not trigger traitlet update
        self.items = [s for s in self.items
                      if s['label'] != subset.label]
        if self.selected not in self.labels:
            self._apply_default_selection()

    def _is_valid_item(self, subset):
        def is_spectral(subset):
            return get_subset_type(subset) == 'spectral'

        def is_spatial(subset):
            return get_subset_type(subset) == 'spatial'

        def is_not_composite(subset):
            return not hasattr(subset.subset_state, 'state1')

        def is_not_annulus(subset):
            # this will be considered "not an annulus" if it is composite, even
            # if that composite subset contains an annulus
            return (not is_not_composite(subset)
                    or not isinstance(subset.subset_state.roi, CircularAnnulusROI))

        return super()._is_valid_item(subset, locals())

    def _update_subset(self, subset, attribute=None):
        if subset.label not in self.labels:
            # NOTE: this logic will need to be revisited if generic renaming of subsets is added
            # see https://github.com/spacetelescope/jdaviz/pull/1175#discussion_r829372470
            if subset.label.startswith('Subset') and self._is_valid_item(subset):
                # NOTE: += will not trigger traitlet update
                self.items = self.items + [self._subset_to_dict(subset)]  # noqa
        else:
            # 'type' can be passed manually rather than coming from SubsetUpdateMessage.attribute
            if attribute in ('style', 'type'):
                # TODO: may need to add label and then rebuild the entire list if/when
                # we add support for renaming subsets

                # NOTE: in-line replacement (self.spectral_subset_items[i] = ...)
                # will not trigger traitlet update
                self.items = [s if s['label'] != subset.label
                              else self._subset_to_dict(subset)
                              for s in self.items]

        if (attribute == 'subset_state' and
            ((self.is_multiselect and subset.label in self.selected)
             or (subset.label == self.selected))):
            # updated the currently selected subset
            self._clear_cache("selected_obj", "selected_item", "selected_subset_state",
                              "selected_subset_mask", "selected_subset", "selected_spatial_region")
            self._update_has_subregions()

    def _update_has_subregions(self):
        if "selected_has_subregions" in self._plugin_traitlets.keys():
            if self.is_multiselect:
                self.selected_has_subregions = False
            elif (
                self.selected in self._manual_options or
                not hasattr(self.selected_obj, 'subregions')
            ):
                self.selected_has_subregions = False
            else:
                self.selected_has_subregions = len(self.selected_obj.subregions) > 1

    def _get_selected_obj(self, selected):
        if (
            selected in self.manual_options or
            selected not in self.labels or
            selected is None
        ):
            return None
        return self.app.get_subsets(selected)

    @cached_property
    def selected_obj(self):
        if self.is_multiselect:
            return [self._get_selected_obj(subset) for subset in self.selected]
        return self._get_selected_obj(self.selected)

    def _get_subset_state(self, subset):
        subset_group = [s for s in self.app.data_collection.subset_groups if
                        s.label == subset]
        if len(subset_group) == 0:
            return None
        if len(subset_group) != 1:  # pragma: no cover
            raise ValueError("found multiple matches for subset")
        return subset_group[0].subset_state

    @cached_property
    def selected_subset_state(self):
        if self.is_multiselect:
            return [self._get_subset_state(subset) for subset in self.selected]
        return self._get_subset_state(self.selected)

    def _get_subset_mask(self, subset=None, dataset=None):
        if subset is None:
            subset = self.selected
        if dataset is None:
            if getattr(self.plugin, 'dataset', None) is None:  # pragma: no cover
                raise ValueError("Retrieving subset mask requires associated dataset")
            dataset = self.plugin.dataset.selected
        get_data_kwargs = {'data_label': dataset}
        if 'is_spectral' in self.filters:
            get_data_kwargs['spectral_subset'] = subset
        elif 'is_spatial' in self.filters:
            get_data_kwargs['spatial_subset'] = subset

        if self.app.config == 'cubeviz' and 'is_spectral' in self.filters:
            viewer_ref = getattr(self.plugin,
                                 '_default_spectrum_viewer_reference_name',
                                 self.viewers[0].reference_id)
            get_data_kwargs['function'] = self.app.get_viewer(viewer_ref).state.function

        subset = self.app._jdaviz_helper.get_data(**get_data_kwargs)
        return subset.mask

    @cached_property
    def selected_subset_mask(self):
        if self.is_multiselect:  # pragma: no cover
            raise NotImplementedError("Retrieving subset mask is not"
                                      " supported in multiselect mode")

        return self._get_subset_mask()

    def _get_spatial_region(self, dataset, subset=None):
        if subset is None:
            subset = self.selected
            subset_state = self.selected_subset_state
        else:
            subset_state = self._get_subset_state(subset)
        if subset_state is None:
            return None
        region = _get_region_from_spatial_subset(self.plugin, subset_state)
        region.meta['label'] = subset
        return region

    @cached_property
    def selected_spatial_region(self):
        if not getattr(self, 'dataset', None):  # pragma: no cover
            raise ValueError("Retrieving subset mask requires associated dataset")
        if self.is_multiselect and self.dataset.is_multiselect:  # pragma: no cover
            raise NotImplementedError("cannot access selected_spatial_region for multiple subsets and multiple datasets")  # noqa
        types = self.selected_item.get('type')
        if not isinstance(types, list):
            types = [types]
        if np.any([type not in ('spatial', None) for type in types]):
            raise TypeError("This action is only supported on spatial-type subsets")
        if self.is_multiselect:
            return [self._get_spatial_region(dataset=self.dataset.selected, subset=subset) for subset in self.selected]  # noqa
        return self._get_spatial_region(dataset=self.dataset.selected)

    def selected_min_max(self, dataset):
        """
        Get the min/max spectral range of ``dataset`` given the selected spectral subset
        """
        if self.is_multiselect:  # pragma: no cover
            raise TypeError("This action cannot be done when multiselect is active")
        if not isinstance(dataset, Spectrum1D):  # pragma: no cover
            raise TypeError("dataset must be a Spectrum1D object")

        if self.selected_obj is None:
            return np.nanmin(dataset.spectral_axis), np.nanmax(dataset.spectral_axis)
        if self.selected_item.get('type') != 'spectral':
            raise TypeError("This action is only supported on spectral-type subsets")
        else:
            return self.selected_obj.lower, self.selected_obj.upper


class SubsetSelectMixin(VuetifyTemplate, HubListener):
    """
    Applies the SubsetSelect component as a mixin in the base plugin.  This
    automatically adds traitlets as well as new properties to the plugin with minimal
    extra code.  For multiple instances or custom traitlet names/defaults, use the
    component instead.

    To use in a plugin:

    * add ``SubsetSelectMixin`` as a mixin to the class
    * use the traitlets available from the plugin or properties/methods available from
      ``plugin.subset``.

    Example template (label and hint are optional)::

      <plugin-subset-select
        :items="subset_items"
        :selected.sync="subset_selected"
        :show_if_single_entry="true"
        label="Subset"
        hint="Select subset."
      />

    """
    subset_items = List().tag(sync=True)
    subset_selected = Any().tag(sync=True)

    def __init__(self, *args, **kwargs):
        super().__init__(*args, **kwargs)
        self.subset = SubsetSelect(self,
                                   'subset_items',
                                   'subset_selected',
                                   dataset='dataset' if hasattr(self, 'dataset') else None,
                                   multiselect='multiselect' if hasattr(self, 'multiselect') else None)  # noqa


class SpectralSubsetSelectMixin(VuetifyTemplate, HubListener):
    """
    Applies the SubsetSelect component as a mixin in the base plugin.  This
    automatically adds traitlets as well as new properties to the plugin with minimal
    extra code.  For multiple instances or custom traitlet names/defaults, use the
    component instead.

    To use in a plugin:

    * add ``SpectralSubsetSelectMixin`` as a mixin to the class
    * use the traitlets available from the plugin or properties/methods available from
      ``plugin.spectral_subset``.

    Example template (label and hint are optional)::

      <plugin-subset-select
        :items="spectral_subset_items"
        :selected.sync="spectral_subset_selected"
        :show_if_single_entry="true"
        label="Spectral region"
        hint="Select spectral region."
      />

    """
    spectral_subset_items = List().tag(sync=True)
    spectral_subset_selected = Any().tag(sync=True)
    spectral_subset_selected_has_subregions = Bool(False).tag(sync=True)

    def __init__(self, *args, **kwargs):
        super().__init__(*args, **kwargs)
        spectrum_viewer = kwargs.get('spectrum_viewer_reference_name')
        self.spectral_subset = SubsetSelect(self,
                                            'spectral_subset_items',
                                            'spectral_subset_selected',
                                            'spectral_subset_selected_has_subregions',
                                            dataset='dataset' if hasattr(self, 'dataset') else None,  # noqa
                                            viewers=[spectrum_viewer],
                                            default_text='Entire Spectrum',
                                            filters=['is_spectral'])


class SpatialSubsetSelectMixin(VuetifyTemplate, HubListener):
    """
    Applies the SubsetSelect component as a mixin in the base plugin.  This
    automatically adds traitlets as well as new properties to the plugin with minimal
    extra code.  For multiple instances or custom traitlet names/defaults, use the
    component instead.

    To use in a plugin:

    * add ``SpatialSubsetSelectMixin`` as a mixin to the class
    * use the traitlets available from the plugin or properties/methods available from
      ``plugin.spatial_subset``.

    Example template (label and hint are optional)::

      <plugin-subset-select
        :items="spatial_subset_items"
        :selected.sync="spatial_subset_selected"
        label="Spatial region"
        hint="Select spatial region."
      />

    """
    spatial_subset_items = List().tag(sync=True)
    spatial_subset_selected = Any().tag(sync=True)
    spatial_subset_selected_has_subregions = Bool(False).tag(sync=True)

    def __init__(self, *args, **kwargs):
        super().__init__(*args, **kwargs)
        self.spatial_subset = SubsetSelect(self,
                                           'spatial_subset_items',
                                           'spatial_subset_selected',
                                           'spatial_subset_selected_has_subregions',
                                           dataset='dataset' if hasattr(self, 'dataset') else None,
                                           default_text='Entire Cube',
                                           filters=['is_spatial'])


class ApertureSubsetSelect(SubsetSelect):
    """
    Plugin select for aperture subsets, with support for single or multi-selection, as well as
    live-preview rendered in the viewers.

    Useful API methods/attributes:

    * :meth:`~SelectPluginComponent.choices`
    * ``selected``
    * :meth:`~SelectPluginComponent.is_multiselect`
    * :meth:`~SelectPluginComponent.select_default`
    * :meth:`~SelectPluginComponent.select_all` (only if ``is_multiselect``)
    * :meth:`~SelectPluginComponent.select_none` (only if ``is_multiselect``)
    * :attr:`~SubsetSelect.selected_obj`
    * :attr:`~SubsetSelect.selected_subset_state`
    * :meth:`~SubsetSelect.selected_min_max`
    * :meth:`marks`
    * :meth:`image_viewers`

    Traitlets (in the object, custom traitlets in the plugin):

    * ``items`` (list of dicts with keys: label, color, type)
    * ``selected`` (string)
    * ``selected_validity`` (dict)

    Properties (in the object only):

    * ``labels`` (list of labels corresponding to items)
    * ``selected_item`` (dictionary in ``items`` coresponding to ``selected``, cached)
    * ``selected_obj`` (subset object corresponding to ``selected``, cached)
    * ``marks`` (list of marks added to image viewers in the app to preview the apertures)

    Methods (in the object only):

    * ``selected_min_max(cube)`` (quantity, only applicable for spectral subsets)

    To use in a plugin:

    * create (empty) traitlets in the plugin
    * register with all the automatic logic in the plugin's init by passing the string names
      of the respective traitlets.
    * use component in plugin template (see below)
    * refer to properties above based on the interally stored reference to the
      instantiated object of this component
    * observe the traitlets created and defined in the plugin, as necessary

    Example template (label and hint are optional)::

      <plugin-subset-select
        :items="aperture_items"
        :selected.sync="aperture_selected"
        :show_if_single_entry="true"
        label="Aperture"
        hint="Select aperture."
      />

    """
    def __init__(self, plugin, items, selected, selected_validity,
                 scale_factor, multiselect=None,
                 dataset=None, viewers=None, default_text=None):
        """
        Parameters
        ----------
        plugin
            the parent plugin object
        items : str
            the name of the items traitlet defined in ``plugin``
        selected : str
            the name of the selected traitlet defined in ``plugin``
        selected_validity: str
            the name of the selected validity dict traitlet defined in ``plugin``
        scale_factor : str
            the name of the traitlet defining the radius factor for the drawn aperture
        multiselect : str
            the name of the traitlet defining whether the dropdown should accept multiple selections
        dataset : str
            the name of the dataset traitlet defined in ``plugin``, to be used for accessing how
            the subset is applied to the data (masks, etc), optional
        viewers : list
            the reference names or ids of the viewer to extract the subregion.  If not provided or
            None, will loop through all references.
        """
        # NOTE: is_not_composite is assumed in _get_mark_coords_and_validate
        super().__init__(plugin,
                         items=items,
                         selected=selected,
                         multiselect=multiselect,
                         filters=['is_spatial'],
                         dataset=dataset,
                         viewers=viewers,
                         default_text=default_text)

        self.add_traitlets(selected_validity=selected_validity,
                           scale_factor=scale_factor)

        self.add_observe('is_active', self._plugin_active_changed)
        self.add_observe(selected, self._update_mark_coords)
        self.add_observe(scale_factor, self._update_mark_coords)
        # add marks to any new viewers
        self.hub.subscribe(self, ViewerAddedMessage, handler=self._update_mark_coords)
        # update coordinates when reference data is changed
        # NOTE: when link type is changed, all subsets are required to be dropped
        self.hub.subscribe(self, ChangeRefDataMessage, handler=self._update_mark_coords)

    def _update_subset(self, *args, **kwargs):
        # update coordinates when subset is modified (with subset tools plugin or drag event)
        super()._update_subset(*args, **kwargs)
        self._update_mark_coords()

    def _on_dataset_selected_changed(self, event):
        super()._on_dataset_selected_changed(event)
        self._update_mark_coords()

    def _set_mark_visiblities(self, visible):
        for mark in self.marks:
            mark.visible = visible

    def _plugin_active_changed(self, *args):
        self._set_mark_visiblities(self.plugin.is_active)

    @property
    def image_viewers(self):
        return [viewer for viewer in self.app._viewer_store.values()
                if isinstance(viewer, BqplotImageView)]

    @property
    def marks(self):
        all_aperture_marks = []
        for viewer in self.image_viewers:
            # search for existing mark
            matches = [mark for mark in viewer.figure.marks
                       if (isinstance(mark, ApertureMark) and
                           mark._id == self._plugin_traitlets['selected'])]
            if len(matches):
                all_aperture_marks += matches
                continue

            x_coords, y_coords, self.selected_validity = self._get_mark_coords_and_validate(viewer)

            mark = ApertureMark(
                viewer,
                id=self._plugin_traitlets['selected'],
                x=x_coords,
                y=y_coords,
                colors=['#c75109'],
                fill_opacities=[0.0],
                visible=self.plugin.is_active)
            all_aperture_marks.append(mark)
            viewer.figure.marks = viewer.figure.marks + [mark]
        return all_aperture_marks

    def _get_mark_coords_and_validate(self, viewer=None, selected=None):
        multiselect = getattr(self, 'multiselect', False)

        if viewer is None:
            viewer = self.app._jdaviz_helper.default_viewer._obj
        if selected is None:
            selected = self.selected
            objs = self.selected_obj if multiselect else [self.selected_obj]
        else:
            objs = self._get_selected_obj(selected)
            if isinstance(selected, str):
                selected = [selected]
                objs = [objs]

        if not len(selected) or not len(self.dataset.selected):
            validity = {'is_aperture': False,
                        'aperture_message': 'no subset selected'}
            return [], [], validity
        if selected in self._manual_options:
            validity = {'is_aperture': False,
                        'aperture_message': 'no subset selected'}
            return [], [], validity

        # if any of the selected entries are composite, then _get_spatial_region
        # (or selected_spatial_region) will fail.
        if np.any([len(obj) > 1 for obj in objs]):
            validity = {'is_aperture': False,
                        'aperture_message': 'composite subsets are not supported',
                        'is_composite': True}
            return [], [], validity

        if multiselect or selected != self.selected:
            # assume first dataset (for retrieving the region object)
            # but iterate over all subsets
            spatial_regions = [self._get_spatial_region(dataset=self.dataset.selected[0], subset=subset)  # noqa
                               for subset in selected if subset != self._manual_options]
        else:
            # use cached version
            spatial_regions = [self.selected_spatial_region]

        x_coords, y_coords = np.array([]), np.array([])
        for spatial_region in spatial_regions:
            if spatial_region is None:
                continue

            if isinstance(spatial_region, PixelRegion):
                pixel_region = spatial_region
            else:
                wcs = getattr(viewer.state.reference_data, 'coords', None)
                if wcs is None:
                    validity = {'is_aperture': False,
                                'aperture_message': 'invalid wcs'}
                    return [], [], validity
                pixel_region = spatial_region.to_pixel(wcs)
            roi = regions2roi(pixel_region)

            # NOTE: this assumes that we'll apply the same radius factor to all subsets (all will
            # be defined at the same slice for cones in cubes)
#            if self.scale_factor == 1.0:  # this would catch annulus, which might cause confusion
#                pass
            if hasattr(roi, 'radius'):
                roi.radius *= self.scale_factor
            elif hasattr(roi, 'radius_x'):
                roi.radius_x *= self.scale_factor
                roi.radius_y *= self.scale_factor
            elif hasattr(roi, 'center') and hasattr(roi, 'xmin') and hasattr(roi, 'xmax'):
                center = roi.center()
                half_width = abs(roi.xmax - roi.xmin) * 0.5 * self.scale_factor
                half_height = abs(roi.ymax - roi.ymin) * 0.5 * self.scale_factor
                roi.xmin = center[0] - half_width
                roi.xmax = center[0] + half_width
                roi.ymin = center[1] - half_height
                roi.ymax = center[1] + half_height
            elif isinstance(roi, CircularAnnulusROI):
                validity = {'is_aperture': False,
                            'aperture_message': 'annulus is not a supported aperture'}
                return [], [], validity
            else:  # pragma: no cover
                # known unsupported shapes: annulus
                # TODO: specific case for annulus
                validity = {'is_aperture': False,
                            'aperture_message': 'shape does not support scale factor'}
                return [], [], validity

            if hasattr(roi, 'to_polygon'):
                x, y = roi.to_polygon()

                # concatenate with nan between to avoid line connecting separate subsets
                x_coords = np.concatenate((x_coords, np.array([np.nan]), x))
                y_coords = np.concatenate((y_coords, np.array([np.nan]), y))
            else:
                validity = {'is_aperture': False,
                            'aperture_message': 'could not convert roi to polygon'}
                return [], [], validity

        validity = {'is_aperture': True}
        return x_coords, y_coords, validity

    def _update_mark_coords(self, *args):
        for viewer in self.image_viewers:
            x_coords, y_coords, self.selected_validity = self._get_mark_coords_and_validate(viewer)
            for mark in self.marks:
                if mark.viewer != viewer:
                    continue
                mark.x, mark.y = x_coords, y_coords


class ApertureSubsetSelectMixin(VuetifyTemplate, HubListener):
    """
    Applies the ApertureSubsetSelect component as a mixin in the base plugin.  This
    automatically adds traitlets as well as new properties to the plugin with minimal
    extra code.  For multiple instances or custom traitlet names/defaults, use the
    component instead.

    To use in a plugin:

    * add ``ApertureSubsetSelectMixin`` as a mixin to the class BEFORE ``DatasetSelectMixin``
    * use the traitlets available from the plugin or properties/methods available from
      ``plugin.aperture``.

    Example template (label and hint are optional)::

      <plugin-subset-select
        :items="aperture_items"
        :selected.sync="aperture_selected"
        label="Aperture"
        hint="Select aperture."
      />

    """
    aperture_items = List([]).tag(sync=True)
    aperture_selected = Any('').tag(sync=True)
    aperture_selected_validity = Dict().tag(sync=True)
    aperture_scale_factor = Float(1).tag(sync=True)

    def __init__(self, *args, **kwargs):
        super().__init__(*args, **kwargs)
        self.aperture = ApertureSubsetSelect(self,
                                             'aperture_items',
                                             'aperture_selected',
                                             'aperture_selected_validity',
                                             'aperture_scale_factor',
                                             dataset='dataset' if isinstance(getattr(self, 'dataset', None), DatasetSelect) else None,  # noqa
                                             multiselect='multiselect' if hasattr(self, 'multiselect') else None)  # noqa


class PluginTableSelect(SelectPluginComponent):
    """
    Plugin select for plugin table entries, with support for single or multi-selection.

    Useful API methods/attributes:

    * :meth:`~SelectPluginComponent.choices`
    * ``selected``
    * :attr:`selected_obj`
    * :meth:`~SelectPluginComponent.is_multiselect`
    * :meth:`~SelectPluginComponent.select_default`
    * :meth:`~SelectPluginComponent.select_all` (only if ``is_multiselect``)
    * :meth:`~SelectPluginComponent.select_none` (only if ``is_multiselect``)

    Traitlets (in the object, custom traitlets in the plugin):

    * ``items`` (list of dicts with keys: label)
    * ``selected`` (string)

    Properties (in the object only):

    * ``selected_obj``

    Methods (in the object only):

    * ``get_object``

    To use in a plugin:

    * create traitlets with default values
    * register with all the automatic logic in the plugin's init by passing the string names
      of the respective traitlets
    * use component in plugin template (see below)
    * refer to properties above based on the interally stored reference to the
      instantiated object of this component

    Example template (label and hint are optional)::

      <v-select
        :items="table_items"
        :selected.sync="table_selected"
        label="Table"
        hint="Select table."
      />
    """

    def __init__(self, plugin, items, selected,
                 multiselect=None,
                 filters=['not_empty_table'],
                 default_text=None, manual_options=[],
                 default_mode='first'):
        """
        Parameters
        ----------
        plugin
            the parent plugin object
        items : str
            the name of the items traitlet defined in ``plugin``
        selected : str
            the name of the selected traitlet defined in ``plugin``
        multiselect : str
            the name of the traitlet defining whether the dropdown should accept multiple selections
        filters : list
            list of strings (for built-in filters) or callables to filter to only valid options.
        default_text : str or None
            the text to show for no selection.  If not provided or None, no entry will be provided
            in the dropdown for no selection.
        manual_options: list
            list of options to provide that are not automatically populated by datasets.  If
            ``default`` text is provided but not in ``manual_options`` it will still be included as
            the first item in the list.
        default_mode : str, optional
            What mode to use when making the default selection.  Valid options: first, default_text,
            empty.
        """
        super().__init__(plugin, items=items, selected=selected,
                         multiselect=multiselect, filters=filters,
                         default_text=default_text, manual_options=manual_options,
                         default_mode=default_mode)
        self.hub.subscribe(self, PluginTableAddedMessage, handler=self._on_tables_changed)
        self.hub.subscribe(self, PluginTableModifiedMessage, handler=self._on_tables_changed)
        self._on_tables_changed()

    @observe('filters')
    def _on_tables_changed(self, *args):
        manual_items = [{'label': label} for label in self.manual_options]
        self.items = manual_items + [{'label': k} for k, v in self.plugin.app._plugin_tables.items()
                                     if self._is_valid_item(v._obj)]
        self._apply_default_selection()
        # future improvement: only clear cache if the selected data entry was changed?
        self._clear_cache(*self._cached_properties)

    @cached_property
    def selected_obj(self):
        return self.plugin.app._jdaviz_helper.plugin_tables.get(self.selected)

    def _is_valid_item(self, table):
        def not_empty_table(table):
            return len(table.items) > 0

        return super()._is_valid_item(table, locals())


class PluginTableSelectMixin(VuetifyTemplate, HubListener):
    plugin_table_items = List().tag(sync=True)
    plugin_table_selected = Any().tag(sync=True)

    def __init__(self, *args, **kwargs):
        super().__init__(*args, **kwargs)
        self.plugin_table = PluginTableSelect(self,
                                              'plugin_table_items',
                                              'plugin_table_selected',
                                              multiselect='multiselect' if hasattr(self, 'multiselect') else None)  # noqa


class PluginPlotSelect(SelectPluginComponent):
    """
    Plugin select for plugin plot entries, with support for single or multi-selection.

    Useful API methods/attributes:

    * :meth:`~SelectPluginComponent.choices`
    * ``selected``
    * :attr:`selected_obj`
    * :meth:`~SelectPluginComponent.is_multiselect`
    * :meth:`~SelectPluginComponent.select_default`
    * :meth:`~SelectPluginComponent.select_all` (only if ``is_multiselect``)
    * :meth:`~SelectPluginComponent.select_none` (only if ``is_multiselect``)

    Traitlets (in the object, custom traitlets in the plugin):

    * ``items`` (list of dicts with keys: label)
    * ``selected`` (string)

    Properties (in the object only):

    * ``selected_obj``

    Methods (in the object only):

    * ``get_object``

    To use in a plugin:

    * create traitlets with default values
    * register with all the automatic logic in the plugin's init by passing the string names
      of the respective traitlets
    * use component in plugin template (see below)
    * refer to properties above based on the interally stored reference to the
      instantiated object of this component

    Example template (label and hint are optional)::

      <v-select
        :items="plot_items"
        :selected.sync="plot_selected"
        label="Plot"
        hint="Select plot."
      />
    """

    def __init__(self, plugin, items, selected,
                 multiselect=None,
                 filters=['not_empty_plot'],
                 default_text=None, manual_options=[],
                 default_mode='first'):
        """
        Parameters
        ----------
        plugin
            the parent plugin object
        items : str
            the name of the items traitlet defined in ``plugin``
        selected : str
            the name of the selected traitlet defined in ``plugin``
        multiselect : str
            the name of the traitlet defining whether the dropdown should accept multiple selections
        filters : list
            list of strings (for built-in filters) or callables to filter to only valid options.
        default_text : str or None
            the text to show for no selection.  If not provided or None, no entry will be provided
            in the dropdown for no selection.
        manual_options: list
            list of options to provide that are not automatically populated by datasets.  If
            ``default`` text is provided but not in ``manual_options`` it will still be included as
            the first item in the list.
        default_mode : str, optional
            What mode to use when making the default selection.  Valid options: first, default_text,
            empty.
        """
        super().__init__(plugin, items=items, selected=selected,
                         multiselect=multiselect, filters=filters,
                         default_text=default_text, manual_options=manual_options,
                         default_mode=default_mode)
        self.hub.subscribe(self, PluginPlotAddedMessage, handler=self._on_plots_changed)
        self.hub.subscribe(self, PluginPlotModifiedMessage, handler=self._on_plots_changed)
        self._on_plots_changed()

    @observe('filters')
    def _on_plots_changed(self, *args):
        manual_items = [{'label': label} for label in self.manual_options]
        self.items = manual_items + [{'label': k} for k, v in self.plugin.app._plugin_plots.items()
                                     if self._is_valid_item(v._obj)]
        self._apply_default_selection()
        # future improvement: only clear cache if the selected data entry was changed?
        self._clear_cache(*self._cached_properties)

    @cached_property
    def selected_obj(self):
        return self.plugin.app._jdaviz_helper.plugin_plots.get(self.selected)

    def _is_valid_item(self, plot):

        def not_empty_plot(plot):
            # checks plot.figure.marks to determine if figure is of an empty plot
            # not sure if this is a foolproof way to do this?
            return len(plot.figure.marks) > 0

        return super()._is_valid_item(plot, locals())


class PluginPlotSelectMixin(VuetifyTemplate, HubListener):
    plugin_plot_items = List().tag(sync=True)
    plugin_plot_selected = Any().tag(sync=True)
    plugin_plot_selected_widget = Any().tag(sync=True)

    def __init__(self, *args, **kwargs):
        super().__init__(*args, **kwargs)
        self.plugin_plot = PluginPlotSelect(self,
                                            'plugin_plot_items',
                                            'plugin_plot_selected',
                                            multiselect='multiselect' if hasattr(self, 'multiselect') else None)  # noqa

    @observe('plugin_plot_selected')
    def _plugin_plot_selected_changed(self, *args):
        if not hasattr(self, 'plugin_plot'):
            return
        if self.plugin_plot_selected == '':
            self.plugin_plot_selected_widget = ''
        else:
            self.plugin_plot_selected_widget = f'IPY_MODEL_{self.plugin_plot.selected_obj._obj.model_id}'  # noqa


class DatasetSpectralSubsetValidMixin(VuetifyTemplate, HubListener):
    """
    Adds a traitlet tracking whether self.dataset and self.spectral_subset
    overlap in the spectral axis.

    Note that if using in another method that is also observing dataset_selected
    or spectral_subset_selected, that that method could be called before the traitlet
    is updated.  In that case, call self._check_dataset_spectral_subset_valid() itself
    directly.  The traitlet can still be used for any warning text in the plugin UI.
    """
    spectral_subset_valid = Bool(True).tag(sync=True)

    @observe("dataset_selected", "spectral_subset_selected")
    def _check_dataset_spectral_subset_valid(self, event={}, return_ranges=False):
        if not hasattr(self, 'dataset'):
            # plugin not fully initialized
            return
        if self.spectral_subset_selected == "Entire Spectrum":
            self.spectral_subset_valid = True
        else:
            spec = self.dataset.selected_obj
            spec_min, spec_max = np.nanmin(spec.spectral_axis), np.nanmax(spec.spectral_axis)
            subset_min, subset_max = self.spectral_subset.selected_min_max(spec)
            self.spectral_subset_valid = bool(subset_min < spec_max and subset_max > spec_min)
        if return_ranges:
            return (self.spectral_subset_valid,
                    (spec_min.value, spec_max.value),
                    (subset_min.value, subset_max.value))
        else:
            return self.spectral_subset_valid


class NonFiniteUncertaintyMismatchMixin(VuetifyTemplate, HubListener):
    """Adds a traitlet that identifies if there are any finite data values
    that correspond to a non-finite uncertainty at that index.

    In model fitting, the presence of finite, fittable data with corresponding
    non-finite uncertainties can cause issues. Finite data values will be
    filtered out in this case which may be undesirable. This traitlet when
    True triggers a warning in the model fitting plugin (in Specviz only,
    currently) if there are any finite values with non-finite uncertainties.

    Note that if a the uncertainty array is FULLY non-finite and the data is
    FULLY finite, uncertainties will be set to None (in the Specviz parser),
    so this traitlet will be False in that case (and therefore no warning
    message displayed in the plugin).
    """

    non_finite_uncertainty_mismatch = Bool(False).tag(sync=True)

    # every time a data/subset selection is changed, check the data selection and
    # its uncertainties to see if there are any finite data elements with
    # uncertainties. Warn in plugin if this occurs.

    @observe("dataset_selected", "spectral_subset_selected")
    def _check_non_finite_uncertainty_mismatch(self, event={}):

        if not hasattr(self, 'dataset') or self.dataset_selected == '':
            # during initial init, this can trigger before the component is initialized
            return

        if not hasattr(self, '_get_1d_spectrum'):
            # only model_fitting has _get_1d_spectrum(), but this method is here
            # instead of there  because it may eventually be used by other plugins.
            # if that happens, move _get_1d_spectrum() somewhere more general
            raise NotImplementedError("_get_1d_spectrum() must be available in "
                                      "plugin to use NonFiniteUncertaintyMismatchMixin")

        spec = self._get_1d_spectrum()

        if spec.uncertainty is None:
            self.non_finite_uncertainty_mismatch = False
            return

        if self.spectral_subset_selected == "Entire Spectrum":
            flux = spec.flux
            uncert = spec.uncertainty
        else:
            # get selected subset
            spec = self._apply_subset_masks(self._get_1d_spectrum(), self.spectral_subset)
            flux = spec.flux[~spec.mask]
            uncert = spec.uncertainty[~spec.mask]

        uncert = uncert.array

        if not np.any(uncert):
            self.non_finite_uncertainty_mismatch = False
            return

        flux = flux.value

        mismatch = np.any(np.logical_and(~np.isfinite(uncert), np.isfinite(flux)))

        # np.any returns numpy bool type, which traitlets doesn't like
        # so cast to boolean
        self.non_finite_uncertainty_mismatch = bool(mismatch)


class SpectralContinuumMixin(VuetifyTemplate, HubListener):
    """
    Plugin select to choose options for a linear spectral continuum.
    """
    continuum_subset_items = List().tag(sync=True)
    continuum_subset_selected = Unicode().tag(sync=True)

    continuum_width = FloatHandleEmpty(3).tag(sync=True)

    def __init__(self, *args, **kwargs):
        super().__init__(*args, **kwargs)
        self.continuum = SubsetSelect(self,
                                      'continuum_subset_items',
                                      'continuum_subset_selected',
                                      manual_options=['None', 'Surrounding'],
                                      default_mode='first',
                                      filters=['is_spectral'])

    def _continuum_remove_none_option(self):
        self.continuum.items = [item for item in self.continuum.items
                                if item['label'] != 'None']
        self.continuum._apply_default_selection()

    @property
    def continuum_marks(self):
        marks = {}
        viewer = self.app.get_viewer(self._default_spectrum_viewer_reference_name)
        if viewer is None:
            return {}
        for mark in viewer.figure.marks:
            if isinstance(mark, LineAnalysisContinuum):
                # NOTE: we don't use isinstance anymore because of nested inheritance
                if mark.__class__.__name__ == 'LineAnalysisContinuumLeft':
                    marks['left'] = mark
                elif mark.__class__.__name__ == 'LineAnalysisContinuumCenter':
                    marks['center'] = mark
                elif mark.__class__.__name__ == 'LineAnalysisContinuumRight':
                    marks['right'] = mark

        if not len(marks):
            if not viewer.state.reference_data:
                # we don't have data yet for scales, defer initializing
                return {}
            # then haven't been initialized yet, so initialize with empty
            # marks that will be populated once the first analysis is done.
            marks = {'left': LineAnalysisContinuumLeft(viewer, visible=self.is_active),
                     'center': LineAnalysisContinuumCenter(viewer, visible=self.is_active),
                     'right': LineAnalysisContinuumRight(viewer, visible=self.is_active)}
            shadows = [ShadowLine(mark, shadow_width=2) for mark in marks.values()]
            # NOTE: += won't trigger the figure to notice new marks
            viewer.figure.marks = viewer.figure.marks + shadows + list(marks.values())

        return marks

    def _update_continuum_marks(self, mark_x={}, mark_y={}):
        for pos, mark in self.continuum_marks.items():
            mark.update_xy(mark_x.get(pos, []), mark_y.get(pos, []))

    def _get_continuum(self, dataset, spectral_subset, update_marks=False, per_pixel=False):
        if dataset.selected == '':
            self._update_continuum_marks()
            return None, None, None

        if per_pixel:
            if self.app.config != 'cubeviz':
                raise ValueError("per-pixel only supported for cubeviz")
            full_spectrum = self.app._jdaviz_helper.get_data(self.dataset.selected,
                                                             use_display_units=True)
        else:
            full_spectrum = dataset.selected_spectrum(use_display_units=True)

        if full_spectrum is None or self.continuum_width == "":
            self._update_continuum_marks()
            return None, None, None

        spectral_axis = full_spectrum.spectral_axis
        if spectral_axis.unit == u.pix:
            # plugin should be disabled so not get this far, but can still get here
            # before the disabled message is set
            self._update_continuum_marks()
            return None, None, None

        if self.continuum_subset_selected == spectral_subset.selected:
            # already raised a validation error in the UI
            self._update_continuum_marks()
            return None, None, None

        if spectral_subset.selected == "Entire Spectrum":
            spectrum = full_spectrum
        else:
            sr = self.app.get_subsets(spectral_subset.selected,
                                      simplify_spectral=True,
                                      use_display_units=True)
            spectrum = extract_region(full_spectrum, sr, return_single_spectrum=True)
            sr_lower = np.nanmin(spectrum.spectral_axis[spectrum.spectral_axis >= sr.lower])  # noqa
            sr_upper = np.nanmax(spectrum.spectral_axis[spectrum.spectral_axis <= sr.upper])  # noqa

        if self.continuum_subset_selected == 'None':
            self._update_continuum_marks()
            return spectrum, np.zeros_like(spectrum.flux.value), spectrum

        # compute continuum
        if self.continuum_subset_selected == "Surrounding" and spectral_subset.selected == "Entire Spectrum": # noqa
            # we know we'll just use the endpoints, so let's be efficient and not even
            # try extracting from the region
            continuum_mask = np.array([0, len(spectral_axis)-1])
            if update_marks:
                mark_x = {'left': np.array([]),
                          'center': np.array([min(spectral_axis.value),
                                              max(spectral_axis.value)]),
                          'right': np.array([])}

        elif self.continuum_subset_selected == "Surrounding":
            # self.spectral_subset_selected != "Entire Spectrum"
            if self.continuum_width > 10 or self.continuum_width < 1:
                # DEV NOTE: if changing the limits, make sure to also update the form validation
                # rules in line_analysis.vue
                self._update_continuum_marks()
                return None, None, None

            spectral_region_width = sr_upper - sr_lower
            # convert width from total relative width, to width per "side"
            width = (self.continuum_width - 1) / 2
            left, = np.where((spectral_axis < sr_lower) &
                             (spectral_axis > sr_lower - spectral_region_width*width))
            if not len(left):
                # then no points matching the width are available outside the line region,
                # so we'll default to the left-most point of the line region.
                left, = np.where(spectral_axis == min(spectrum.spectral_axis))

            right, = np.where((spectral_axis > sr_upper) &
                              (spectral_axis < sr_upper + spectral_region_width*width))
            if not len(right):
                # then no points matching the width are available outside the line region,
                # so we'll default to the right-most point of the line region.
                right, = np.where(spectral_axis == max(spectrum.spectral_axis))

            continuum_mask = np.concatenate((left, right))
            if update_marks:
                mark_x = {'left': np.array([min(spectral_axis.value[continuum_mask]),
                                            sr_lower.value]),
                          'center': np.array([sr_lower.value,
                                              sr_upper.value]),
                          'right': np.array([sr_upper.value,
                                             max(spectral_axis.value[continuum_mask])])}

        else:
            # we'll access the mask of the continuum and then apply that to the spectrum.  For a
            # spatially-collapsed spectrum in cubeviz, this will access the mask from the full
            # cube, but still apply that to the spatially-collapsed spectrum.
            continuum_mask = ~self._specviz_helper.get_data(
                dataset.selected,
                spectral_subset=self.continuum_subset_selected,
                use_display_units=True).mask
            spectral_axis_nanmasked = spectral_axis.value.copy()
            spectral_axis_nanmasked[~continuum_mask] = np.nan
            if not update_marks:
                pass
            elif spectral_subset.selected == "Entire Spectrum":
                mark_x = {'left': spectral_axis_nanmasked,
                          'center': spectral_axis.value,
                          'right': []}
            else:
                mark_x = {'left': spectral_axis_nanmasked[spectral_axis < sr_lower],
                          'right': spectral_axis_nanmasked[spectral_axis > sr_upper]}
                # Center should extend (at least) across the line region between the full
                # range defined by the continuum subset(s).
                # OK for mark_x to be all NaNs.
                with warnings.catch_warnings():
                    warnings.simplefilter('ignore', category=RuntimeWarning)
                    mark_x_min = np.nanmin(mark_x['left'])
                    mark_x_max = np.nanmax(mark_x['right'])
                left_min = np.nanmin([mark_x_min, sr_lower.value])
                right_max = np.nanmax([mark_x_max, sr_upper.value])
                mark_x['center'] = np.array([left_min, right_max])

        continuum_x = spectral_axis[continuum_mask].value
        min_x = min(spectral_axis.value)
        if per_pixel:
            # full_spectrum.flux is a cube, so we want to act on all spaxels independently
            continuum_y = full_spectrum.flux[:, :, continuum_mask].value

            def fit_continuum(continuum_y_spaxel):
                return np.polyfit(continuum_x-min_x, continuum_y_spaxel, deg=1)

            # compute the linear fit for each spaxel independently, along the spectral axis
            slopes_intercepts = np.apply_along_axis(fit_continuum, 2, continuum_y)
            slopes = slopes_intercepts[:, :, 0]
            intercepts = slopes_intercepts[:, :, 1]

            # spectrum.spectral_axis is an array, but we need our continuum to have the same
            # shape as the fluxes in the cube, so let's just duplicate to the correct shape
            spectral_axis_cube = np.zeros(spectrum.flux.shape)
            spectral_axis_cube[:, :] = spectrum.spectral_axis.value

            continuum = slopes[:, :, np.newaxis] * (spectral_axis_cube-min_x) + intercepts[:, :, np.newaxis]  # noqa
        else:
            continuum_y = full_spectrum.flux[continuum_mask].value
            slope, intercept = np.polyfit(continuum_x-min_x, continuum_y, deg=1)
            continuum = slope * (spectrum.spectral_axis.value-min_x) + intercept

        if update_marks:
            mark_y = {k: slope * (v-min_x) + intercept for k, v in mark_x.items()}
            self._update_continuum_marks(mark_x, mark_y)

        return spectrum, continuum, spectrum - continuum


class ViewerSelect(SelectPluginComponent):
    """
    Plugin select for viewers, with support for single or multi-selection.

    Useful API methods/attributes:

    * :meth:`~SelectPluginComponent.choices`
    * ``selected``
    * :attr:`selected_id`
    * :attr:`selected_obj`
    * :meth:`~SelectPluginComponent.is_multiselect`
    * :meth:`~SelectPluginComponent.select_default`
    * :meth:`~SelectPluginComponent.select_all` (only if ``is_multiselect``)
    * :meth:`~SelectPluginComponent.select_none` (only if ``is_multiselect``)

    Traitlets (in the object, custom traitlets in the plugin):

    * ``items`` (list of dicts with keys: id, reference, label)
    * ``selected`` (string)

    Properties (in the object only):

    * ``ids`` (list of ids corresponding to ``items``)
    * ``references`` (list of references corresponding to ``items``)
    * ``labels`` (list of references falling back on ids corresponding to ``items``.  These
        are the values seen in the dropdown, although setting either id or reference to the traitlet
        will still process correctly)
    * ``selected_item`` (dict of the currently selected entry in ``items``)
    * ``selected_id`` (string corresponding to the id of ``selected_item``)
    * ``selected_obj`` (viewer item corresponding to ``selected``)

    To use in a plugin:

    * create traitlets with default values
    * register with all the automatic logic in the plugin's init by passing the string names
      of the respective traitlets
    * use component in plugin template (see below)
    * refer to properties above based on the interally stored reference to the
      instantiated object of this component

    Example template (label and hint are optional)::

      <plugin-viewer-select
        :items="viewer_items"
        :selected.sync="viewer_selected"
        label="Viewer"
        hint="Select viewer."
      />

    """

    def __init__(self, plugin, items, selected,
                 multiselect=None,
                 default_text=None, manual_options=[], default_mode='first'):
        super().__init__(plugin, items=items, selected=selected,
                         multiselect=multiselect,
                         default_text=default_text, manual_options=manual_options,
                         default_mode=default_mode)

        self.hub.subscribe(self, ViewerAddedMessage, handler=self._on_viewers_changed)
        self.hub.subscribe(self, ViewerRemovedMessage, handler=self._on_viewers_changed)
        self.hub.subscribe(self, ViewerRenamedMessage, handler=self._on_viewers_changed)

        # initialize viewer_items from original viewers
        self._on_viewers_changed()

    @property
    def ids(self):
        return [item['id'] for item in self.items]

    @property
    def references(self):
        return [item['reference'] for item in self.items]

    def _get_selected_item(self, selected):
        if selected in self.manual_options:
            return {}
        item = super()._get_selected_item(selected)
        if item:
            return item

        # try again but this time allow match to id alone.  Note that _selected_changed
        # will handle resetting the trait to the reference since it exists, but this
        # will allow access to the underlying item/object for any observes in the meantime.
        for item in self.items:
            if item['id'] == selected:
                return item

    @property
    def selected_id(self):
        if self.selected_item is None:
            return None
        return self.selected_item.get('id', None)

    @property
    def selected_reference(self):
        return self.selected_item.get('reference', None)

    def _get_selected_obj(self, selected, selected_id):
        if selected in self.manual_options or selected_id is None:
            return None
        return self.app.get_viewer_by_id(selected_id)

    @cached_property
    def selected_obj(self):
        if self.is_multiselect and len(self.selected):
            return [self._get_selected_obj(selected, selected_id)
                    for selected, selected_id in zip(self.selected, self.selected_id)]
        return self._get_selected_obj(self.selected, self.selected_id)

    def _selected_changed(self, event):
        self._clear_cache()
        if self.is_multiselect and isinstance(event['new'], list):
            new_selected = []
            for entry in event['new']:
                if entry in self.labels + self.manual_options:
                    new_selected.append(entry)
                elif entry in self.ids:
                    new_selected.append(self.labels[self.ids.index(entry)])
                else:
                    self.selected = event['old']
                    raise ValueError(f"could not map {entry} to valid choice, reverting selection to {event['old']}")  # noqa
            self.selected = new_selected
            return
        else:
            if event['new'] not in self.labels + self.manual_options:
                if self.selected in self.ids:
                    # provided id in place of ref
                    self.selected = self.labels[self.ids.index(self.selected)]
                    return
        return super()._selected_changed(event)

    def add_filter(self, *filters):
        super().add_filter(*filters)
        if 'reference_has_wcs' in filters:
            # reference data can change whenever data is added OR removed from a viewer
            self.hub.subscribe(self, AddDataMessage, handler=self._on_viewers_changed)
            self.hub.subscribe(self, RemoveDataMessage, handler=self._on_viewers_changed)

    def _is_valid_item(self, viewer):
        def is_spectrum_viewer(viewer):
            return 'ProfileView' in viewer.__class__.__name__

        def is_spectrum_2d_viewer(viewer):
            return 'Profile2DView' in viewer.__class__.__name__

        def is_image_viewer(viewer):
            return 'ImageView' in viewer.__class__.__name__

        def reference_has_wcs(viewer):
            return getattr(viewer.state.reference_data, 'coords', None) is not None

        return super()._is_valid_item(viewer, locals())

    @observe('filters')
    def _on_viewers_changed(self, msg=None):
        # NOTE: _on_viewers_changed is passed without a msg object during init
        # list of dictionaries with id, ref, ref_or_id
        was_empty = len(self.items) == 0
        manual_items = [{'label': label} for label in self.manual_options]
        self.items = manual_items + [{k: v for k, v in vd.items() if k != 'viewer'}
                                     for vd in self.viewer_dicts if self._is_valid_item(vd['viewer'])]  # noqa
        self._apply_default_selection(skip_if_current_valid=not was_empty)


class ViewerSelectMixin(VuetifyTemplate, HubListener):
    """
    Applies the ViewerSelect component as a mixin in the base plugin.  This
    automatically adds traitlets as well as new properties to the plugin with minimal
    extra code.  For multiple instances or custom traitlet names/defaults, use the
    component instead.

    To use in a plugin:

    * add ``ViewerSelectMixin`` as a mixin to the class
    * use the traitlets available from the plugin or properties/methods available from
      ``plugin.viewer``.

    Example template (label and hint are optional)::

      <plugin-viewer-select
        :items="viewer_items"
        :selected.sync="viewer_selected"
        label="Viewer"
        hint="Select viewer."
      />

    """
    viewer_items = List().tag(sync=True)
    viewer_selected = Any().tag(sync=True)
    viewer_multiselect = Bool(False).tag(sync=True)

    def __init__(self, *args, **kwargs):
        super().__init__(*args, **kwargs)
        self.viewer = ViewerSelect(self, 'viewer_items', 'viewer_selected', 'viewer_multiselect')


class DatasetSelect(SelectPluginComponent):
    """
    Plugin select for data entries, with support for single or multi-selection.

    Useful API methods/attributes:

    * :meth:`~SelectPluginComponent.choices`
    * ``selected``
    * :attr:`selected_obj`
    * :attr:`selected_dc_item`
    * :meth:`~SelectPluginComponent.is_multiselect`
    * :meth:`~SelectPluginComponent.select_default`
    * :meth:`~SelectPluginComponent.select_all` (only if ``is_multiselect``)
    * :meth:`~SelectPluginComponent.select_none` (only if ``is_multiselect``)

    Traitlets (in the object, custom traitlets in the plugin):

    * ``items`` (list of dicts with keys: label)
    * ``selected`` (string)

    Properties (in the object only):

    * ``selected_obj``
    * ``selected_dc_item``

    Methods (in the object only):

    * ``get_object``
    * ``add_filter`` (more useful for the mixin, when creating a custom component, pass ``filters``)

    To use in a plugin:

    * create traitlets with default values
    * register with all the automatic logic in the plugin's init by passing the string names
      of the respective traitlets
    * use component in plugin template (see below)
    * refer to properties above based on the interally stored reference to the
      instantiated object of this component

    Example template (label and hint are optional)::

      <plugin-dataset-select
        :items="dataset_items"
        :selected.sync="dataset_selected"
        label="Data"
        hint="Select data."
      />

    """

    def __init__(self, plugin, items, selected,
                 multiselect=None,
                 filters=['not_from_plugin_model_fitting', 'layer_in_viewers',
                          'is_not_wcs_only', 'not_child_layer'],
                 default_text=None, manual_options=[],
                 default_mode='first'):
        """
        Parameters
        ----------
        plugin
            the parent plugin object
        items : str
            the name of the items traitlet defined in ``plugin``
        selected : str
            the name of the selected traitlet defined in ``plugin``
        multiselect : str
            the name of the traitlet defining whether the dropdown should accept multiple selections
        filters : list
            list of strings (for built-in filters) or callables to filter to only valid options.
        default_text : str or None
            the text to show for no selection.  If not provided or None, no entry will be provided
            in the dropdown for no selection.
        manual_options: list
            list of options to provide that are not automatically populated by datasets.  If
            ``default`` text is provided but not in ``manual_options`` it will still be included as
            the first item in the list.
        """
        super().__init__(plugin, items=items, selected=selected,
                         multiselect=multiselect, filters=filters,
                         default_text=default_text, manual_options=manual_options,
                         default_mode=default_mode)
        self._cached_properties += ["selected_dc_item"]
        # Add/Remove Data are triggered when checked/unchecked from viewers
        self.hub.subscribe(self, AddDataMessage, handler=self._on_data_changed)
        self.hub.subscribe(self, RemoveDataMessage, handler=self._on_data_changed)
        self.hub.subscribe(self, DataCollectionAddMessage, handler=self._on_data_changed)
        self.hub.subscribe(self, DataCollectionDeleteMessage, handler=self._on_data_changed)

        self.app.state.add_callback('layer_icons', lambda _: self._on_data_changed())
        # initialize items from original viewers
        self._on_data_changed()

    @property
    def default_data_cls(self):
        if self.app.config == 'imviz':
            return NDData
        if 'is_trace' in self.filters:
            return None
        return Spectrum1D

    def _get_dc_item(self, selected):
        if selected not in self.labels:
            # _apply_default_selection will override shortly anyways
            return None
        return next((x for x in self.app.data_collection if x.label == selected))

    @cached_property
    def selected_dc_item(self):
        if self.is_multiselect:
            return [self._get_dc_item(selected) for selected in self.selected]
        return self._get_dc_item(self.selected)

    def get_object(self, *args, **kwargs):
        if self.is_multiselect:
            return [dc_item.get_object(*args, **kwargs) for dc_item in self.selected_dc_item]

        if self.selected not in self.labels:
            # _apply_default_selection will override shortly anyways
            return None
        return self.selected_dc_item.get_object(*args, **kwargs)

    @cached_property
    def selected_obj(self):
        if not self.is_multiselect:
            if self.selected not in self.labels:
                # _apply_default_selection will override shortly anyways
                return None
            match = self.app._jdaviz_helper.get_data(data_label=self.selected)
            if match is not None:
                return match
        # handle the case of empty Application with no viewer, we'll just pull directly
        # from the data collection
        return self.get_object(cls=self.default_data_cls)

    def selected_spectrum(self, use_display_units=True):
        return self.plugin._specviz_helper.get_data(data_label=self.selected,
                                                    use_display_units=use_display_units)

    def _is_valid_item(self, data):
        def from_plugin(data):
            return data.meta.get('Plugin', None) is not None

        def not_from_plugin(data):
            return data.meta.get('Plugin', None) is None

        def not_from_this_plugin(data):
            if self.plugin._plugin_name is None:
                return True
            return data.meta.get('Plugin', None) != self.plugin._plugin_name

        def not_from_plugin_model_fitting(data):
            return data.meta.get('Plugin', None) != 'Model Fitting'

        def has_metadata(data):
            return hasattr(data, 'meta') and isinstance(data.meta, dict) and len(data.meta)

        def layer_in_viewers(data):
            if not len(self.app.get_viewer_reference_names()):
                # then this is a bar Application object, so ignore this filter
                return True
            for viewer in self.viewers:
                if data.label in [l.layer.label for l in viewer.layers]:  # noqa E741
                    return True
            return False

        def layer_in_spectrum_viewer(data):
            if not len(self.app.get_viewer_reference_names()):
                # then this is a bare Application object, so ignore this filter
                return True
            return data.label in [l.layer.label for l in self.spectrum_viewer.layers]  # noqa E741

        def layer_in_spectrum_2d_viewer(data):
            if not len(self.app.get_viewer_reference_names()):
                # then this is a bare Application object, so ignore this filter
                return True
            return data.label in [l.layer.label for l in self.spectrum_2d_viewer.layers]  # noqa E741

        def layer_in_flux_viewer(data):
            if not len(self.app.get_viewer_reference_names()):
                # then this is a bare Application object, so ignore this filter
                return True
            return data.label in [l.layer.label for l in self.flux_viewer.layers]  # noqa E741

        def is_trace(data):
            return hasattr(data, 'meta') and 'Trace' in data.meta

        def not_trace(data):
            return not is_trace(data)

        def is_image(data):
            return len(data.shape) == 2

        def is_cube(data):
            return len(data.shape) == 3

        def is_flux_cube(data):
            return data.label == getattr(self.app._jdaviz_helper._loaded_flux_cube, 'label', None)

        def is_not_wcs_only(data):
            return not data.meta.get(_wcs_only_label, False)

        def not_child_layer(data):
            # ignore layers that are children in associations:
            return self.app._get_assoc_data_parent(data.label) is None

        layer_is_not_dq = layer_is_not_dq_global

        return super()._is_valid_item(data, locals())

    @observe('filters')
    def _on_data_changed(self, msg=None):
        # NOTE: _on_data_changed is passed without a msg object during init
        # future improvement: don't recreate the entire list when msg is passed
        def _dc_to_dict(data):
            d = {'label': data.label,
                 'icon': self.app.state.layer_icons.get(data.label)}

            return d

        manual_items = [{'label': label} for label in self.manual_options]
        self.items = manual_items + [_dc_to_dict(data) for data in self.app.data_collection
                                     if self._is_valid_item(data)]
        self._apply_default_selection()
        # future improvement: only clear cache if the selected data entry was changed?
        self._clear_cache(*self._cached_properties)


class DatasetSelectMixin(VuetifyTemplate, HubListener):
    """
    Applies the DatasetSelect component as a mixin in the base plugin.  This
    automatically adds traitlets as well as new properties to the plugin with minimal
    extra code.  For multiple instances or custom traitlet names/defaults, use the
    component instead.

    To use in a plugin:

    * add ``DatasetSelectMixin`` as a mixin to the class
    * use the traitlets available from the plugin or properties/methods available from
      ``plugin.dataset``.

    Example template (label and hint are optional)::

      <plugin-dataset-select
        :items="dataset_items"
        :selected.sync="dataset_selected"
        label="Data"
        hint="Select data."
      />

    """
    dataset_items = List().tag(sync=True)
    dataset_selected = Unicode().tag(sync=True)

    def __init__(self, *args, **kwargs):
        super().__init__(*args, **kwargs)
        # NOTE: cannot be named self.data or will conflict with existing self.data traitlet!
        self.dataset = DatasetSelect(self, 'dataset_items', 'dataset_selected',
                                     multiselect=None)


class DatasetMultiSelectMixin(VuetifyTemplate, HubListener):
    """
    Applies the DatasetSelect component as a mixin in the base plugin with togglable multiselect.
    This automatically adds traitlets as well as new properties to the plugin with minimal
    extra code.  For multiple instances or custom traitlet names/defaults, use the
    component instead.

    To use in a plugin:

    * add ``DatasetMultiSelectMixin`` as a mixin to the class
    * use the traitlets available from the plugin or properties/methods available from
      ``plugin.dataset``.

    Example template (label and hint are optional)::

      <plugin-dataset-select
        :items="dataset_items"
        :selected.sync="dataset_selected"
        :multiselect="multiselect"
        label="Data"
        hint="Select data."
      />

    """
    dataset_items = List().tag(sync=True)
    dataset_selected = Any().tag(sync=True)
    multiselect = Bool(False).tag(sync=True)

    def __init__(self, *args, **kwargs):
        super().__init__(*args, **kwargs)
        # NOTE: cannot be named self.data or will conflict with existing self.data traitlet!
        self.dataset = DatasetSelect(self, 'dataset_items', 'dataset_selected',
                                     multiselect='multiselect')  # noqa


class AutoTextField(BasePluginComponent):
    """
    Label component with the ability to synchronize to a plugin-provided default value or override
    with a custom value.  Setting ``value`` will set ``auto`` to False.  Setting ``auto`` to True,
    will set ``value`` to the default value.

    Useful API methods/attributes:

    * ``value``
    * ``auto``
    """

    """
    Traitlets (in the object, custom traitlets in the plugin):

    * ``value`` (string: user-provided label for the results data-entry.  If ``auto``, changes
        to ``default`` will update ``value``.  Otherwise, changes to ``value`` will set
        ``auto`` to False.)
    * ``default`` (string: plugin-determined default label that will be synced to ``value``
        if/when ``auto`` is set to True)
    * ``auto`` (bool: whether to sync ``default`` to ``value``)
    * ``invalid_msg`` (string: validation string for the current value of ``value``.)

    Example template::

      <plugin-auto-label
        :value.sync="value"
        :default="comp_label_default"
        :auto.sync="comp_label_auto"
        :invalid_msg="invalid_msg"
        hint="Label hint."
      ></plugin-auto-label>

    """

    def __init__(self, plugin, value, default, auto,
                 invalid_msg):
        super().__init__(plugin, value=value,
                         default=default, auto=auto,
                         invalid_msg=invalid_msg)

        self.add_observe(default, self._on_set_to_default)
        self.add_observe(auto, self._on_set_to_default)

    def __repr__(self):
        return f"<AutoTextField value='{self.value}' auto={self.auto}>"

    def __eq__(self, other):
        return self.value == other

    def __hash__(self):
        # defining __eq__ without defining __hash__ makes the object unhashable
        return super().__hash__()

    def _on_set_to_default(self, msg={}):
        if self.auto:
            self.value = self.default


class AutoTextFieldMixin(VuetifyTemplate, HubListener):
    """
    Applies the AutoTextField component as a mixin in the base plugin.  This
    automatically adds traitlets as well as new properties to the plugin with minimal
    extra code.  For multiple instances or custom traitlet names/defaults, use the
    component instead.

    To use in a plugin:

    * add ``AutoTextFieldMixin`` as a mixin to the class
    * use the traitlets available from the plugin or properties/methods available from
      ``plugin.auto_label``.

    Example template::

      <plugin-auto-label
        :value.sync="label"
        :default="label_default"
        :auto.sync="label_auto"
        :invalid_msg="invalid_msg"
        hint="Label hint."
      ></plugin-auto-label>
    """
    label = Unicode().tag(sync=True)
    label_default = Unicode().tag(sync=True)
    label_auto = Bool(True).tag(sync=True)
    label_invalid_msg = Unicode('').tag(sync=True)

    def __init__(self, *args, **kwargs):
        super().__init__(*args, **kwargs)
        self.auto_label = AutoTextField(self, 'label',
                                        'label_default', 'label_auto',
                                        'label_invalid_msg')


class AddResults(BasePluginComponent):
    """
    Plugin component for providing a data-label and selecting a viewer to add the results from
    the plugin.

    Useful API methods/attributes:

    * :attr:`label` (`AutoTextField`):
        the label component.  Setting will redirect to setting ``label.value``.
    * :attr:`auto`
        shortcut to ``label.auto``.  Setting will redirect to setting ``label.auto``.
    * ``viewer`` (`ViewerSelect`):
        the viewer to add the results, or None to add the results to the data-collection but
        not load into a viewer.

    Traitlets (in the object, custom traitlets in the plugin):

    * ``label`` (string: user-provided label for the results data-entry.  If ``label_auto``, changes
        to ``label_default`` will update ``label``.  Otherwise, changes to ``label`` will set
        ``label_auto`` to False.)
    * ``label_default`` (string: plugin-determined default label that will be synced to ``label``
        if/when ``label_auto`` is set to True)
    * ``label_auto`` (bool: whether to sync ``label_default`` to ``label``)
    * ``label_invalid_msg`` (string: validation string for the current value of ``label``.  If
        not an empty string, calls to ``add_results_from_plugin`` will raise an error.)
    * ``label_overwrite`` (bool: whether the value of ``label`` already exists for a data-entry
        from the same plugin)
    * ``add_to_viewer_items`` (list of dicts: see ``ViewerSelect``)
    * ``add_to_viewer_selected`` (string: name of the viewer to add the results,
        see ``ViewerSelect``)
    * ``auto_update_result`` (bool: whether the resulting data-product should be regenerated when
        any input arguments are changed)


    Methods:

    * ``add_results_from_plugin``


    Example template::

      <plugin-add-results
        :label.sync="results_label"
        :label_default="results_label_default"
        :label_auto.sync="results_label_auto"
        :label_invalid_msg="results_label_invalid_msg"
        :label_overwrite="results_label_overwrite"
        label_hint="Label for the smoothed data"
        :add_to_viewer_items="add_to_viewer_items"
        :add_to_viewer_selected.sync="add_to_viewer_selected"
        :auto_update_result.sync="auto_update_result"
        action_label="Apply"
        action_tooltip="Apply the action to the data"
        @click:action="apply"
      ></plugin-add-results>

    """

    def __init__(self, plugin, label, label_default, label_auto,
                 label_invalid_msg, label_overwrite,
                 add_to_viewer_items, add_to_viewer_selected,
                 auto_update_result=None,
                 label_whitelist_overwrite=[]):
        super().__init__(plugin, label=label,
                         label_default=label_default, label_auto=label_auto,
                         label_invalid_msg=label_invalid_msg, label_overwrite=label_overwrite,
                         add_to_viewer_items=add_to_viewer_items,
                         add_to_viewer_selected=add_to_viewer_selected,
                         auto_update_result=auto_update_result)

        # DataCollectionAdd/Delete are fired even if remain unchecked in all viewers
        self.hub.subscribe(self, DataCollectionAddMessage,
                           handler=lambda _: self._on_label_changed())
        self.hub.subscribe(self, DataCollectionDeleteMessage,
                           handler=lambda _: self._on_label_changed())

        # allows overwriting specific data entries not from the same plugin
        self.label_whitelist_overwrite = label_whitelist_overwrite

        self.viewer = ViewerSelect(plugin, add_to_viewer_items, add_to_viewer_selected,
                                   manual_options=['None'],
                                   default_mode=self._handle_default_viewer_selected)

        self.auto_label = AutoTextField(plugin, label, label_default, label_auto, label_invalid_msg)
        self.auto = self.auto_label.auto
        self.add_observe(label, self._on_label_changed)

    def __repr__(self):
        if getattr(self, 'auto_update_result', None) is not None:
            return f"<AddResults label='{self.label}', auto={self.auto}, viewer={self.viewer.selected}, auto_update_result={self.auto_update_result}>"  # noqa
        return f"<AddResults label='{self.label}', auto={self.auto}, viewer={self.viewer.selected}>"  # noqa

    @property
    def user_api(self):
        return UserApiWrapper(self, ('label', 'auto', 'viewer'))

    @property
    def label(self):
        """
        Access the value of the ``AutoTextField`` object.  Changing the value manually will also
        disable the ``auto`` option.
        """
        return self.auto_label.value

    @label.setter
    def label(self, label):
        self.auto_label.value = label

    @property
    def auto(self):
        """
        Access the ``auto`` property of the ``AutoTextField`` object.  If enabling, the ``label``
        will automatically be changed and kept in sync with the default label.
        """
        return self.auto_label.auto

    @auto.setter
    def auto(self, auto):
        self.auto_label.auto = auto

    def _handle_default_viewer_selected(self, viewer_comp, is_valid):
        if len(viewer_comp.items) == 2:
            # then we're a switch, so we want to default to ON
            return viewer_comp.labels[1]
        else:
            # then we're a dropdown, so want to default to None and force the user to choose
            return 'None'

    def _on_label_changed(self, msg={}):
        if not len(self.label.strip()):
            # strip will raise the same error for a label of all spaces
            self.label_invalid_msg = 'label must be provided'
            return

        for data in self.app.data_collection:
            if self.label == data.label:
                if data.meta.get('Plugin', None) == self._plugin._plugin_name or\
                        data.label in self.label_whitelist_overwrite:
                    self.label_invalid_msg = ''
                    self.label_overwrite = True
                    return
                else:
                    self.label_invalid_msg = 'label already in use'
                    self.label_overwrite = False
                    return

        self.label_invalid_msg = ''
        self.label_overwrite = False

    def add_results_from_plugin(self, data_item, replace=None, label=None):
        """
        Add ``data_item`` to the app's data_collection according to the default or user-provided
        label and adds to any requested viewers.
        """

        # Note that we can only preserve one of percentile or vmin+vmax
        ignore_attributes = ("layer", "attribute", "percentile")

        if self.label_invalid_msg:
            raise ValueError(self.label_invalid_msg)

        if label is None:
            label = self.label

        if self.label_overwrite:
            # the switch for add_to_viewer is hidden, and so the loaded state of the overwritten
            # entry should be the same as the original entry (to avoid deleting reference data)
            add_to_viewer_refs = []
            add_to_viewer_vis = []
            preserved_attributes = []
            for viewer_select_item in self.add_to_viewer_items[1:]:
                # index 0 is for "None"
                viewer_ref = viewer_select_item['reference']
                viewer_item = self.app._viewer_item_by_reference(viewer_ref)
                viewer = self.app.get_viewer(viewer_ref)
                for layer in viewer.layers:
                    if layer.layer.label != label:
                        continue
                    else:
                        add_to_viewer_refs.append(viewer_ref)
                        add_to_viewer_vis.append(label in viewer_item['visible_layers'])
                        preserve_these = {}
                        for att in layer.state.as_dict():
                            # Can't set cmap_att, size_att, etc
                            if att not in ignore_attributes and "_att" not in att:
                                preserve_these[att] = getattr(layer.state, att)
                        preserved_attributes.append(preserve_these)
        else:
            if self.add_to_viewer_selected == 'None':
                add_to_viewer_refs = []
                add_to_viewer_vis = []
                preserved_attributes = []
            else:
                add_to_viewer_refs = [self.add_to_viewer_selected]
                add_to_viewer_vis = [True]
                preserved_attributes = [{}]

        if label in self.app.data_collection:
            for viewer_ref in add_to_viewer_refs:
                self.app.remove_data_from_viewer(viewer_ref, label)
            self.app.data_collection.remove(self.app.data_collection[label])

        if not hasattr(data_item, 'meta'):
            data_item.meta = {}
        data_item.meta['Plugin'] = self.plugin._plugin_name
        if self.app.config == 'mosviz':
            data_item.meta['mosviz_row'] = self.app.state.settings['mosviz_row']

        if getattr(self, 'auto_update_result', False):
            data_item.meta['_update_live_plugin_results'] = self.plugin.user_api.to_dict()
            def_subs = {'data': ('dataset',),
                        'subset': ('spectral_subset', 'spatial_subset', 'subset', 'aperture')}
            subscriptions = getattr(self.plugin, 'live_update_subscriptions', def_subs)
            data_item.meta['_update_live_plugin_results']['_subscriptions'] = subscriptions

        self.app.add_data(data_item, label)

        for viewer_ref, visible, preserved in zip(add_to_viewer_refs, add_to_viewer_vis,
                                                  preserved_attributes):
            # replace the contents in the selected viewer with the results from this plugin
            this_viewer = self.app.get_viewer(viewer_ref)
            if replace is not None:
                this_replace = replace
            else:
                this_replace = isinstance(this_viewer, BqplotImageView)

            self.app.add_data_to_viewer(viewer_ref,
                                        label,
                                        visible=visible, clear_other_data=this_replace)

            if preserved != {}:
                layer_state = [layer.state for layer in this_viewer.layers if
                               layer.layer.label == label][0]
                for att in preserved:
                    setattr(layer_state, att, preserved[att])

        # update overwrite warnings, etc
        self._on_label_changed()


class AddResultsMixin(VuetifyTemplate, HubListener):
    """
    Applies the AddResults component as a mixin in the base plugin.  This
    automatically adds traitlets as well as new properties to the plugin with minimal
    extra code.  For multiple instances or custom traitlet names/defaults, use the
    component instead.

    To use in a plugin:

    * add ``AddResultsMixin`` as a mixin to the class
    * use the traitlets available from the plugin or properties/methods available from
      ``plugin.add_results``.

    Example template::

      <plugin-add-results
        :label.sync="results_label"
        :label_default="results_label_default"
        :label_auto.sync="results_label_auto"
        :label_invalid_msg="results_label_invalid_msg"
        :label_overwrite="results_label_overwrite"
        label_hint="Label for the smoothed data"
        :add_to_viewer_items="add_to_viewer_items"
        :add_to_viewer_selected.sync="add_to_viewer_selected"
        :auto_update_result.sync="auto_update_result"
        action_label="Apply"
        action_tooltip="Apply the action to the data"
        @click:action="apply"
      ></plugin-add-results>

    """
    results_label = Unicode().tag(sync=True)
    results_label_default = Unicode().tag(sync=True)
    results_label_auto = Bool(True).tag(sync=True)
    results_label_invalid_msg = Unicode('').tag(sync=True)
    results_label_overwrite = Bool().tag(sync=True)

    add_to_viewer_items = List().tag(sync=True)
    add_to_viewer_selected = Unicode().tag(sync=True)

    auto_update_result = Bool(False).tag(sync=True)

    def __init__(self, *args, **kwargs):
        super().__init__(*args, **kwargs)
        self.add_results = AddResults(self, 'results_label',
                                      'results_label_default', 'results_label_auto',
                                      'results_label_invalid_msg', 'results_label_overwrite',
                                      'add_to_viewer_items', 'add_to_viewer_selected',
                                      'auto_update_result')


class PlotOptionsSyncState(BasePluginComponent):
    """
    Plugin component for syncing with glue state objects.

    Useful API methods/attributes:

    * ``value``: the currently set value sent to the underlying ``linked_states`` objects in glue
    * ``text``: the user-friendly equivalent of the currently set value (only when has ``choices``)
    * :meth:`choices` (only when applicable)
    * :attr:`linked_states`
    * :meth:`unmix_state`
    """

    def __init__(self, plugin, viewer_select, layer_select, glue_name,
                 value, sync, spinner=None, state_filter=None):
        super().__init__(plugin, value=value, sync=sync)
        self._state_filter = state_filter
        self._linked_states = []
        self._spinner = spinner
        self._processing_change_from_glue = False
        self._processing_change_to_glue = False
        self._cached_properties = ["subscribed_states", "subscribed_icons"]

        self._viewer_select = viewer_select
        self._layer_select = layer_select
        self._glue_name = glue_name
        self.add_observe(viewer_select._plugin_traitlets['selected'], self._on_viewer_layer_changed)
        self.add_observe(layer_select._plugin_traitlets['selected'], self._on_viewer_layer_changed)
        self.add_observe(value, self._on_value_changed)
        self._on_viewer_layer_changed()

    def __repr__(self):
        choices = self.choices
        glue_name = self._glue_name if isinstance(self._glue_name, str) else ''
        if len(choices):
            return f"<PlotOptionsSyncState {glue_name}={self.value} choices={self.choices} (linked_states: {len(self.linked_states)}/{len(self.subscribed_states)})>"  # noqa
        return f"<PlotOptionsSyncState {glue_name}={self.value} (linked_states: {len(self.linked_states)}/{len(self.subscribed_states)})>"  # noqa

    @property
    def user_api(self):
        expose = ['value', 'unmix_state', 'linked_states']
        if len(self.choices):
            expose += ['choices', 'text']
        return UserApiWrapper(self, expose=expose)

    def __eq__(self, other):
        return self.value == other or (len(self.choices) and self.text == other)

    def __hash__(self):
        # defining __eq__ without defining __hash__ makes the object unhashable
        return super().__hash__()

    @property
    def text(self):
        """
        The user-friendly text equivalent of the currently set value
        """
        value = self.value
        for choice in self.sync.get('choices', {}):
            if choice['value'] == value:
                return choice['text']

    @property
    def choices(self):
        return [choice['text'] for choice in self.sync.get('choices', {})]

    def state_filter(self, state):
        if self._state_filter is None:
            return True
        return self._state_filter(state)

    def glue_name(self, state):
        if isinstance(self._glue_name, str):
            return self._glue_name
        # also support a callable that takes the state as input and returns a string
        return self._glue_name(state)

    @property
    def subscribed_viewers(self):
        viewers = self._viewer_select.selected_obj
        if not isinstance(viewers, list):
            # which is the case for single-select
            viewers = [viewers]
        return viewers

    @cached_property
    def subscribed_states(self):
        # states object that according to the viewer selection, we *should*
        # link if this entry is found there
        viewers = self.subscribed_viewers

        def _state_item(item):
            if isinstance(item, list):
                return [_state_item(item_i) for item_i in item]
            elif item is None:
                return None
            else:
                return item.state

        viewer_states = [_state_item(viewer) for viewer in viewers]

        layer_labels = self._layer_select.selected
        if not isinstance(layer_labels, list):
            layer_labels = [layer_labels]

        # NOTE: accessing from self._layer_select.selected_obj would give us a per-viewer
        # list, but we need a per-selected-layer list.
        layer_states = []
        for selected_layer_label in layer_labels:
            layer_states.append([])
            for viewer in viewers:
                if viewer is None:
                    continue
                for layer in viewer.layers:
                    if layer.layer.label == selected_layer_label:
                        layer_states[-1].append(layer.state)

        # subscribed states can still be nested list
        return viewer_states + layer_states

    @cached_property
    def subscribed_icons(self):
        # dictionary items giving information about the entries in subscribed_states
        if self._viewer_select.selected_item is None:
            return []
        viewer_icons = self._viewer_select.selected_item.get('icon', [])
        if not isinstance(viewer_icons, list):
            viewer_icons = [viewer_icons]

        layer_icons = self._layer_select.selected_item.get('icon', [])
        if not isinstance(layer_icons, list):
            layer_icons = [layer_icons]

        return viewer_icons + layer_icons

    @property
    def linked_states(self):
        # access glue state objects for which the callbacks are currently connected
        return self._linked_states

    def _get_glue_value(self, state):
        glue_name = self.glue_name(state)
        if glue_name == 'cmap':
            return getattr(state, glue_name).name
        if glue_name in GLUE_STATES_WITH_HELPERS:
            return str(getattr(state, glue_name))
        if glue_name == 'color':
            # Set to lower() so that all linked states of a subset
            # (data in viewer with this subset applied) have matching color values
            return str(getattr(state, glue_name)).lower()
        if glue_name in ('contour_visible', 'bitmap_visible'):
            # return False if the layer itself is not visible.  Setting this object
            # to True will then set both glue_name and visible to True.
            return getattr(state, glue_name) and getattr(state, 'visible')
        if glue_name in ('c_min', 'c_max'):
            return float(getattr(state, glue_name))

        return getattr(state, glue_name)

    def _get_glue_choices(self, state):
        glue_name = self.glue_name(state)
        if glue_name == 'cmap':
            return [{'text': cmap[0], 'value': cmap[1].name} for cmap in colormaps.members]
        if glue_name in GLUE_STATES_WITH_HELPERS:
            helper = getattr(state, f'{glue_name}_helper')
            return [{'text': str(choice), 'value': str(choice)} for choice in helper.choices]
        if glue_name == 'color_mode':
            return [{'text': 'Colormap', 'value': 'Colormaps'},
                    {'text': 'Monochromatic', 'value': 'One color per layer'}]

        values, labels = _get_glue_choices(state, glue_name)
        return [{'text': l, 'value': v} for v, l in zip(values, labels)]

    def _on_viewer_layer_changed(self, msg=None):
        self._clear_cache(*self._cached_properties)

        # clear existing callbacks - we'll re-create those we need later
        for state in self.linked_states:
            glue_name = self.glue_name(state)
            state.remove_callback(glue_name, self._on_glue_value_changed)
            if glue_name in ['contour_visible', 'bitmap_visible']:
                state.remove_callback('visible', self._on_glue_layer_visible_changed)

        in_subscribed_states = False
        icons = []
        current_glue_values = []
        self._linked_states = []
        for states, icon in zip(self.subscribed_states, self.subscribed_icons):
            if not isinstance(states, list):
                states = [states]

            for state in states:
                if state is None or not self.state_filter(state):
                    continue
                glue_name = self.glue_name(state)
                if glue_name is None or not hasattr(state, glue_name):
                    continue

                in_subscribed_states = True
                if icon not in icons:
                    icons.append(icon)
                current_glue_values.append(self._get_glue_value(state))
                self._linked_states.append(state)  # these will be iterated when value is set
                state.add_callback(glue_name, self._on_glue_value_changed)
                if glue_name in ['contour_visible', 'bitmap_visible']:
                    state.add_callback('visible', self._on_glue_layer_visible_changed)

                if (
                    # We are assuming here that each state-instance with this same name
                    # will have the same choices and that those will not change. If we
                    # ever hookup options with changing choices, we'll need additional
                    # logic to sync to those and handle mixed state in the choices...
                    self.sync.get('choices') is None and
                    (
                        hasattr(getattr(type(state), glue_name), 'get_display_func') or
                        glue_name == 'cmap'
                    )
                ) or (
                    # update choices in `sync` if glue state choices are updated
                    # during glue Component add/rename/delete:
                    glue_name == 'cmap_att'
                ):
                    # then we can access and populate/update the choices.
                    self.sync = {**self.sync, 'choices': self._get_glue_choices(state)}
        self.sync = {**self.sync,
                     'in_subscribed_states': in_subscribed_states,
                     'icons': icons,
                     'mixed': self.is_mixed(current_glue_values)}
        if len(current_glue_values) and current_glue_values[0] is not None:
            # sync the initial value of the widget, avoiding recursion
            self._on_glue_value_changed(current_glue_values[0])

    def is_mixed(self, glue_values):
        if len(glue_values) and isinstance(glue_values[0], dict):
            if len(np.unique([len(item) for item in glue_values], axis=0)) > 1:
                # different lengths
                return True

            # guaranteed to have same lengths
            if len(np.unique([list(item.keys()) for item in glue_values], axis=0)) > 1:
                # different keys
                return True

            # guaranteed to each have the same set of keys, so now we can loop over keys and
            # compare values
            for k in glue_values[0].keys():
                if len(np.unique([item.get(k) for item in glue_values], axis=0)) > 1:
                    return True

            return False

        # Need this for temporary None value during startup
        elif len(glue_values):
            no_nones = [x for x in glue_values if x is not None]
            if len(no_nones) == 0:
                return False
            if len(no_nones) != len(glue_values):
                return True

        return len(np.unique(glue_values, axis=0)) > 1

    def _update_mixed_state(self):
        if len(self.linked_states) <= 1:
            mixed = False
        else:
            current_glue_values = []
            for state in self.linked_states:
                current_glue_values.append(self._get_glue_value(state))
            mixed = self.is_mixed(current_glue_values)
            # ensure the value corresponds to the first entry, this prevents the case where a glue
            # change to one of the linked_states changes the value that will be adopted when
            # unmixing something in mixed state and results in more consistent and predictable
            # behavior
            self._processing_change_from_glue = True
            self.value = current_glue_values[0]
            self._processing_change_from_glue = False
        self.sync = {**self.sync,
                     'mixed': mixed}

    def _on_value_changed(self, msg):
        if self._processing_change_from_glue:
            return

        if self._spinner is not None:
            setattr(self.plugin, self._spinner, True)

        self._processing_change_to_glue = True
        for glue_state in self.linked_states:
            glue_name = self.glue_name(glue_state)
            if glue_name == 'cmap':
                cmap = None
                for member in colormaps.members:
                    if member[1].name == msg['new']:
                        cmap = member[1]
                        break
                setattr(glue_state, glue_name, cmap)
            elif glue_name in GLUE_STATES_WITH_HELPERS:
                helper = getattr(glue_state, f'{glue_name}_helper')
                value = [choice for choice in helper.choices if str(choice) == msg['new']][0]
                setattr(glue_state, glue_name, value)
            elif glue_name in ('zoom_level') and msg['new'] <= 0:
                # ignore if negative number (otherwise would fail)
                self.value = msg['old']
                self._processing_change_to_glue = False
                return
            else:
                setattr(glue_state, glue_name, msg['new'])

            if glue_name in ['bitmap_visible', 'contour_visible'] and msg['new'] is True:
                # ensure that the layer is also visible
                if not glue_state.visible:
                    setattr(glue_state, 'visible', msg['new'])

        # need to recompute mixed state
        self._update_mixed_state()
        self._processing_change_to_glue = False

        if self._spinner is not None:
            setattr(self.plugin, self._spinner, False)

    def _on_glue_layer_visible_changed(self, value):
        # this is only triggered for glue_name contour_visible or bitmap_visible
        self._processing_change_from_glue = True
        if value is False:
            self.value = False
        elif len(self.linked_states):
            # then this is a little tricky since we don't have the calling state object,
            # instead we'll set the value based on the first state object and will still
            # make a call to update the mixed state
            self.value = self._get_glue_value(self.linked_states[0])
        self._processing_change_from_glue = False
        self._update_mixed_state()

    def _on_glue_value_changed(self, value):
        if self._glue_name == 'color_mode':
            # then we need to force updates to the layer-icon colors
            # NOTE: this will only trigger when the change to color_mode was handled
            # through this plugin.  Manual changes to the glue state for viewers not
            # currently in subscribed states will be ignored.
            for viewer in self.subscribed_viewers:
                viewer._update_layer_icons()
            # callbacks from the viewer state also do not trigger an update to the
            # layer items (tabs), so we'll force those to update from here as well.
            self.plugin.layer._update_layer_items()

        if self._processing_change_to_glue:
            return

        self._processing_change_from_glue = True
        if "Colormap" in value.__class__.__name__:
            value = value.name
        elif self._glue_name in GLUE_STATES_WITH_HELPERS:
            value = str(value)
        elif self._glue_name != 'percentile' and isinstance(self.value, (int, float)):
            # glue might pass us ints for float or vice versa, but our traitlets care
            # so let's cast to the type expected by the traitlet to avoid having to
            # use Any traitlets for all of these.  We skip percentile as that needs
            # to be an Any traitlet in order to handle "Custom"
            value = type(self.value)(value)
        self.value = value

        if self._glue_name == 'stretch_parameters':
            # stretch_parameters is a dictionary so won't trigger the @observe on
            # _update_stretch_curve, so we'll need to manually call it (and make sure
            # it is not skipped if it has already been called since an actual traitlet change)
            self.plugin._update_stretch_curve()

        # need to recompute mixed state
        self._update_mixed_state()
        self._processing_change_from_glue = False

    def unmix_state(self, new_value=None):
        if new_value is None:
            new_value = self.value
        self._on_value_changed({'new': new_value})
        self.sync = {**self.sync,
                     'mixed': False}


# SUBCOMPONENTS (will not have top-level plugin traitlets but can be rendered on their own in
# popout windows or in the app)

class PluginSubcomponent(VuetifyTemplate):
    popout_button = Any().tag(sync=True, **widget_serialization)

    def __init__(self, plugin, component_type='table', *args, **kwargs):
        super().__init__(*args, **kwargs)
        self._plugin = plugin
        self._component_type = component_type
        self.popout_button = PopoutButton(
            PopoutStyleWrapper(content=self),
            window_features='popup,width=800,height=300'
        )

    @property
    def display_name(self):
        return f'{self._plugin._plugin_name}: {self._component_type}'

    def vue_popout(self, data=None):
        self.show(loc='popout')

    def show(self, loc="inline", title=None):  # pragma: no cover
        """Display the component UI.

        Parameters
        ----------
        loc : str
            The display location determines where to present the viz app.
            Supported locations:

            "inline": Display the component inline in a notebook.

            "app": Display below the viewers in the main app.

            "sidecar": Display the component in a separate JupyterLab window from the
            notebook, the location of which is decided by the 'anchor.' right is the default

                Other anchors:

                * ``sidecar:right`` (The default, opens a tab to the right of display)
                * ``sidecar:tab-before`` (Full-width tab before the current notebook)
                * ``sidecar:tab-after`` (Full-width tab after the current notebook)
                * ``sidecar:split-right`` (Split-tab in the same window right of the notebook)
                * ``sidecar:split-left`` (Split-tab in the same window left of the notebook)
                * ``sidecar:split-top`` (Split-tab in the same window above the notebook)
                * ``sidecar:split-bottom`` (Split-tab in the same window below the notebook)

                See `jupyterlab-sidecar <https://github.com/jupyter-widgets/jupyterlab-sidecar>`_
                for the most up-to-date options.

            "popout": Display the component in a detached display. By default, a new
            window will open. Browser popup permissions required.

                Other anchors:

                * ``popout:window`` (The default, opens Jdaviz in a new, detached popout)
                * ``popout:tab`` (Opens Jdaviz in a new, detached tab in your browser)

        title : str, optional
            The title of the sidecar tab.  Defaults to the name of the component.

            NOTE: Only applicable to a "sidecar" display.

        Notes
        -----
        If "sidecar" is requested in the "classic" Jupyter notebook, the component will appear
        inline, as only JupyterLab has a mechanism to have multiple tabs.
        """
        title = title if title is not None else self.display_name
        show_widget(self, loc=loc, title=title)


class Table(PluginSubcomponent):
    """
    Table subcomponent.  For most cases where a plugin only requires a single table, use the mixin
    instead.

    To use in a plugin, define ``plugin.table = Table(plugin)``, create a ``table_widget`` Unicode
    traitlet, and set ``plugin.table_widget = 'IPY_MODEL_'+self.table.model_id``.

    To render in the plugin's vue file::

      <jupyter-widget :widget="table_widget"></jupyter-widget>

    """
    template_file = __file__, "../components/plugin_table.vue"

    _default_values_by_colname = {}

    headers_visible = List([]).tag(sync=True)  # list of strings
    headers_avail = List([]).tag(sync=True)   # list of strings
    items = List().tag(sync=True)  # list of dictionaries, pass single dict to add_row

    def __init__(self, plugin, name='table', *args, **kwargs):
        self._qtable = None
        self._table_name = name
        super().__init__(plugin, 'Table', *args, **kwargs)

        plugin.session.hub.broadcast(PluginTableAddedMessage(sender=self))

    @property
    def user_api(self):
        return UserApiWrapper(self, ('clear_table', 'export_table'))

    def default_value_for_column(self, colname=None, value=None):
        if colname in self._default_values_by_colname:
            return self._default_values_by_colname.get(colname)
        if isinstance(value, (tuple, list)):
            return [self.default_value_for_column(value=v) for v in value]
        if isinstance(value, (float, int)):
            return np.nan
        if isinstance(value, str):
            return ''
        return None

    @staticmethod
    def _new_col_visible(colname):
        return True

    def add_item(self, item):
        """
        Add an item/row to the table.

        Parameters
        ----------
        item : QTable, QTableRow, or dictionary of row-name, value pairs
        """
        def json_safe(column, item):
            def float_precision(column, item):
                if column in ('slice', 'index'):
                    # stored in astropy table as a float so we can also store nans,
                    # but should display in the UI without any decimals
                    return f"{item:.0f}"
                elif column in ('pixel', ):
                    return f"{item:0.3f}"
                elif column in ('xcenter', 'ycenter'):
                    return f"{item:0.1f}"
                elif column in ('sum', ):
                    return f"{item:.3e}"
                else:
                    return f"{item:0.5f}"

            if isinstance(item, SkyCoord):
                return item.to_string('hmsdms', precision=4)
            if isinstance(item, u.Quantity) and not np.isnan(item):
                return f"{float_precision(column, item.value)} {item.unit.to_string()}"

            if hasattr(item, 'to_string'):
                return item.to_string()
            if isinstance(item, float) and np.isnan(item):
                return ''
            if isinstance(item, tuple) and np.all([np.isnan(i) for i in item]):
                return ''

            if isinstance(item, float):
                return float_precision(column, item)
            elif isinstance(item, (list, tuple)):
                return [float_precision(column, i) if isinstance(i, float) else i for i in item]

            return item

        if isinstance(item, QTable):
            for row in item:
                self.add_item(row)
            return
        if isinstance(item, QTableRow):
            # Row does not have .items() implemented
            item = {k: v for k, v in zip(item.keys(), item.values())}

        # save original sent values to the cached QTable object
        if self._qtable is None:
            self._qtable = QTable([item])
        else:
            # add any missing columns with a default value for all previous rows
            for colname, value in item.items():
                if colname in self._qtable.colnames:
                    continue
                default_value = self.default_value_for_column(colname=colname,
                                                              value=value)
                self._qtable.add_column(default_value, name=colname)

            self._qtable.add_row(item)

        missing_headers = [k for k in item.keys() if k not in self.headers_avail]
        if len(missing_headers):
            self.headers_avail = self.headers_avail + missing_headers
            self.headers_visible = self.headers_visible + [m for m in missing_headers if self._new_col_visible(m)]  # noqa

        # clean data to show in the UI
        self.items = self.items + [{k: json_safe(k, v) for k, v in item.items()}]
        self._plugin.session.hub.broadcast(PluginTableAddedMessage(sender=self))

    def __len__(self):
        return len(self.items)

    def clear_table(self):
        """
        Clear all entries/markers from the current table.
        """
        self.items = []
        self._qtable = None
        self._plugin.session.hub.broadcast(PluginTableModifiedMessage(sender=self))

    def vue_clear_table(self, data=None):
        # if the plugin (or via the TableMixin) has its own clear_table implementation,
        # call that, otherwise call the one defined here
        getattr(self._plugin, 'clear_table', self.clear_table)()

    def export_table(self, filename=None, overwrite=False):
        """
        Export the QTable representation of the table.

        Parameters
        ----------
        filename : str, optional
            If provided, will write to the file, otherwise will just return the QTable
            object.
        overwrite : bool, optional
            If ``filename`` already exists, should it be overwritten.
        """
        if filename is not None:
            self._qtable.write(filename, overwrite=overwrite)
        # TODO: default to only showing selected columns?
        return self._qtable


class TableMixin(VuetifyTemplate, HubListener):
    """
    Table subcomponent mixin.

    In addition to ``table``, this provides the following methods at the plugin-level:

    * :meth:`clear_table`
    * :meth:`export_table`

    To render in the plugin's vue file::

      <jupyter-widget :widget="table_widget"></jupyter-widget>

    """
    table_widget = Unicode().tag(sync=True)

    def __init__(self, *args, **kwargs):
        super().__init__(*args, **kwargs)
        self.table = Table(self, name='table')
        self.table_widget = 'IPY_MODEL_'+self.table.model_id

    def clear_table(self):
        """
        Clear all entries/markers from the current table.
        """
        self.table.clear_table()

    def vue_clear_table(self, data=None):
        # call clear_table directly in case the class overloads that method
        # (to also clear markers, etc)
        self.clear_table()

    def export_table(self, filename=None, overwrite=False):
        """
        Export the QTable representation of the table.

        Parameters
        ----------
        filename : str, optional
            If provided, will write to the file, otherwise will just return the QTable
            object.
        overwrite : bool, optional
            If ``filename`` already exists, should it be overwritten.
        """
        return self.table.export_table(filename=filename, overwrite=overwrite)


class Plot(PluginSubcomponent):
    """
    Plot subcomponent.  For most cases where a plugin only requires a single plot, use the mixin
    instead.

    To use in a plugin, define ``plugin.plot = Plot(plugin)``, create a ``plot_widget`` Unicode
    traitlet, and set ``plugin.plot_widget = 'IPY_MODEL_'+self.plot.model_id``.

    To render in the plugin's vue file::

      <jupyter-widget :widget="plot_widget"></jupyter-widget>

    """
    template_file = __file__, "../components/plugin_plot.vue"

    figure = Any().tag(sync=True, **widget_serialization)
    toolbar = Any().tag(sync=True, **widget_serialization)

    def __init__(self, plugin, name='plot', viewer_type='scatter', app=None, *args, **kwargs):
        super().__init__(plugin, 'Plot', *args, **kwargs)
        if app is None:
            app = jglue()

        self._app = app
        self._plugin = plugin
        self._plot_name = name
        self.viewer = app.new_data_viewer(viewer_type, show=False)
        self.viewer._plugin = plugin
        self.viewer._plot = self
        self._viewer_type = viewer_type
        if viewer_type == 'histogram':
            self._viewer_components = ('x',)
        else:
            self._viewer_components = ('x', 'y')
        self.figure = self.viewer.figure
        self._marks = {}

        self.figure.title_style = {'font-size': '12px'}
        self.figure.fig_margin = {'top': 60, 'bottom': 60, 'left': 60, 'right': 10}

        self.tools_nested = [
                        ['jdaviz:homezoom', 'jdaviz:prevzoom'],
                        ['jdaviz:boxzoom', 'jdaviz:xrangezoom', 'jdaviz:yrangezoom'],
                        ['jdaviz:panzoom', 'jdaviz:panzoom_x', 'jdaviz:panzoom_y'],
                    ]
        self._initialize_toolbar()

        plugin.session.hub.broadcast(PluginPlotAddedMessage(sender=self))
        plugin.session.hub.broadcast(PluginPlotModifiedMessage(sender=self))

    def _initialize_toolbar(self, default_tool_priority=[]):
        self.toolbar = NestedJupyterToolbar(self.viewer, self.tools_nested, default_tool_priority)

    @property
    def user_api(self):
        return UserApiWrapper(self, ('set_limits'))

    @property
    def app(self):
        return self._app

    @property
    def layers(self):
        return {layer.layer.label: layer for layer in self.viewer.layers}

    def _check_valid_components(self, **kwargs):
        for k, v in kwargs.items():
            if k not in self._viewer_components:
                raise ValueError(f"{k} is not one of {self._viewer_components}")
            if self._viewer_type == 'histogram' and len(v) <= 1:
                # temporary guardrails for segfault
                # https://github.com/astrofrog/fast-histogram/issues/60
                raise ValueError("histogram requires data entries with length > 1")

    def _remove_data(self, label):
        dc_entry = self.app.data_collection[label]
        self.viewer.remove_data(dc_entry)
        self.app.data_collection.remove(dc_entry)

        self._plugin.session.hub.broadcast(PluginPlotModifiedMessage(sender=self))

    def _update_data(self, label, reset_lims=False, **kwargs):
        self._check_valid_components(**kwargs)
        if label not in self.app.data_collection:
            self._add_data(label, **kwargs)
            return
        data = self.app.data_collection[label]

        # if not provided, fallback on existing data
        length_mismatch = False
        for component in self._viewer_components:
            kwargs.setdefault(component, data[component])
            if len(kwargs[component]) != len(data[component]):
                length_mismatch = True

        if not length_mismatch:
            # then we can update the existing entry
            components = {c.label: c for c in data.components}
            data.update_components({components[comp]: kwargs[comp]
                                    for comp in self._viewer_components})
        else:
            # then we need to replace the existing entry, restoring any existing styles,
            # if they exist
            if label in self.layers.keys():
                style_state = self.layers[label].state.as_dict()
            else:
                style_state = {}
            self._remove_data(label)
            self._add_data(label, **kwargs)
            self.update_style(label, **style_state)
        if reset_lims:
            self.viewer.state.reset_limits()

        self._plugin.session.hub.broadcast(PluginPlotModifiedMessage(sender=self))

    def update_style(self, label, **kwargs):
        kwargs.setdefault('visible', True)
        if label not in self.layers.keys():
            if not kwargs['visible']:
                # then we were only trying to hide anyways
                # (note: this ignores any other passed styles)
                return
        dc_entry = self.app.data_collection[label]
        if kwargs['visible']:
            if label not in self.layers.keys():
                self.viewer.add_data(dc_entry)
        else:
            # remove from viewer, leave in app (note: this will clear style options)
            # NOTE: if we want to keep styles, we could skip this and only toggle visibilities,
            # but then the zooming logic will need to be updated to account for visibility
            # states and the if not kwargs['visible'] check above to return should ensure no
            # style options are passed
            self.viewer.remove_data(dc_entry)
            return

        lyr = self.layers[label]
        with delay_callback(lyr.state, *list(kwargs.keys())):
            for k, v in kwargs.items():
                if k == 'layer' or k.endswith('_att'):
                    continue
                setattr(lyr.state, k, v)

        self._plugin.session.hub.broadcast(PluginPlotModifiedMessage(sender=self))

    def _add_data(self, label, **kwargs):
        self._check_valid_components(**kwargs)
        data = Data(label=label, **kwargs)
        dc = self.app.data_collection
        dc.append(data)
        dc_entry = dc[label]

        if len(dc) > 1:
            # we can assume the same units/components since this only accepts x and y
            ref_data = dc[0]
            links = [LinkSame(dc_entry.components[i], ref_data.components[i])
                     for i in range(1, len(ref_data.components))]
            dc.add_link(links)
        self.viewer.add_data(dc_entry)

        self._plugin.session.hub.broadcast(PluginPlotModifiedMessage(sender=self))

    def _refresh_marks(self):
        # ensure all marks are drawn
        # NOTE: this seems to only be necessary for histogram viewers and may be an upstream bug
        # if that is fixed upstream, we should test to see if we can safely remove this method
        # and all calls to it
        other_marks = list(self.marks.values())
        layer_marks = [m for m in self.figure.marks if m not in other_marks]
        self.figure.marks = layer_marks + other_marks

        self._plugin.session.hub.broadcast(PluginPlotModifiedMessage(sender=self))

    @property
    def marks(self):
        return self._marks

    def clear_marks(self, *mark_labels):
        with self.hold_sync():
            for mark_label, mark in self.marks.items():
                if mark_label in mark_labels:
                    if isinstance(mark, bqplot.Bins):
                        # NOTE: cannot completely empty samples
                        # may want to also set mark.visible=False manually if clearing
                        # (but this will still at least clear any internal arrays)
                        mark.samples = [0]
                    else:
                        mark.x, mark.y = [], []

        self._plugin.session.hub.broadcast(PluginPlotModifiedMessage(sender=self))

    def clear_all_marks(self):
        self.clear_marks(*self.marks.keys())

    def _add_mark(self, cls, label, xnorm=False, ynorm=False, **kwargs):
        """
        Parameters
        ----------
        xnorm : bool or str
            If True, axes will be normalized.  If a string of an existing mark, this mark will
            share that same x-axis scale.
        ynorm : bool or str
            If True, axes will be normalized.  If a string of an existing mark, this mark will
            share that same y-axis scale.
        """
        if label in self._marks:
            raise ValueError(f"mark with label '{label}' already exists")
        scales = {}
        for dim, norm in zip(('x', 'y'), (xnorm, ynorm)):
            if isinstance(norm, str) and norm in self._marks.keys():
                # point to an existing marks scales
                scales[dim] = self._marks[norm].scales[dim]
            elif norm:
                scales[dim] = bqplot.LinearScale()
            else:
                scales[dim] = self.figure.axes[0].scale
        mark = cls(scales=scales,
                   labels=[label],
                   **kwargs)
        self.figure.marks = self.figure.marks + [mark]
        self._marks[label] = mark

        self._plugin.session.hub.broadcast(PluginPlotModifiedMessage(sender=self))

        return mark

    def add_line(self, label, x=[], y=[], xnorm=False, ynorm=False, **kwargs):
        return self._add_mark(bqplot.Lines, label, x=x, y=y,
                              xnorm=xnorm, ynorm=ynorm,
                              colors=kwargs.pop('color', kwargs.pop('colors', 'gray')),
                              **kwargs)

    def add_scatter(self, label, x=[], y=[], xnorm=False, ynorm=False, **kwargs):
        return self._add_mark(bqplot.Scatter, label, x=x, y=y,
                              xnorm=xnorm, ynorm=ynorm,
                              colors=kwargs.pop('color', kwargs.pop('colors', 'gray')),
                              **kwargs)

    def add_bins(self, label, sample=[0], bins=2, density=True, **kwargs):
        # NOTE: initializing with bins=1 breaks the figure until a resize event
        return self._add_mark(bqplot.Bins, label, sample=sample, bins=bins,
                              density=density,
                              colors=kwargs.pop('color', kwargs.pop('colors', 'gray')),
                              **kwargs)

    def set_limits(self, x_min=None, x_max=None, y_min=None, y_max=None):
        with delay_callback(self.viewer.state, 'x_min', 'x_max', 'y_min', 'y_max'):
            if x_min is not None:
                self.viewer.state.x_min = x_min
            if x_max is not None:
                self.viewer.state.x_max = x_max
            if y_min is not None:
                self.viewer.state.y_min = y_min
            if y_max is not None:
                self.viewer.state.y_max = y_max


class PlotMixin(VuetifyTemplate, HubListener):
    """
    Plot subcomponent mixin.

    In addition to ``plot``, this provides the following methods at the plugin-level:

    * :meth:`clear_plot`

    To render in the plugin's vue file::

      <jupyter-widget :widget="plot_widget"></jupyter-widget>

    """
    plot_widget = Unicode().tag(sync=True)

    def __init__(self, *args, **kwargs):
        super().__init__(*args, **kwargs)
        self.plot = Plot(self)
        self.plot_widget = 'IPY_MODEL_'+self.plot.model_id

    def clear_plot(self):
        """
        Clear all data from the current plot.
        """
        self.plot.clear_plot()<|MERGE_RESOLUTION|>--- conflicted
+++ resolved
@@ -859,13 +859,10 @@
 
     def add_filter(self, *filters):
         self.filters = self.filters + [filter for filter in filters]
-<<<<<<< HEAD
 
     def remove_filter(self, *filters):
         self.filters = [f for f in self.filters
                         if (f not in filters and getattr(f, '__name__', '') not in filters)]
-=======
->>>>>>> 720edcc9
 
     @property
     def viewer_dicts(self):
