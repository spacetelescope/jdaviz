--- conflicted
+++ resolved
@@ -1541,12 +1541,8 @@
         if spatial_subset == SPATIAL_DEFAULT_TEXT:
             spatial_subset = None
         return self.plugin._specviz_helper.get_data(data_label=self.selected,
-<<<<<<< HEAD
-                                                    subset_to_apply=spatial_subset,
+                                                    spatial_subset=spatial_subset,
                                                     use_display_units=use_display_units)
-=======
-                                                    spatial_subset=spatial_subset)
->>>>>>> dad1bd9f
 
     def _is_valid_item(self, data):
         def not_from_plugin(data):
