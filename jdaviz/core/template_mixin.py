import inspect
import os
import threading
import time
import warnings
from contextlib import contextmanager
from functools import cached_property, wraps

import astropy.units as u
import bqplot
import numpy as np
from astropy.coordinates.sky_coordinate import SkyCoord
from astropy.nddata import NDData
from astropy.table import QTable
from astropy.table.row import Row as QTableRow
from echo import delay_callback
from ipyvuetify import VuetifyTemplate
from glue.config import colormaps
from glue.core import Data, HubListener
from glue.core.link_helpers import LinkSame
from glue.core.message import (DataCollectionAddMessage,
                               DataCollectionDeleteMessage,
                               SubsetCreateMessage,
                               SubsetDeleteMessage,
                               SubsetUpdateMessage)
from glue.core.roi import CircularAnnulusROI
from glue_jupyter import jglue
from glue_jupyter.common.toolbar_vuetify import read_icon
from glue_jupyter.bqplot.histogram import BqplotHistogramView
from glue_jupyter.bqplot.image import BqplotImageView
from glue_jupyter.registries import viewer_registry
from glue_jupyter.widgets.linked_dropdown import get_choices as _get_glue_choices
from ipywidgets import widget_serialization
from ipypopout import PopoutButton
from ipypopout.popout_button import get_kernel_id
from photutils.aperture import CircularAperture, EllipticalAperture, RectangularAperture
from regions import PixelRegion
from specutils import Spectrum
from specutils.manipulation import extract_region
from traitlets import Any, Bool, Dict, Float, HasTraits, List, Unicode, observe

from jdaviz.components.toolbar_nested import NestedJupyterToolbar
from jdaviz.configs.cubeviz.plugins.viewers import WithSliceIndicator
from jdaviz.core.custom_traitlets import FloatHandleEmpty
from jdaviz.core.events import (AddDataMessage, RemoveDataMessage,
                                ViewerAddedMessage, ViewerRemovedMessage,
                                ViewerRenamedMessage, SnackbarMessage,
                                ViewerVisibleLayersChangedMessage,
                                ChangeRefDataMessage,
                                PluginTableAddedMessage, PluginTableModifiedMessage,
                                PluginPlotAddedMessage, PluginPlotModifiedMessage,
                                GlobalDisplayUnitChanged, SubsetRenameMessage)
from jdaviz.core.marks import (PluginMarkCollection,
                               LineAnalysisContinuumCenter,
                               LineAnalysisContinuumLeft,
                               LineAnalysisContinuumRight,
                               ShadowLine, ApertureMark)
from jdaviz.core.region_translators import regions2roi, regions2aperture
from jdaviz.core.tools import ICON_DIR
from jdaviz.core.user_api import UserApiWrapper, PluginUserApi
from jdaviz.core.registries import tray_registry
from jdaviz.core.sonified_layers import SonifiedDataLayerArtist
from jdaviz.style_registry import PopoutStyleWrapper
from jdaviz.utils import (
<<<<<<< HEAD
    get_subset_type, is_wcs_only, is_not_wcs_only, wcs_is_spectral,
    _wcs_only_label, layer_is_not_dq as layer_is_not_dq_global,
    CONFIGS_WITH_LOADERS
=======
    get_subset_type, is_wcs_only, is_not_wcs_only,
    _wcs_only_label, wildcard_match,
    layer_is_not_dq as layer_is_not_dq_global
>>>>>>> 315bca1c
)


__all__ = ['show_widget', 'TemplateMixin', 'PluginTemplateMixin',
           'skip_if_no_updates_since_last_active', 'skip_if_not_tray_instance',
           'skip_if_not_relevant',
           'with_spinner', 'with_temp_disable',
           'WithCache', 'LoadersMixin', 'ViewerPropertiesMixin',
           'BasePluginComponent',
           'MultiselectMixin',
           'SelectPluginComponent', 'UnitSelectPluginComponent', 'EditableSelectPluginComponent',
           'SelectFileExtensionComponent',
           'PluginSubcomponent',
           'SubsetSelect', 'SubsetSelectMixin',
           'SpatialSubsetSelectMixin', 'SpectralSubsetSelectMixin',
           'ApertureSubsetSelect', 'ApertureSubsetSelectMixin',
           'DatasetSpectralSubsetValidMixin', 'SpectralContinuumMixin',
           'ViewerSelect', 'ViewerSelectMixin',
           'LayerSelect', 'LayerSelectMixin',
           'PluginTableSelect', 'PluginTableSelectMixin',
           'PluginPlotSelect', 'PluginPlotSelectMixin',
           'NonFiniteUncertaintyMismatchMixin',
           'DatasetSelect', 'DatasetSelectMixin', 'DatasetMultiSelectMixin',
           'FileImportSelectPluginComponent', 'HasFileImportSelect',
           'Table', 'TableMixin',
           'Plot', 'PlotMixin',
           'AutoTextField', 'AutoTextFieldMixin',
           'AddResults', 'AddResultsMixin',
           'PlotOptionsSyncState',
           'SPATIAL_DEFAULT_TEXT']

SPATIAL_DEFAULT_TEXT = "Entire Cube"
GLUE_STATES_WITH_HELPERS = ('size_att', 'cmap_att')

# this histogram viewer (along with other viewers) are not in the glue viewer-registry by default
# but may be added in the future.  If it is not in the registry, we'll add it now.
# Once glue-jupyter with https://github.com/glue-viz/glue-jupyter/pull/402 is pinned,
# we can safely remove this block.
if 'histogram' not in viewer_registry.members.keys():
    @viewer_registry('histogram')
    class RegisteredHistogramViewer(BqplotHistogramView):
        pass


def show_widget(widget, loc, title):  # pragma: no cover
    from IPython import get_ipython
    from IPython.display import display

    # Check if the user is running Jdaviz in the correct environments.
    # If not, provide a friendly msg to guide them!
    cur_shell_name = get_ipython().__class__.__name__
    if cur_shell_name != 'ZMQInteractiveShell':
        raise RuntimeError("\nYou are currently running Jdaviz from an unsupported "
                           f"shell ({cur_shell_name}). Jdaviz is intended to be run within a "
                           "Jupyter notebook, or directly from the command line.\n\n"
                           "To run from Jupyter, call <your viz>.show() from a notebook cell.\n"
                           "To see how to run from the command line, run: "
                           "'jdaviz --help' outside of Python.\n\n"
                           "To learn more, see our documentation at: "
                           "https://jdaviz.readthedocs.io")

    if loc == "inline":
        display(widget)

    elif loc.startswith('sidecar'):
        if not get_kernel_id():
            raise RuntimeError(f"loc='{loc}' is not supported.  Use loc='inline' or run within a JupyterLab environment.")  # noqa
        from sidecar import Sidecar

        # Use default behavior if loc is exactly 'sidecar', else split anchor from the arg
        anchor = None if loc == 'sidecar' else loc.split(':')[1]

        scar = Sidecar(anchor=anchor, title=title)
        with scar:
            display(widget)

    elif loc.startswith('popout'):
        if not get_kernel_id():
            raise RuntimeError(f"loc='{loc}' is not supported.  Use loc='inline' or run within a JupyterLab environment.")  # noqa
        anchor = None if loc == 'popout' else loc.split(':')[1]

        # Default behavior (no anchor specified): display popout in new window
        if anchor in (None, 'window'):
            widget.popout_button.open_window()
        elif anchor == "tab":
            widget.popout_button.open_tab()
        else:
            raise ValueError("Unrecognized popout anchor")

    else:
        raise ValueError(f"Unrecognized display location: {loc}")


def _is_spectrum_viewer(viewer):
    return ('ProfileView' in viewer.__class__.__name__
            or viewer.__class__.__name__ == 'Spectrum1DViewer')


def _is_spectrum_2d_viewer(viewer):
    return ('Profile2DView' in viewer.__class__.__name__
            or viewer.__class__.__name__ == 'Spectrum2DViewer')


def _is_image_viewer(viewer):
    return 'ImageView' in viewer.__class__.__name__


class ViewerPropertiesMixin:
    # assumes that self.app is defined by the class
    def get_matching_viewers(self, filter_or_cls, raise_if_none=False):
        """
        Get all viewers matching a filter

        Parameters
        ----------
        filter_or_cls : callable or class
            A callable that takes a viewer and returns True if the viewer
            matches the filter, False otherwise.  If a class, will check
            if isinstance.

        Returns
        -------
        list
            A list of viewer instances of the specified class type.
        """
        # mixin can be used on the Application object itself or on anything
        # that defines self.app to point to the Application object
        app = getattr(self, 'app', self)

        def is_match(viewer):
            if inspect.isclass(filter_or_cls):
                return isinstance(viewer, filter_or_cls)
            else:
                return filter_or_cls(viewer)

        vs = [viewer for viewer in app._viewer_store.values()
              if is_match(viewer)]

        if raise_if_none and not len(vs):
            raise ValueError(f"No viewers matching {filter_or_cls.__name__} found.")
        return vs

    @property
    def spectrum_viewer(self):
        viewer_reference = self.app._get_first_viewer_reference_name(
            require_spectrum_viewer=True
        )
        if viewer_reference is None:
            return None

        return self.app.get_viewer(viewer_reference)

    @property
    def spectrum_1d_viewers(self):
        return [viewer for viewer in self.app._viewer_store.values()
                if _is_spectrum_viewer(viewer)]

    @property
    def spectrum_2d_viewer(self):
        viewer_reference = self.app._get_first_viewer_reference_name(
            require_spectrum_2d_viewer=True
        )
        if viewer_reference is None:
            return None

        return self.app.get_viewer(viewer_reference)

    @property
    def spectrum_2d_viewers(self):
        return [viewer for viewer in self.app._viewer_store.values()
                if _is_spectrum_2d_viewer(viewer)]

    @property
    def flux_viewer(self):
        viewer_reference = self.app._get_first_viewer_reference_name(
            require_flux_viewer=True
        )
        if viewer_reference is None:
            return None

        return self.app.get_viewer(viewer_reference)


class WithCache:
    def _clear_cache(self, *attrs):
        """
        provide convenience function to clearing the cache for cached_properties
        """
        if not len(attrs):
            attrs = getattr(self, '_cached_properties', [])
        for attr in attrs:
            if attr in self.__dict__:
                del self.__dict__[attr]


class LoadersMixin(VuetifyTemplate, HubListener):
    loader_items = List([]).tag(sync=True)
    loader_selected = Unicode().tag(sync=True)
    loader_panel_ind = Any(None).tag(sync=True)  # None: close, 0: open

    @property
    def loaders(self):
        if not len(self.loader_items):
            self._update_loader_items()
        from ipywidgets.widgets import widget_serialization
        loaders = {item['label']: widget_serialization['from_json'](item['widget'], None).user_api
                   for item in self.loader_items}
        return loaders

    @observe('loader_panel_ind')
    def _loader_panel_ind_changed(self, change):
        if self.loader_panel_ind == 0 and not len(self.loader_items):
            self._update_loader_items()

    def _update_loader_items(self):
        def open_accordion():
            self.open_in_tray()
            self.loader_panel_ind = 0

        def close_accordion():
            self.loader_panel_ind = None

        def set_active_loader(resolver):
            self.loader_selected = resolver

        # ensure registry has been populated
        import jdaviz.core.loaders  # noqa
        from jdaviz.core.registries import loader_resolver_registry
        loader_items = []
        for name, Resolver in loader_resolver_registry.members.items():
            loader = Resolver(app=self.app,
                              open_callback=open_accordion,
                              close_callback=close_accordion,
                              set_active_loader_callback=set_active_loader,
                              restrict_to_target=self._registry_label)
            loader_items.append({
                'name': name,
                'label': name,
                'requires_api_support': loader.requires_api_support,
                'widget': "IPY_MODEL_" + loader.model_id
            })
        self.loader_items = loader_items
        if len(loader_items):
            self.loader_selected = loader_items[0]['name']


class TemplateMixin(VuetifyTemplate, HubListener, ViewerPropertiesMixin, WithCache):
    config = Unicode("").tag(sync=True)
    api_hints_obj = Unicode("").tag(sync=True)
    vdocs = Unicode("").tag(sync=True)
    api_hints_enabled = Bool(False).tag(sync=True)
    popout_button = Any().tag(sync=True, **widget_serialization)
    api_methods = List([]).tag(sync=True)  # noqa list of methods exposed to the user API, searchable

    def __new__(cls, *args, **kwargs):
        """
        Overload object creation so that we can inject a reference to the
        `~glue.core.hub.Hub` class before components can be initialized. This makes it so
        hub references on plugins can be passed along to components in the
        call to the initialization method.
        """
        app = kwargs.pop('app', None)
        obj = super().__new__(cls, *args, **kwargs)
        obj._app = app

        # give the vue templates access to the current config/layout
        obj.config = app.state.settings.get("configuration", "default")
        obj.api_hints_obj = app.api_hints_obj if app.api_hints_obj else obj.config

        # give the vue templates access to jdaviz version
        obj.vdocs = app.vdocs

        # store references to all bqplot widgets that need to handle resizing
        obj.bqplot_figs_resize = []

        return obj

    def __init__(self, *args, **kwargs):
        super().__init__(*args, **kwargs)
        self.popout_button = PopoutButton(
            PopoutStyleWrapper(content=self),
            window_features='popup,width=400,height=600'
        )
        self._viewer_callbacks = {}
        self.hub.subscribe(self, ViewerRemovedMessage,
                           handler=lambda msg: self._remove_viewer_callbacks(msg.viewer_id))

        self.app.state.add_callback('show_api_hints', self._update_api_hints_enabled)
        self._update_api_hints_enabled()

        # set user-API methods
        if hasattr(self, 'user_api'):
            def get_api_text(name, obj):
                if type(obj).__name__ == 'method':
                    if hasattr(obj, "__wrapped__"):
                        orig_sig = str(inspect.signature(obj.__wrapped__))
                        if "(self)" in orig_sig:
                            orig_sig = orig_sig.replace("(self)", "()")
                        elif "(self, " in orig_sig:
                            orig_sig = orig_sig.replace("(self, ", "(")
                        return f"{name}{orig_sig}"
                    return f"{name}{inspect.signature(obj)}"
                return name

            with warnings.catch_warnings():
                # Some API might be going through deprecation, so ignore the warning.
                warnings.filterwarnings("ignore", category=DeprecationWarning)
                self.api_methods = sorted([get_api_text(name, obj)
                                           for name, obj in inspect.getmembers(self.user_api)])

    @property
    def app(self):
        """
        Allows access to the underlying Jdaviz application instance. This is
        **not** access to the helper class, but instead the
        `jdaviz.app.Application` object.
        """
        return self._app

    @property
    def hub(self):
        return self._app.session.hub

    @property
    def session(self):
        return self._app.session

    @property
    def data_collection(self):
        return self._app.session.data_collection

    @property
    def _specviz_helper(self):
        # for helpers that have a .specviz, return that, otherwise the original helper
        helper = self.app._jdaviz_helper
        return getattr(helper, 'specviz', helper)

    def _viewer_callback(self, viewer, plugin_method):
        """
        Cached access to callbacks to a plugin method to attach to a viewer.
        To define a callback:
        def _on_callback(self, viewer, data):
        To add callback:
        viewer.add_event_calback(self._viewer_callback(viewer, self._on_callback),
                                 events=['keydown'])
        To remove callback:
        viewer.remove_event_callback(self._viewer_callback(viewer, self._on_callback))
        """
        def plugin_viewer_callback(viewer, plugin_method):
            return lambda data: plugin_method(viewer, data)

        key = f'{viewer.reference_id}:{plugin_method.__name__}'
        if key not in self._viewer_callbacks.keys():
            self._viewer_callbacks[key] = plugin_viewer_callback(viewer, plugin_method)
        return self._viewer_callbacks.get(key)

    def _remove_viewer_callbacks(self, viewer_id):
        # removes the cache of a callback when a viewer is removed (the viewer object is already
        # assumed destroyed, so we do not need to remove the event callback itself from the viewer)
        self._viewer_callbacks = {k: v for k, v in self._viewer_callbacks.items()
                                  if k.split(':')[0] != viewer_id}

    def _update_api_hints_enabled(self, *args):
        self.api_hints_enabled = self.app.state.show_api_hints


def skip_if_no_updates_since_last_active(skip_if_not_active=True):
    def decorator(meth):
        @wraps(meth)
        def wrapper(self, msg={}):
            if msg is None:
                # method was called manually, don't skip
                return meth(self, msg)
            if isinstance(msg, dict) and msg.get('name', None) == 'is_active':
                if self.is_active and meth.__name__ in self._methods_skip_since_last_active:
                    # then we haven't received any other messages since the last time the plugin
                    # received an is_active switch, and so we should skip calling the method.
                    return
            elif not self.is_active:
                # then we've received some other message while the plugin is inactive.
                # Next time the plugin becomes active we want to call the wrapped method,
                # so we'll remove from the skip list.
                if meth.__name__ in self._methods_skip_since_last_active:
                    self._methods_skip_since_last_active.remove(meth.__name__)

            if skip_if_not_active and not self.is_active:
                return

            # call the method as normal, and add it to the skip list (to be skipped if is_active
            # toggles before any *other* messages are received)
            # if the method returns False, then the method is not considered to have fully run
            # and so is NOT added to the skip list
            if meth.__name__ not in self._methods_skip_since_last_active:
                self._methods_skip_since_last_active.append(meth.__name__)
            ret_ = meth(self, msg)
            if ret_ is False:
                self._methods_skip_since_last_active.remove(meth.__name__)
            return ret_

        return wrapper
    return decorator


def skip_if_not_tray_instance():
    def decorator(meth):
        @wraps(meth)
        def wrapper(self, *args, **kwargs):
            if not self._tray_instance:
                return
            return meth(self, *args, **kwargs)
        return wrapper
    return decorator


def skip_if_not_relevant():
    def decorator(meth):
        @wraps(meth)
        def wrapper(self, *args, **kwargs):
            if len(self.irrelevant_msg):
                return
            return meth(self, *args, **kwargs)
        return wrapper
    return decorator


def with_spinner(spinner_traitlet='spinner'):
    """
    decorator on a plugin method to set a traitlet to True at the beginning
    and False either on failure or successful completion.  This traitlet can
    then be used in the UI to disable elements or display a spinner during
    operation.  Each plugin gets a 'spinner' traitlet by default, but some plugins
    may want different controls for different sections/actions within the plugin.
    """
    def decorator(meth):
        @wraps(meth)
        def wrapper(self, *args, **kwargs):
            setattr(self, spinner_traitlet, True)
            try:
                ret_ = meth(self, *args, **kwargs)
            finally:
                setattr(self, spinner_traitlet, False)
            return ret_
        return wrapper
    return decorator


def with_temp_disable(timeout=0.3,
                      disable_traitlet='previews_temp_disabled',
                      time_traitlet='previews_last_time'):
    """
    decorator on a plugin method to track the amount of time the wrapped method takes, and disable
    live plugin-previews if it takes longer than ``timeout`` seconds.  The wrapped method should
    also observe ``disable_traitlet`` ('previews_temp_disabled', by default).

    This should be used with::

        <plugin-previews-temp-disabled
          :previews_temp_disabled.sync="previews_temp_disabled"
          :previews_last_time="previews_last_time"
          :show_live_preview.sync="show_live_preview"
        />
    """
    def decorator(meth):
        @wraps(meth)
        def wrapper(self, *args, **kwargs):
            if getattr(self, disable_traitlet):
                return
            start = time.time()
            ret_ = meth(self, *args, **kwargs)
            exec_time = np.round(time.time() - start, 2)
            setattr(self, time_traitlet, exec_time)
            if exec_time > timeout:
                setattr(self, disable_traitlet, True)
            return ret_
        return wrapper
    return decorator


class PluginTemplateMixin(TemplateMixin):
    """
    This base class can be inherited by all sidebar/tray plugins to expose common functionality.
    """
    _plugin_name = None  # noqa overwritten by the registry - won't be populated by plugins instantiated directly
    _sidebar = 'plugins'  # noqa overwritten by the registry
    _subtab = None  # noqa overwritten by the registry
    disabled_msg = Unicode("").tag(sync=True)  # noqa if non-empty, will show this message in place of plugin content
    irrelevant_msg = Unicode("").tag(sync=True)  # noqa if non-empty, will exclude from the tray, and show this message in place of any content in other instances
    plugin_key = Unicode("").tag(sync=True)  # noqa set to non-empty to override value in vue file (when supported by vue file)
    docs_link = Unicode("").tag(sync=True)  # set to non-empty to override value in vue file
    docs_description = Unicode("").tag(sync=True)  # set to non-empty to override value in vue file
    _plugin_description = Unicode("").tag(sync=True)  # noqa shorter description of plugin, displayed below title in menu
    plugin_opened = Bool(False).tag(sync=True)  # noqa any instance of the plugin is open (recently sent an "alive" ping)
    uses_active_status = Bool(False).tag(sync=True)  # noqa whether the plugin has live-preview marks, set to True in plugins to expose keep_active switch
    keep_active = Bool(False).tag(sync=True)  # noqa whether the live-preview marks show regardless of active state, inapplicable unless uses_active_status is True
    is_active = Bool(False).tag(sync=True)  # noqa read-only: whether the previews should be shown according to plugin_opened and keep_active
    scroll_to = Bool(False).tag(sync=True)  # noqa once set to True, vue will scroll to the element and reset to False
    spinner = Bool(False).tag(sync=True)  # noqa use along-side @with_spinner() and <plugin-add-results :action_spinner="spinner">
    previews_temp_disabled = Bool(False).tag(sync=True)  # noqa use along-side @with_temp_disable() and <plugin-previews-temp-disabled :previews_temp_disabled.sync="previews_temp_disabled" :previews_last_time="previews_last_time" :show_live_preview.sync="show_live_preview"/>
    previews_last_time = Float(0).tag(sync=True)
    supports_auto_update = Bool(False).tag(sync=True)  # noqa whether this plugin supports auto-updating plugin results (requires __call__ method)

    def __init__(self, app, tray_instance=False, **kwargs):
        self._plugin_name = kwargs.pop('plugin_name', None)
        self._tray_instance = tray_instance  # set to True by the instance of the plugin in the tray
        self._viewer_callbacks = {}
        # _inactive_thread: thread checking for alive pings to control plugin_opened
        self._inactive_thread = None
        self._ping_timestamp = 0
        # _ping_delay_ms should match value in setTimeout in tray_plugin.vue
        # NOTE: could control with a traitlet, but then would need to pass through each
        # <j-tray-plugin> component
        self._ping_delay_ms = 200

        # _methods_skip_since_last_active: methods that should be skipped when is_active is next
        # set to True because no changes have been made.  This can be used to prevent queuing
        # of expensive method calls, especially when the browser throttles the ping resulting
        # in repeated toggling of is_active.  To use, decorate any method that observes traitlet
        # changes (including is_active) with @skip_if_no_updates_since_last_active()
        self._methods_skip_since_last_active = []

        # get default viewer names from the helper, according to the requirements of the plugin
        for registry_name, tray_item in tray_registry.members.items():
            if tray_item['cls'] == self.__class__:
                self._plugin_name = tray_item['label']
                # If viewer reference names need to be passed to the tray item
                # constructor, pass the names into the constructor in the format
                # that the tray items expect.
                tray_registry_options = tray_item.get('viewer_reference_name_kwargs', {})
                for opt_attr, [opt_kwarg, get_name_kwargs] in tray_registry_options.items():
                    opt_value = getattr(
                        self, opt_attr, app._get_first_viewer_reference_name(**get_name_kwargs)
                    )

                    if opt_value is None:
                        continue

                    kwargs.setdefault(opt_kwarg, opt_value)

                break

        # requirements for auto-updating plugin results:
        # * call method that can be run with no input arguments
        self.supports_auto_update = hasattr(self, '__call__')

        super().__init__(app=app, **kwargs)

    def new(self):
        new = self.__class__(app=self.app)
        new._plugin_name = self._plugin_name
        return new

    @property
    def plugin_description(self):
        return self._plugin_description

    @plugin_description.setter
    def plugin_description(self, description=''):
        """
        Overwrite plugin description displayed under plugin title in tray.
        """

        if len(self.app.state.tray_items) > 0:
            self._plugin_description = description

            # update text in tray item. this is not a dictionary
            # so we have to search for the correct plugin in the list
            for i, item in enumerate(self.app.state.tray_items):
                if item['label'] == self._plugin_name:
                    self.app.state.tray_items[i]['description'] = description
                    break

        else:  # not fully initialized, fall back on empty string
            self._plugin_description = ''

    @property
    def user_api(self):
        # plugins should override this to pass their own list of expose functionality, which
        # can even be dependent on config, etc.
        return PluginUserApi(self, expose=[])

    def _setup_relevant_if_truthy(self, traitlets):
        """
        Sets up and returns some things used in both ``relevant_if_any/all_truthy`` methods.
        """
        # Setup traitlets to check
        if traitlets is None:
            if hasattr(self, '_traitlets_to_observe'):
                traitlets = self._traitlets_to_observe
            else:
                raise AttributeError('_traitlets_to_observe has not been set yet '
                                     '(by `observe_traitlets_for_relevancy`).')

        # Setup irrelevant message
        irrelevant_msg = f"At least one of or all of {', '.join(traitlets)} are not available"

        # Prepare the list for the check
        truthy_traitlets = [traitlet_name
                            for traitlet_name in traitlets
                            if getattr(self, traitlet_name, None)]

        return traitlets, truthy_traitlets, irrelevant_msg

    def relevant_if_all_truthy(self, traitlets=None):
        """
        Set relevance (via empty/non-empty string) if *all* traitlets are truthy.
        """
        traitlets, truthy_traitlets, irrelevant_msg = self._setup_relevant_if_truthy(traitlets)

        if len(truthy_traitlets) == len(traitlets):
            # relevant
            return ''
        else:
            # irrelevant
            return irrelevant_msg

    def relevant_if_any_truthy(self, traitlets=None):
        """
        Set relevance (via empty/non-empty string) if *any* traitlet is truthy.
        """
        traitlets, truthy_traitlets, irrelevant_msg = self._setup_relevant_if_truthy(traitlets)

        if len(truthy_traitlets):
            # relevant
            return ''
        else:
            # irrelevant
            return irrelevant_msg

    # *args to handle events from observe
    def _set_relevant(self, *args):
        """
        `_set_relevant` sets `irrelevant_msg` attribute used to determine
        if relevance for a specific plugin in a configuration is required.
        The default behavior is for traitlets to evaluate to False
        (e.g. None, '', False) in which case `irrelevant_msg` will indicate
        that the traitlet set to be observed are not available.

        This method observes the traitlets in the `_traitlets_to_observe` iterable
        and so updates the `irrelevant_msg` attribute whenever they are modified.
        """
        irrelevant_msg = self._irrelevant_msg_callback(self._traitlets_to_observe)

        # In some scenarios, we don't want to touch irrelevant message
        # (see `line_lists.py` for example)
        if irrelevant_msg is not None:
            self.irrelevant_msg = irrelevant_msg

    def observe_traitlets_for_relevancy(self,
                                        traitlets_to_observe,
                                        irrelevant_msg_callback=None):
        """
        `observe_traitlets_for_relevancy` enables the app to observe traitlets
        necessary to determine configuration relevance for the plugins
        that require it. It sets up the observe method and calls the private
        method `_set_relevant` which relies on either a user-provided
        ``irrelevant_msg_callback`` method or defaults to the
        `relevant_if_all_truthy` method.

        Parameters
        ----------
        traitlets_to_observe : list or tuple
            A list of the traitlets to be observed.

        irrelevant_msg_callback : function or None
            A function that takes a list of traitlets and returns a msg to be set
            as the ``irrelevant_msg`` attribute.
        """
        if not isinstance(traitlets_to_observe, (list, tuple)):
            raise TypeError('`traitlets_to_observe` must be a list or tuple.')

        self._traitlets_to_observe = traitlets_to_observe

        # Set the callback function to the user-provided or default.
        self._irrelevant_msg_callback = irrelevant_msg_callback
        if irrelevant_msg_callback is None:
            self._irrelevant_msg_callback = self.relevant_if_all_truthy

        # Set up the traitlets to be observed
        _ = [self.observe(self._set_relevant, traitlet_name)
             for traitlet_name in self._traitlets_to_observe]

        # Perform an initial set_relevant
        self._set_relevant()

    @observe('irrelevant_msg')
    def _irrelevant_msg_changed(self, *args):
        labels = [ti['label'] for ti in self.app.state.tray_items]
        if self._registry_label not in labels:
            return
        index = labels.index(self._registry_label)
        self.app.state.tray_items[index]['is_relevant'] = len(self.irrelevant_msg) == 0

    def vue_plugin_ping(self, ping_timestamp):
        if isinstance(ping_timestamp, dict):
            # popout windows can sometimes ping but send an empty dictionary instead of the
            # timestamp, in that case, let's set the latest ping time to now
            ping_timestamp = time.time() * 1000
        self._ping_timestamp = ping_timestamp

        # we've received a ping, so immediately set plugin_opened state to True
        if not self.plugin_opened:
            self.plugin_opened = True

        if self._inactive_thread is not None and self._inactive_thread.is_alive():
            # a thread already exists to check for pings, the latest ping will allow
            # the existing while-loop to continue
            return

        # create a thread to monitor for pings.  If a ping hasn't been received in the
        # expected time, then plugin_opened will be set to False.
        self._inactive_thread = threading.Thread(target=self._watch_active)
        self._inactive_thread.start()

    def _watch_active(self):
        # plugin_ping (ms) set by setTimeout in tray_plugin.vue
        # time.time() is in s, so need to convert to ms
        while time.time()*1000 - self._ping_timestamp < 2 * self._ping_delay_ms:
            # at least one plugin has sent an "alive" ping within twice of the expected
            # interval, wait a full (double) interval and then check again
            time.sleep(2 * self._ping_delay_ms / 1000)

        # "alive" ping has not been received within the expected time, consider all instances
        # of the plugin to be closed
        self.plugin_opened = False

    def _viewer_callback(self, viewer, plugin_method):
        """
        Cached access to callbacks to a plugin method to attach to a viewer.

        To define a callback:
        def _on_callback(self, viewer, data):

        To add callback:
        viewer.add_event_calback(self._viewer_callback(viewer, self._on_callback),
                                 events=['keydown'])

        To remove callback:
        viewer.remove_event_callback(self._viewer_callback(viewer, self._on_callback))
        """
        def plugin_viewer_callback(viewer, plugin_method):
            return lambda data: plugin_method(viewer, data)

        key = f'{viewer.reference_id}:{plugin_method.__name__}'
        if key not in self._viewer_callbacks.keys():
            self._viewer_callbacks[key] = plugin_viewer_callback(viewer, plugin_method)
        return self._viewer_callbacks.get(key)

    def open_in_tray(self, scroll_to=True):
        """
        Open the plugin in the sidebar/tray (and open the sidebar if it is not already).

        Parameters
        ----------
        scroll_to : bool, optional
            Whether to immediately scroll to the plugin opened in the tray.
        """
        app_state = self.app.state
        sidebar = self._sidebar if self.app.config == 'deconfigged' else 'plugins'
        app_state.drawer_content = sidebar

        if sidebar == 'plugins':
            index = [ti['name'] for ti in app_state.tray_items].index(self._registry_name)
            if index not in app_state.tray_items_open:
                app_state.tray_items_open = app_state.tray_items_open + [index]
        elif self._subtab is not None:
            setattr(app_state, '{}_subtab'.format(self._sidebar), self._subtab)
        if scroll_to:
            # sleep 0.5s to ensure plugin is intialized and user can see scrolling
            time.sleep(0.5)
            self.scroll_to = True

    def close_in_tray(self, close_sidebar=False):
        """
        Close the plugin in the sidebar/tray.

        Parameters
        ----------
        close_sidebar : bool
            Whether to also close the sidebar itself.
        """
        app_state = self.app.state
        index = [ti['name'] for ti in app_state.tray_items].index(self._registry_name)
        app_state.tray_items_open = [ind for ind in app_state.tray_items_open if ind != index]
        if close_sidebar:
            self.app.state.drawer_content = ''

    @observe('plugin_opened', 'keep_active', 'irrelevant_msg')
    def _update_is_active(self, *args):
        self.is_active = ((len(self.irrelevant_msg) == 0)
                          and (self.keep_active or self.plugin_opened))

    @contextmanager
    def as_active(self):
        """
        Context manager to temporarily enable keep_active and enable live-previews and keypress
        events, even if the plugin UI is not opened.
        """
        _keep_active = self.keep_active
        self.keep_active = True
        yield
        self.keep_active = _keep_active

    def show(self, loc="inline", title=None):  # pragma: no cover
        """Display the plugin UI.

        Parameters
        ----------
        loc : str
            The display location determines where to present the plugin UI.
            Supported locations:

            "inline": Display the plugin inline in a notebook.

            "sidecar": Display the plugin in a separate JupyterLab window from the
            notebook, the location of which is decided by the 'anchor.' right is the default

                Other anchors:

                * ``sidecar:right`` (The default, opens a tab to the right of display)
                * ``sidecar:tab-before`` (Full-width tab before the current notebook)
                * ``sidecar:tab-after`` (Full-width tab after the current notebook)
                * ``sidecar:split-right`` (Split-tab in the same window right of the notebook)
                * ``sidecar:split-left`` (Split-tab in the same window left of the notebook)
                * ``sidecar:split-top`` (Split-tab in the same window above the notebook)
                * ``sidecar:split-bottom`` (Split-tab in the same window below the notebook)

                See `jupyterlab-sidecar <https://github.com/jupyter-widgets/jupyterlab-sidecar>`_
                for the most up-to-date options.

            "popout": Display the plugin in a detached display. By default, a new
            window will open. Browser popup permissions required.

                Other anchors:

                * ``popout:window`` (The default, opens Jdaviz in a new, detached popout)
                * ``popout:tab`` (Opens Jdaviz in a new, detached tab in your browser)

        title : str, optional
            The title of the sidecar tab.  Defaults to the name of the plugin.

            NOTE: Only applicable to a "sidecar" display.

        Notes
        -----
        If "sidecar" is requested in the "classic" Jupyter notebook, the plugin will appear inline,
        as only JupyterLab has a mechanism to have multiple tabs.
        """
        title = title if title is not None else self._registry_label
        show_widget(self, loc=loc, title=title)


class BasePluginComponent(HubListener, ViewerPropertiesMixin, WithCache):
    """
    This base class handles attaching traitlets from the plugin itself to logic
    handled within the component, support for caching and clearing caches on properties,
    and common properties for accessing the app, etc.
    """

    def __init__(self, plugin, **kwargs):
        self._plugin_traitlets = {k: v for k, v in kwargs.items() if v is not None}
        self._plugin = plugin
        self._cached_properties = []
        super().__init__()

    def __getattr__(self, attr):
        if attr[0] == '_' or attr not in self._plugin_traitlets.keys():
            return super().__getattribute__(attr)

        return getattr(self._plugin, self._plugin_traitlets.get(attr))

    def map_value(self, attr, value):
        # to be overridden by subclasses if needed
        return value

    def __setattr__(self, attr, value, force_super=False):
        if attr[0] == '_' or force_super or attr not in self._plugin_traitlets.keys():
            return super().__setattr__(attr, value)
        value = self.map_value(attr, value)
        return setattr(self._plugin, self._plugin_traitlets.get(attr), value)

    def add_traitlets(self, **traitlets):
        for k, v in traitlets.items():
            if v is None:
                continue
            self._plugin_traitlets[k] = v

    def add_observe(self, traitlet_name, handler, first=False):
        self._plugin.observe(handler, traitlet_name)
        if first:
            # re-order the callbacks so this one is first
            existing_callbacks = self._plugin._trait_notifiers[traitlet_name]['change']
            new_order = [handler] + [other for other in existing_callbacks if other != handler]
            self._plugin._trait_notifiers[traitlet_name]['change'] = new_order

    def send_state(self, traitlet_name):
        # redirect send_state through the plugin
        self._plugin.send_state(self._plugin_traitlets.get(traitlet_name))

    @property
    def plugin(self):
        """
        Access the parent plugin object
        """
        return self._plugin

    @property
    def app(self):
        """
        Access the parent app object
        """
        return self._plugin.app

    @property
    def hub(self):
        """
        Access the hub attached to the parent plugin object
        """
        return self._plugin.hub

    @property
    def viewer_dicts(self):
        def _dict_from_viewer(viewer, viewer_item):
            d = {'viewer': viewer,
                 'id': viewer_item.get('id'),
                 'icon': self.app.state.viewer_icons.get(viewer_item.get('id'))}
            if viewer_item.get('reference') is not None:
                d['reference'] = viewer_item.get('reference')
                d['label'] = viewer_item.get('reference')
            else:
                d['reference'] = None
                d['label'] = viewer_item.get('id')

            return d

        return [_dict_from_viewer(viewer, self.app._viewer_item_by_id(vid))
                for vid, viewer in self.app._viewer_store.items()
                if viewer.__class__.__name__ != 'MosvizTableViewer']


class MultiselectMixin(VuetifyTemplate):
    icon_radialtocheck = Unicode(read_icon(os.path.join(ICON_DIR, 'radialtocheck.svg'), 'svg+xml')).tag(sync=True)  # noqa
    icon_checktoradial = Unicode(read_icon(os.path.join(ICON_DIR, 'checktoradial.svg'), 'svg+xml')).tag(sync=True)  # noqa
    multiselect = Bool(False).tag(sync=True)


class SelectPluginComponent(BasePluginComponent, HasTraits):
    """
    Plugin select, with support for single or multi-selection.

    Useful API methods/attributes:

    * :meth:`choices`
    * ``selected``
    * :meth:`~SelectPluginComponent.is_multiselect`
    * :meth:`select_default`
    * :meth:`select_all` (only if ``is_multiselect``)
    * :meth:`select_none` (only if ``is_multiselect``)
    """
    filters = List([]).tag(sync=True)

    def __init__(self, *args, **kwargs):
        """
        This extends BasePluginComponent for common functionality for a select/dropdown
        component.  The subclasses MUST have an ``items`` traitlet as a list of dictionaries, with
        'label' as the selection entry (and any other optional entries for styling, etc) and a
        ``selected`` string traitlet.  The subclasses should also override ``selected_obj`` and may
        choose to override ``_selected_changed`` (likely with a super call to keep the base logic).
        """

        # default_mode can be one of empty, first, default_text (requires default_text to be set)
        default_mode = kwargs.pop('default_mode', 'empty' if kwargs.get('multiselect', False) else 'first')  # noqa
        default_text = kwargs.pop('default_text', None)
        manual_options = kwargs.pop('manual_options', [])
        self._viewers = kwargs.pop('viewers', None)
        # we'll pop from kwargs now to avoid passing to the super.__init__, but need to
        # wait for everything else to be set before setting to the traitlet
        filters = kwargs.pop('filters', [])[:]  # [:] needed to force copy from kwarg default
        self._apply_filters_to_manual_options = kwargs.pop('apply_filters_to_manual_options', False)

        super().__init__(*args, **kwargs)
        self._selected_previous = None
        self._cached_properties = ["selected_obj", "selected_item", "selected_item_list"]

        self._default_mode = default_mode
        self._default_text = default_text
        if default_text is not None and default_text not in manual_options:
            manual_options = [default_text] + manual_options
        self._manual_options = manual_options

        # Reserve the default and manual options strings so people can't use them as Subset labels
        self._plugin.app._reserved_labels.add(str(default_text).lower())
        self._plugin.app._reserved_labels.update([x["label"].lower() if isinstance(x, dict) else
                                                  x.lower() for x in manual_options
                                                  if isinstance(x, (str, dict))])

        self._update_items()
        # set default values for traitlets
        if default_text is not None:
            self.selected = default_text

        if kwargs.get('multiselect'):
            self.add_observe(kwargs.get('multiselect'), self._multiselect_changed)

        # this callback MUST come first so that any plugins that use @observe have those
        # callbacks triggered AFTER the cache is cleared and the value is checked against
        # valid options
        self.add_observe(kwargs.get('selected'), self._selected_changed, first=True)
        self.filters = filters

        if default_mode != 'empty' and self.selected == '':
            self._apply_default_selection()

    @staticmethod
    def _to_item(item):
        if isinstance(item, dict):
            return item
        return {'label': item}

    def __repr__(self):
        if hasattr(self, 'multiselect'):
            if self.is_multiselect and isinstance(self.selected, list):
                # NOTE: selected is a list here so should not be wrapped with quotes
                return f"<selected={self.selected} multiselect={self.multiselect} choices={self.choices}>"  # noqa
            return f"<selected='{self.selected}' multiselect={self.multiselect} choices={self.choices}>"  # noqa
        return f"<selected='{self.selected}' choices={self.choices}>"

    def __eq__(self, other):
        return self.selected == other

    def __hash__(self):
        # defining __eq__ without defining __hash__ makes the object unhashable
        return super().__hash__()

    def map_value(self, attr, value):
        """
        Map the value being set to the traitlet.  This is used to handle wildcard matching
        for the 'selected' traitlet when in multiselect mode. This method overrides the
        ``BasePluginComponent.map_value`` method.

        Parameters
        ----------
        attr : str
            The name of the traitlet being set.
        value : any
            The value being set to the traitlet.

        Returns
        -------
        value : any
            The (possibly modified) value to be set to the traitlet.
        """
        return wildcard_match(self, value) if attr == 'selected' else value

    @property
    def choices(self):
        return self.labels

    @choices.setter
    def choices(self, choices=[]):
        self.items = [{'label': choice} for choice in choices]

    @property
    def is_multiselect(self):
        if not hasattr(self, 'multiselect'):
            return False
        else:
            return self.multiselect

    def select_default(self):
        """
        Apply and return the default selection.
        """
        self._apply_default_selection(skip_if_current_valid=False)
        return self.selected

    def select_all(self):
        """
        Select (and return) all available options.  Raises an error if not :meth:`is_multiselect`
        """
        if not self.is_multiselect:
            raise ValueError("not currently in multiselect mode")
        self.selected = self.choices
        return self.selected

    def select_none(self):
        """
        Select (and return) and empty list.  Raises an error if not :meth:`is_multiselect`
        """
        if not self.is_multiselect:
            raise ValueError("not currently in multiselect mode")
        self.selected = []
        return self.selected

    def select_next(self):
        """
        Select next entry in the choices, wrapping when reaching the end.  Raises an error if
        :meth:`is_multiselect`
        """
        if self.is_multiselect:
            raise ValueError("currently in multiselect mode")

        cycle = self.choices
        if not len(cycle):  # pragma: no cover
            raise ValueError("no choices")
        if self.selected == '':
            curr_ind = -1
        else:
            curr_ind = cycle.index(self.selected)
        self.selected = cycle[(curr_ind + 1) % len(cycle)]
        return self.selected

    def select_previous(self):
        """
        Apply and return the previous selection (or default option if no previous selection)
        """
        if self._selected_previous is None:
            return self.select_default()
        self.selected = self._selected_previous
        return self.selected

    @property
    def default_text(self):
        return self._default_text

    @property
    def manual_options(self):
        return self._manual_options
        # read-only access to manual options (cannot change after init)

    @property
    def cached_properties(self):
        return self._cached_properties

    def add_filter(self, *filters):
        self.filters = self.filters + [filter for filter in filters]

    def remove_filter(self, *filters):
        self.filters = [f for f in self.filters
                        if (f not in filters and getattr(f, '__name__', '') not in filters)]

    @observe('filters')
    def _update_items(self, msg={}):
        manual_options = [self._to_item(opt) for opt in self.manual_options]
        non_manual_options = [item for item in self.items if item not in manual_options]
        if self._apply_filters_to_manual_options:
            self.items = [item for item in non_manual_options + manual_options
                          if self._is_valid_item(item)]
        else:
            filtered_items = [item for item in non_manual_options
                              if self._is_valid_item(item)]
            self.items = filtered_items + manual_options

        try:
            self._apply_default_selection()
        except ValueError:
            pass

    @property
    def viewer_dicts(self):
        all_viewer_dicts = super().viewer_dicts
        if self._viewers is None:
            return all_viewer_dicts
        # filter to those provided (either by id or reference)
        return [v for v in all_viewer_dicts
                if v['reference'] in self._viewers or v['id'] in self._viewers]

    @property
    def viewer_refs(self):
        return [v['reference'] for v in self.viewer_dicts]

    @property
    def viewer_ids(self):
        return [v['id'] for v in self.viewer_dicts]

    @property
    def viewers(self):
        return [v['viewer'] for v in self.viewer_dicts]

    @property
    def labels(self):
        return [s['label'] for s in self.items if 'label' in s.keys()]

    def _get_selected_item(self, selected):
        for item in self.items:
            if item['label'] == selected:
                return item
        return {}

    @cached_property
    def selected_item_list(self):
        if self.is_multiselect:
            return [self._get_selected_item(selected) for selected in self.selected]
        return [self._get_selected_item(self.selected)]

    @cached_property
    def selected_item(self):
        if self.is_multiselect:
            items = self.selected_item_list
            if not len(items):
                return {}
            return {k: [item[k] for item in items] for k in items[0].keys()}
        return self._get_selected_item(self.selected)

    @cached_property
    def selected_obj(self):
        raise NotImplementedError(f"selected_obj not implemented by {self.__class__.__name__}")

    @property
    def default_mode(self):
        return self._default_mode

    def _apply_default_selection(self, skip_if_current_valid=True):
        if self.is_multiselect:
            if skip_if_current_valid and (self.selected is None or len(self.selected) == 0):
                # current selection is empty and so should remain that way
                return
            is_valid = [s in self.labels for s in self.selected]
            if skip_if_current_valid and np.any(is_valid):
                if np.all(is_valid):
                    return
                self.selected = [s for s in self.labels if s in self.selected]
                return
            is_valid = False
        is_valid = self.selected in self.labels
        if callable(self.default_mode):
            # callable was defined and passed by the plugin or inheriting component.
            # the callable takes the viewer component as input as well as the `is_valid` boolean
            # which states if the current selection is already valid and returns the default label
            # (to keep the current selection
            self.selected = self.default_mode(self, is_valid=is_valid)
            return

        if is_valid and skip_if_current_valid:
            # current selection is valid
            return

        default_empty = [] if self.is_multiselect else ''
        if self.default_mode == 'first':
            self.selected = self.labels[0] if len(self.labels) else default_empty
        elif self.default_mode == 'default_text':
            self.selected = self._default_text if self._default_text else default_empty
        else:
            self.selected = default_empty
        self._clear_cache(*self._cached_properties)

    def _is_valid_item(self, item, filter_callables={}):
        for valid_filter in self.filters:
            if isinstance(valid_filter, str):
                # pull from the functions above (should be subclassed),
                # will raise an error if not in locals
                try:
                    valid_filter = filter_callables[valid_filter]
                except KeyError:
                    raise ValueError(f"{valid_filter} not an implemented filter.")
            if not valid_filter(item):
                return False
        return True

    def _multiselect_changed(self, event):
        self._clear_cache()
        if self.is_multiselect:
            self.selected = [self.selected] if self.selected != '' else []
        elif isinstance(self.selected, list) and len(self.selected):
            self.selected = self.selected[0]
        else:
            self._apply_default_selection()

    def _selected_changed(self, event):
        self._selected_previous = event['old']
        self._clear_cache()
        valid = self.labels
        if self.is_multiselect:
            if not isinstance(event['new'], list):
                self.selected = [event['new']]
                return
            if not np.all([item in valid + [''] for item in event['new']]):
                self.selected = event['old']
                raise ValueError(f"not all items in {event['new']} are one of {valid}, reverting selection to {event['old']}")  # noqa
        else:
            if event['new'] not in valid + ['']:
                self.selected = event['old']
                raise ValueError(f"\'{event['new']}\' not one of {valid}, reverting selection to \'{event['old']}\'")  # noqa


class SelectFileExtensionComponent(SelectPluginComponent):
    def __init__(self, plugin, items, selected, multiselect=None, manual_options=[], filters=[]):
        super().__init__(plugin, items=items, selected=selected, multiselect=multiselect,
                         manual_options=manual_options, filters=filters)

    @property
    def selected_index(self):
        return self.selected_item.get('index', None)

    @property
    def selected_name(self):
        return self.selected_item.get('name', None)

    def _get_selected_obj(self, index):
        return self.manual_options[index].get('obj', None)

    @property
    def selected_obj(self):
        # returns HDU (for HDUList) or ndarray (for ImageModel/DataModel)
        if self.is_multiselect:
            return [self._get_selected_obj(index) for index in self.selected_index]
        return self._get_selected_obj(self.selected_index)

    @property
    def indices(self):
        return [item.get('index', None) for item in self.items]

    @property
    def names(self):
        return [item.get('name', None) for item in self.items]

    @property
    def name_vers(self):
        return [item.get('name_ver', None) for item in self.items]

    @property
    def suffixes(self):
        return [item.get('suffix', None) for item in self.items]

    def _to_item(self, manual_item, index=None):
        if index is None:
            # during init ignore
            return {}
        return {k: manual_item.get(k, None)
                for k in ('label', 'name', 'ver', 'name_ver', 'index', 'suffix')}

    @observe('filters')
    def _update_items(self, msg={}):
        self.items = [self._to_item(item, ind) for ind, item in enumerate(self.manual_options)
                      if self._is_valid_item(item)]
        try:
            self._apply_default_selection()
        except (ValueError, TypeError):
            pass


class UnitSelectPluginComponent(SelectPluginComponent):
    def __init__(self, *args, **kwargs):
        super().__init__(*args, **kwargs)
        self.add_observe('items', lambda _: self._clear_cache('unit_choices'))
        self._addl_unit_strings = []

    @cached_property
    def unit_choices(self):
        return [u.Unit(lbl) for lbl in self.labels]

    @property
    def addl_unit_choices(self):
        return [u.Unit(choice) for choice in self._addl_unit_strings]

    def _selected_changed(self, event):
        self._clear_cache()
        if event['new'] in self.labels + ['']:
            # the string is an exact match, no converting necessary
            return
        elif not len(self.labels):
            raise ValueError("no valid unit choices")
        try:
            new_u = u.Unit(event['new'])
        except ValueError:
            self.selected = event['old']
            raise ValueError(f"{event['new']} could not be converted to a valid unit, reverting selection to {event['old']}")  # noqa
        if new_u not in self.unit_choices:
            if new_u in self.addl_unit_choices:
                # append this one (as the valid string representation) to the list of user-choices
                addl_index = self.addl_unit_choices.index(new_u)
                self.choices = self.choices + [self._addl_unit_strings[addl_index]]
                # clear the cache so we can find the appropriate entry in unit_choices
                self._clear_cache('unit_choices')
            else:
                self.selected = event['old']
                raise ValueError(f"{event['new']} not one of {self.labels}, reverting selection to {event['old']}")  # noqa

        # convert to default string representation from the valid choices
        ind = self.unit_choices.index(new_u)
        self.selected = self.labels[ind]


class FileImportSelectPluginComponent(SelectPluginComponent):
    """
    IMPORTANT: Always accompany with HasFileImportSelect
    IMPORTANT: currently assumed only one instance per-plugin

    Example template (label and hint are optional)::

      <plugin-file-import
        title="Import File"
        hint="Select a file to import"
        :show="method_selected === 'From File...' && from_file.length === 0"
        :from_file="from_file"
        :from_file_message.sync="from_file_message"
        @click-cancel="method_selected=method_items[0].label"
        @click-import="file_import_accept()">
          <g-file-import id="file-uploader"></g-file-import>
      </plugin-file-import>
    """

    def __init__(self, plugin, **kwargs):
        self._cached_obj = {}

        if (not kwargs.get('server_is_remote', False)
                and "From File..." not in kwargs['manual_options']):
            kwargs['manual_options'] += ['From File...']

        if not isinstance(plugin, HasFileImportSelect):  # pragma: no cover
            raise NotImplementedError("plugin must inherit from HasFileImportSelect")

        super().__init__(plugin,
                         from_file='from_file', from_file_message='from_file_message',
                         **kwargs)

        self.plugin._file_chooser.observe(self._on_file_path_changed, names='file_path')
        # reference back here so the plugin can reset to default
        self.plugin._file_chooser._select_component = self

        def _default_file_parser(path):
            # by default, just return the file path itself (and allow all files)
            return '', {path: path}

        self._file_parser = kwargs.pop('file_parser', _default_file_parser)
        self.add_observe('from_file', self._from_file_changed)

    @property
    def selected_obj(self):
        if self.selected == 'From File...':
            return self._cached_obj.get(self.from_file, self._file_parser(self.from_file)[1])
        return super().selected_obj

    def _from_file_changed(self, event):
        if event['new'].startswith('API:'):
            # object imported from the API: parsing is already handled
            return
        if len(event['new']):
            if event['new'] != self.plugin._file_chooser.file_path:
                # then need to run the parser or check for valid path
                if not os.path.exists(event['new']):
                    if self.selected == 'From File...':
                        self.select_previous()
                    raise ValueError(f"{event['new']} is not a valid file path")

                # run through the parsers and check the validity
                self._on_file_path_changed(event)
                if self.from_file_message:
                    if self.selected == 'From File...':
                        self.select_previous()
                    raise ValueError(self.from_file_message)

            self.selected = 'From File...'

        elif self.selected == 'From File...':
            self.select_previous()

    def _on_file_path_changed(self, event):
        self.from_file_message = 'Checking if file is valid'
        path = event['new']
        if (path is not None
                and not os.path.exists(path)
                or not os.path.isfile(path)):
            self.from_file_message = 'File path does not exist'
            return

        self.from_file_message, self._cached_obj = self._file_parser(path)

    def import_file(self, path):
        """
        Select 'From File...' and set the path.
        """
        # NOTE: this will trigger self._from_file_changed which in turn will
        # pass through the parser, raise an error if necessary, and set
        # self.selected accordingly
        self.from_file = path

    def import_obj(self, obj):
        """
        Import a supported object directly from the API.
        """
        msg, self._cached_obj = self._file_parser(obj)
        if msg:
            raise ValueError(msg)
        self.from_file = list(self._cached_obj.keys())[0]
        self.selected = 'From File...'


class HasFileImportSelect(VuetifyTemplate, HubListener):
    from_file = Unicode().tag(sync=True)
    from_file_message = Unicode().tag(sync=True)

    def __init__(self, *args, **kwargs):
        super().__init__(*args, **kwargs)

        # imported here to avoid circular import
        from jdaviz.configs.default.plugins.data_tools.file_chooser import FileChooser

        start_path = os.environ.get('JDAVIZ_START_DIR', os.path.curdir)
        self._file_chooser = FileChooser(start_path)
        self.components = {'g-file-import': self._file_chooser}

    def vue_file_import_accept(self, *args, **kwargs):
        self.from_file = self._file_chooser.file_path

    def vue_file_import_cancel(self, *args, **kwargs):
        self._file_chooser._select_component.select_previous()
        self.from_file = ''


class EditableSelectPluginComponent(SelectPluginComponent):
    """
    Plugin select with support for renaming, adding, and deleting items (by the user).

    Useful API methods/attributes:

    * :meth:`~SelectPluginComponent.choices`
    * ``selected``
    * :meth:`~EditableSelectPluginComponent.add_choice`
    * :meth:`~EditableSelectPluginComponent.rename_choice`
    * :meth:`~EditableSelectPluginComponent.remove_choice`
    """

    """
    Traitlets (in the object, custom traitlets in the plugin)

    * ``items`` (list of dicts with keys: label, color)
    * ``selected`` (string)
    * ``mode`` (string)
    * ``edit_value`` (string)

    Properties (in the object only):

    * ``labels`` (list of labels corresponding to items)


    To use in a plugin:

    * create (empty) traitlets in the plugin
    * register with all the automatic logic in the plugin's init by passing the string names
      of the respective traitlets.
    * use component in plugin template (see below)
    * refer to properties above based on the interally stored reference to the
      instantiated object of this component
    * observe the traitlets created and defined in the plugin, as necessary

    Example template (label and hint are optional)::

      <plugin-editable-select
        :mode.sync="mode"
        :edit_value.sync="edit_value"
        :items="items"
        :selected.sync="selected"
        label="Label"
        hint="Select an item to modify."
      </plugin-editable-select>
    """
    def __init__(self, *args, **kwargs):
        """
        Parameters
        ----------
        plugin
            the parent plugin object
        items : str
            the name of the items traitlet defined in ``plugin``
        selected : str
            the name of the selected traitlet defined in ``plugin``
        edit_value : str
            the name of the traitlet containing the temporary edit value defined in ``plugin``
        manual_options : list
            list of entries present before user-modification
        name : str
            the user-friendly name of the items, used in error message in place of "entry"
        on_add : callable
            callback when a new item is added, but before the selection is updated
        on_add_after_selection : callable
            callback when a new item is added and the selection is updated
        on_rename : callable
            callback when an item is renamed, but before the selection is updated
        on_rename_after_selection : callable
            callback when an item is renamed and the selection is updated
        on_remove : callable
            callback when an item is removed, but before the selection is updated
        on_remove_after_selection : callable
            callback when an item is removed and the selection is updated
        """
        super().__init__(*args, **kwargs)
        if self.is_multiselect:
            self._multiselect_changed()
        self.add_observe(kwargs.get('mode'), self._mode_changed)
        self.mode = 'select'  # select, rename, add
        self._name = kwargs.get('name', 'entry')  # used for error messages
        self._on_add = kwargs.get('on_add', lambda *args: None)
        self._on_add_after_selection = kwargs.get('on_add_after_selection', lambda *args: None)
        self._on_rename = kwargs.get('on_rename', lambda *args: None)
        self._on_rename_after_selection = kwargs.get('on_rename_after_selection', lambda *args: None)  # noqa
        self._on_remove = kwargs.get('on_remove', lambda *args: None)
        self._on_remove_after_selection = kwargs.get('on_remove_after_selection', lambda *args: None)  # noqa
        self._validate_choice = kwargs.get('validate_choice', lambda *args: '')

    def _multiselect_changed(self):
        # already subscribed to traitlet by SelectPluginComponent
        if self.multiselect:
            raise ValueError("EditableSelectPluginComponent does not support multiselect")

    def _selected_changed(self, event):
        super()._selected_changed(event)
        self.edit_value = self.selected

    def _mode_changed(self, event):
        if self.mode == 'rename:accept':
            try:
                self.rename_choice(self.selected, self.edit_value)
            except ValueError as e:
                self.hub.broadcast(SnackbarMessage(f"Renaming {self._name} failed: {e}",
                                   sender=self, color="error", traceback=e))
            else:
                self.mode = 'select'
                self.edit_value = self.selected
        elif self.mode == 'add:accept':
            try:
                self.add_choice(self.edit_value)
            except ValueError as e:
                self.hub.broadcast(SnackbarMessage(f"Adding {self._name} failed: {e}",
                                   sender=self, color="error", traceback=e))
            else:
                self.mode = 'select'
                self.edit_value = self.selected
        elif self.mode == 'remove:accept':
            self.remove_choice(self.edit_value)
            if len(self.choices):
                self.mode = 'select'
            else:
                self.mode = 'add'

    def _update_items(self):
        self.items = [{"label": opt} for opt in self._manual_options]

    def _check_new_choice(self, label):
        if not len(label):
            raise ValueError("new choice must not be blank")
        if label in self.choices:
            raise ValueError(f"'{label}' is already a valid choice")
        validate_err = self._validate_choice(label)
        if len(validate_err):
            raise ValueError(f"'{label}' is not valid: {validate_err}")

    def add_choice(self, label, set_as_selected=True):
        """
        Add a new entry/choice.

        Parameters
        ----------
        * label : str
            label of the new entry, must not already be one of the choices
        * set_as_selected : bool
            whether to immediately set the new entry as the selected entry
        """
        self._check_new_choice(label)
        self._manual_options += [label]
        self._update_items()
        self._on_add(label)
        if set_as_selected:
            self.selected = label
        self._on_add_after_selection(label)

    def remove_choice(self, label=None):
        """
        Remove an existing entry.

        Parameters
        ----------
        * label : str
            label of an existing entry.  If not provided, will default to the currently selected
            entry
        """
        if label is None:
            label = self.selected
        if label not in self.choices:
            raise ValueError(f"'{label}' not one of available choices ({self.choices})")
        self._manual_options.remove(label)
        self._update_items()
        self._on_remove(label)
        self._apply_default_selection(skip_if_current_valid=True)
        self._on_remove_after_selection(label)

    def rename_choice(self, old, new):
        """
        Rename an existing entry.

        Parameters
        ----------
        * old : str
            label of the existing entry to modify
        * new : str
            new label.  Must not be another existing entry.
        """
        if old not in self.choices:
            raise ValueError(f"'{old}' not one of available choices ({self.choices})")
        self._check_new_choice(new)
        was_selected = self.selected == old
        self._manual_options[self._manual_options.index(old)] = new
        self._update_items()
        self._on_rename(old, new)
        if was_selected:
            self.selected = new
        self._on_rename_after_selection(old, new)


class LayerSelect(SelectPluginComponent):
    """
    Plugin select for layers, with support for single or multi-selection.

    Useful API methods/attributes:

    * :meth:`~SelectPluginComponent.choices`
    * ``selected``
    * :meth:`~SelectPluginComponent.is_multiselect`
    * :meth:`~SelectPluginComponent.select_default`
    * :meth:`~SelectPluginComponent.select_all` (only if ``is_multiselect``)
    * :meth:`~SelectPluginComponent.select_none` (only if ``is_multiselect``)
    * :attr:`selected_obj`
    """

    """
    Traitlets (in the object, custom traitlets in the plugin)

    * ``items`` (list of dicts with keys: label, color)
    * ``selected`` (string)

    Properties (in the object only):

    * ``labels`` (list of labels corresponding to items)
    * ``selected_item`` (dictionary in ``items`` coresponding to ``selected``, cached)
    * ``selected_obj`` (layer object corresponding to ``selected``, cached)


    To use in a plugin:

    * create (empty) traitlets in the plugin
    * register with all the automatic logic in the plugin's init by passing the string names
      of the respective traitlets.
    * use component in plugin template (see below)
    * refer to properties above based on the internally stored reference to the
      instantiated object of this component
    * observe the traitlets created and defined in the plugin, as necessary

    Example template (label and hint are optional)::

      <plugin-layer-select
        :items="layer_items"
        :selected.sync="layer_selected"
        :show_if_single_entry="true"
        label="Layer"
        hint="Select layer."
      />
    """
    sort_by = Unicode('icon').tag(sync=True)

    def __init__(self, plugin, items, selected, viewer,
                 multiselect=None,
                 default_text=None, manual_options=[],
                 default_mode='first',
                 only_wcs_layers=False,
                 is_root=True,
                 has_children=False,
                 is_child_of=None,
                 sort_by='icon'):
        """
        Parameters
        ----------
        plugin
            the parent plugin object
        items : str
            the name of the items traitlet defined in ``plugin``
        selected : str
            the name of the selected traitlet defined in ``plugin``
        viewer: str
            the name of the traitlet defined in ``plugin`` storing the viewer(s) to expose the
            layers
        default_text : str or None
            the text to show for no selection.  If not provided or None, no entry will be provided
            in the dropdown for no selection.
        manual_options : list
            list of options to provide that are not automatically populated by subsets.  If
            ``default`` text is provided but not in ``manual_options`` it will still be included as
            the first item in the list.
        default_mode : str, optional
            What mode to use when making the default selection.  Valid options: first, default_text,
            empty.
        sort_by : str, optional
            How to sort the ordering of items.  Valid options: zorder (top layers are first),
            icon (alphabetical by icon, effectively by order in which layers were first
            added and assigned an icon)
        """
        super().__init__(plugin,
                         items=items,
                         selected=selected,
                         viewer=viewer,
                         multiselect=multiselect,
                         default_text=default_text,
                         manual_options=manual_options,
                         default_mode=default_mode)

        self.hub.subscribe(self, AddDataMessage,
                           handler=self._on_data_added)
        self.hub.subscribe(self, RemoveDataMessage,
                           handler=lambda _: self._update_items())
        # Default Glue subscriber priority is 10, lowest integer priority is handled last
        self.hub.subscribe(self, SubsetCreateMessage,
                           handler=lambda _: self._on_subset_created(),
                           priority=0)
        self.hub.subscribe(self, SubsetUpdateMessage,
                           handler=lambda _: self._update_items())
        self.hub.subscribe(self, SubsetDeleteMessage,
                           handler=lambda _: self._update_items())
        self.hub.subscribe(self, SubsetRenameMessage,
                           handler=self._on_subset_renamed)
        self.hub.subscribe(self, ViewerRenamedMessage,
                           self._on_viewer_renamed_message)

        self.sort_by = sort_by
        self.app.state.add_callback('layer_icons', self._update_items)
        self.add_observe(viewer, self._on_viewer_selected_changed)
        self.add_observe(selected, self._update_items)
        self._update_items()
        self.update_wcs_only_filter(only_wcs_layers)

        # TODO: all of these add_filter commands should be refactored to pass filters directly
        # to the init and defined in _is_valid_item()
        self.add_filter('not_spatial_subset_in_profile_viewer')

        self.filter_is_root = is_root
        self.has_children = has_children
        self.filter_is_child_of = is_child_of

        if self.filter_is_root:
            def filter_is_root(data):
                return self.app._get_assoc_data_parent(data.label) is None

            # ignore layers that are children in associations:
            self.add_filter(filter_is_root)

        elif not self.filter_is_root and self.filter_is_child_of is not None:
            # only offer layers that are children of the correct parent:
            def has_correct_parent(data):
                if self.filter_is_child_of == '':
                    return False
                return self.app._get_assoc_data_parent(data.label) == self.filter_is_child_of

            self.add_filter(has_correct_parent)

        if self.has_children:
            def filter_has_children(data):
                return len(self.app._get_assoc_data_children(data.label)) > 0

            self.add_filter(filter_has_children)

    def _on_viewer_renamed_message(self, msg):
        if isinstance(self.viewer, list):
            for i, viewer in self.viewer:
                if viewer == msg.old_viewer_ref:
                    self.viewer[i] = msg.new_viewer_ref
        elif self.viewer == msg.old_viewer_ref:
            self.viewer = msg.new_viewer_ref

    def _get_viewer(self, viewer):
        # viewer will likely be the viewer name in most cases, but viewer id in the case
        # of additional viewers in imviz.
        try:
            return self.app.get_viewer(viewer)
        except TypeError:
            return self.app.get_viewer_by_id(viewer)

    @property
    def viewer_objs(self):
        viewer_names = self.viewer
        if not isinstance(viewer_names, list):
            viewer_names = [viewer_names]
        return [self._get_viewer(viewer) for viewer in viewer_names]

    def _is_valid_item(self, lyr):
        def not_child_layer(lyr):
            # ignore layers that are children in associations:
            return self.app._get_assoc_data_parent(lyr.label) is None

        def not_spatial_subset_in_profile_viewer(lyr):
            if self.plugin.config != 'cubeviz':
                return True
            # note: have to check the classname instead of isinstance to avoid circular import
            if np.any([viewer.__class__.__name__ != 'CubevizProfileView'
                       for viewer in self.viewer_objs]):
                return True
            # at this point, we are in cubeviz and ALL selected viewers are profile viewers,
            # so we want to exclude spatial subsets
            return get_subset_type(lyr) != 'spatial'

        def is_trace(lyr):
            return 'Trace' in getattr(getattr(lyr, 'data', None), 'meta', [])

        def not_trace(lyr):
            return not is_trace(lyr)

        def is_dq_layer(lyr):
            return getattr(getattr(lyr, 'data', None), 'meta', '').get('_extname', '') == 'DQ'

        return super()._is_valid_item(lyr, locals())

    def _layer_to_dict(self, layer_label):
        is_subset = None
        is_sonified = None
        subset_type = None
        zorder = None
        from_plugin = None
        live_plugin_results = None
        colors = []
        visibilities = []
        linewidths = []
        for viewer in self.viewer_objs:
            for layer in viewer.layers:
                if (layer.layer.label == layer_label
                        and is_not_wcs_only(layer.layer)
                        and is_not_wcs_only(layer.layer.data)):
                    if is_subset is None:
                        is_subset = ((hasattr(layer, 'state') and hasattr(layer.state, 'subset_state')) or  # noqa
                                     (hasattr(layer, 'layer') and hasattr(layer.layer, 'subset_state')))  # noqa
                        if is_subset:
                            subset_type = get_subset_type(layer.layer)
                    if is_sonified is None:
                        is_sonified = isinstance(layer, SonifiedDataLayerArtist)
                    if zorder is None:
                        zorder = layer.state.zorder
                    if from_plugin is None:
                        from_plugin = layer.layer.data.meta.get('Plugin', None)
                    if live_plugin_results is None:
                        live_plugin_results = layer.layer.data.meta.get('_update_live_plugin_results', None) is not None  # noqa

                    if is_sonified:
                        # hard-code sonified layer icon color for data menu and plot options
                        colors = '#000000'
                    elif (getattr(viewer.state, 'color_mode', None) == 'Colormaps'
                            and hasattr(layer.state, 'cmap')):
                        colors.append(layer.state.cmap.name)
                    else:
                        colors.append(layer.state.color)

                    visibilities.append(getattr(layer.state, 'bitmap_visible', True)
                                        and getattr(layer, 'visible' if not is_sonified else 'audible'))  # noqa
                    linewidths.append(getattr(layer.state, 'linewidth', 0))

        return {"label": layer_label,
                "is_subset": is_subset,
                "is_sonified": is_sonified,
                "subset_type": subset_type,
                "zorder": zorder,
                "from_plugin": from_plugin,
                "live_plugin_results": live_plugin_results,
                "icon": self.app.state.layer_icons.get(layer_label),
                "visible": visibilities[0] if len(list(set(visibilities))) == 1 else 'mixed',
                "linewidth": linewidths[0] if len(list(set(linewidths))) == 1 else 'mixed',
                "colors": np.unique(colors).tolist()}

    def _on_viewer_selected_changed(self, msg=None):
        # we don't want to update the layers if we're just toggling
        # between single and multi-select
        old, new = msg['old'], msg['new']
        if not isinstance(old, list):
            old = [old]
        if not isinstance(new, list):
            new = [new]
        if new != old:
            self._clear_cache()
            self._update_items()
            added_viewers = list(set(new) - set(old))
            removed_viewers = list(set(old) - set(new))
            for old_viewer in removed_viewers:
                old_viewer = self._get_viewer(old_viewer)
                if old_viewer is None:
                    continue
                # NOTE: color_mode callback must be conflicting with something else, so instead
                # we call _update_items in the PlotOptionsSyncState for color_mode
                # old_viewer.state.remove_callback('color_mode', self._update_items)
                for layer in old_viewer.state.layers:
                    if is_wcs_only(layer.layer):
                        continue
                    layer.remove_callback('color', self._update_items)
                    layer.remove_callback('zorder', self._update_items)
                    if hasattr(layer, 'cmap'):
                        layer.remove_callback('cmap', self._update_items)
                    if hasattr(layer, 'bitmap_visible'):
                        layer.remove_callback('bitmap_visible', self._update_items)
                    elif hasattr(layer, 'visible'):
                        layer.remove_callback('visible', self._update_items)

            for new_viewer in added_viewers:
                new_viewer = self._get_viewer(new_viewer)
                if new_viewer is None:
                    continue
                # NOTE: color_mode callback must be conflicting with something else, so instead
                # we call _update_items in the PlotOptionsSyncState for color_mode
                # new_viewer.state.add_callback('color_mode', self._update_items)
                for layer in new_viewer.state.layers:
                    if is_wcs_only(layer.layer):
                        continue
                    layer.add_callback('color', self._update_items)
                    layer.add_callback('zorder', self._update_items)
                    if hasattr(layer, 'cmap'):
                        layer.add_callback('cmap', self._update_items)
                    if hasattr(layer, 'bitmap_visible'):
                        layer.add_callback('bitmap_visible', self._update_items)
                    if hasattr(layer, 'visible'):
                        layer.add_callback('visible', self._update_items)

    def _on_subset_created(self, msg=None):
        new_subset_label = self.app.data_collection.subset_groups[-1].label
        viewers = self.viewer if isinstance(self.viewer, list) else [self.viewer]
        for current_viewer in viewers:
            if (viewer := self._get_viewer(current_viewer)) is None:
                continue
            for layer in viewer.state.layers:
                if layer.layer.label == new_subset_label and is_not_wcs_only(layer.layer):
                    layer.add_callback('color', self._update_items)
                    layer.add_callback('visible', self._update_items)
                    # TODO: Add ability to add new item to self.items instead of recompiling
        self._update_items({'source': 'subset_added'})

    def _on_subset_renamed(self, msg):
        # Find the subset in self.items and update the label
        for item in self.items:
            if item['label'] == msg.old_label:
                item['label'] = msg.new_label
                break
        self.send_state("items")

    def _on_data_added(self, msg=None):
        if msg is None or not hasattr(msg, 'data') or msg.data is None:
            return
        new_data_label = msg.data.label
        viewers = self.viewer if isinstance(self.viewer, list) else [self.viewer]
        for current_viewer in viewers:
            if not len(current_viewer):
                continue
            current_viewer_obj = self._get_viewer(current_viewer)
            if current_viewer_obj is None:
                continue
            for layer in current_viewer_obj.state.layers:
                if layer.layer.label == new_data_label and not hasattr(layer.layer, 'subset_state'):
                    if is_wcs_only(layer.layer):
                        continue
                    # Add a callback to the layer's color attribute to call
                    # _on_layers_changed whenever the color changes
                    # TODO: find out if this conflicts with another color change event
                    #  and is causing the lag in the color picker
                    layer.add_callback('color', self._update_items)
                    if hasattr(layer, 'cmap'):
                        layer.add_callback('cmap', self._update_items)
                    if hasattr(layer, 'bitmap_visible'):
                        layer.add_callback('bitmap_visible', self._update_items)
                    if hasattr(layer, 'visible'):
                        layer.add_callback('visible', self._update_items)

        self._update_items({'source': 'data_added'})

    @observe('filters', 'sort_by')
    def _update_items(self, msg={}, remove_subset=None):
        # NOTE: _on_layers_changed is passed without a msg object during init
        # TODO: if the message is a SubsetUpdateMessage, only act on those that require
        # an update
        # TODO: Handle changes to just one item without recompiling the whole thing
        manual_items = [{'label': label} for label in self.manual_options]
        # use getattr so the super() call above doesn't try to access the attr before
        # it is initialized:

        all_layers = [
            layer for viewer in self.viewer_objs
            for layer in getattr(viewer, 'layers', [])
            if self._is_valid_item(layer.layer)
        ]

        # remove duplicates - we'll loop back through all selected viewers to get a list of colors
        # and visibilities later within _layer_to_dict
        layer_labels = [
            layer.layer.label for layer in all_layers
            if self.app.state.layer_icons.get(layer.layer.label) or
            self.only_wcs_layers
        ]

        # if remove_subset provided, subset has already been removed, enforcing the removal here
        # so data menu updates accordingly
        unique_layer_labels = list(set(layer_labels) - {remove_subset})
        layer_items = [self._layer_to_dict(layer_label) for layer_label in unique_layer_labels]

        def _sort_by_icon(items_dict):
            icon = items_dict['icon']
            return icon if icon is not None else ''

        def _sort_by_zorder(items_dict):
            # NOTE: this works best if subscribed to a single viewer
            zorder = items_dict.get('zorder', 0)
            if zorder is None:
                zorder = 0
            return -1 * zorder

        if self.sort_by == 'zorder':
            layer_items.sort(key=_sort_by_zorder)
        else:  # icon
            layer_items.sort(key=_sort_by_icon)

        self.items = manual_items + layer_items

        self._apply_default_selection()

    def update_wcs_only_filter(self, wcs_only):
        """
        The layers that are populated in LayerSelect.choices
        will be either WCS-only layers (for setting viewer orientation)
        or non-WCS-only layers (for "real data"). This method toggles
        the layer choices by adjusting the layer filters on this
        LayerSelect instance.

        Parameters
        ----------
        wcs_only : bool
            `True` will filter only the WCS-only layers, `False` will
            give the non-WCS-only layers.
        """

        filter_names = [getattr(filt, '__name__', '') for filt in self.filters]

        if not wcs_only and 'is_wcs_only' in filter_names:
            self.filters.remove(*[filt for filt in self.filters
                                  if getattr(filt, '__name__', '') == 'is_wcs_only'])
        elif wcs_only and 'is_wcs_only' not in filter_names:
            self.add_filter(is_wcs_only)

    @property
    def only_wcs_layers(self):
        return 'is_wcs_only' in [getattr(filt, '__name__', '') for filt in self.filters]

    @cached_property
    def selected_obj(self):
        viewer_names = self.viewer
        if not isinstance(viewer_names, list):
            # case for single-select on the viewer select
            viewer_names = [viewer_names]

        selected = self.selected
        if not isinstance(selected, list):
            selected = [selected]

        viewers = [self._get_viewer(viewer_name) for viewer_name in viewer_names]

        layers = [[layer for layer in viewer.layers
                   if layer.layer.label in selected and self._is_valid_item(layer.layer)]
                  for viewer in viewers if viewer is not None]

        if not self.is_multiselect and len(layers) == 1:
            return layers[0]
        else:
            return layers


class LayerSelectMixin(VuetifyTemplate, HubListener):
    """
    Applies the LayerSelect component as a mixin in the base plugin.  This
    automatically adds traitlets as well as new properties to the plugin with minimal
    extra code.  For multiple instances or custom traitlet names/defaults, use the
    component instead.

    To use in a plugin:

    * add ``LayerSelectMixin`` as a mixin to the class
    * use the traitlets available from the plugin or properties/methods available from
      ``plugin.layer``.

    Example template (label and hint are optional)::

      <plugin-layer-select
        :items="layer_items"
        :selected.sync="layer_selected"
        :show_if_single_entry="true"
        label="Layer"
        hint="Select layer."
      />

    """
    layer_items = List().tag(sync=True)
    layer_selected = Any().tag(sync=True)
    layer_viewer = Unicode().tag(sync=True)
    layer_multiselect = Bool(False).tag(sync=True)

    def __init__(self, *args, **kwargs):
        super().__init__(*args, **kwargs)
        self.layer = LayerSelect(self,
                                 'layer_items',
                                 'layer_selected',
                                 'layer_viewer',
                                 'layer_multiselect')


class SubsetSelect(SelectPluginComponent):
    """
    Plugin select for subsets, with support for single or multi-selection.

    Useful API methods/attributes:

    * :meth:`~SelectPluginComponent.choices`
    * ``selected``
    * :meth:`~SelectPluginComponent.is_multiselect`
    * :meth:`~SelectPluginComponent.select_default`
    * :meth:`~SelectPluginComponent.select_all` (only if ``is_multiselect``)
    * :meth:`~SelectPluginComponent.select_none` (only if ``is_multiselect``)
    * :attr:`selected_obj`
    * :attr:`selected_subset_state`
    * :meth:`selected_min_max`
    * :meth:`rename_choice`
    """

    """development information:
    Traitlets (in the object, custom traitlets in the plugin):

    * ``items`` (list of dicts with keys: label, color, type)
    * ``selected`` (string)
    * ``selected_has_subregions`` (bool, OPTIONAL)

    Properties (in the object only):

    * ``labels`` (list of labels corresponding to items)
    * ``selected_item`` (dictionary in ``items`` coresponding to ``selected``, cached)
    * ``selected_obj`` (subset object corresponding to ``selected``, cached)

    Methods (in the object only):

    * ``selected_min_max(cube)`` (quantity, only applicable for spectral subsets)

    To use in a plugin:

    * create (empty) traitlets in the plugin
    * register with all the automatic logic in the plugin's init by passing the string names
      of the respective traitlets.
    * use component in plugin template (see below)
    * refer to properties above based on the interally stored reference to the
      instantiated object of this component
    * observe the traitlets created and defined in the plugin, as necessary

    Example template (label and hint are optional)::

      <plugin-subset-select
        :items="spectral_subset_items"
        :selected.sync="spectral_subset_selected"
        :show_if_single_entry="true"
        label="Subset"
        hint="Select subset."
      />

    """
    def __init__(self, plugin, items, selected, multiselect=None, selected_has_subregions=None,
                 dataset=None, viewers=None, default_text=None, manual_options=[], filters=[],
                 default_mode='default_text', subset_selected_changed_callback=None):
        """
        Parameters
        ----------
        plugin
            the parent plugin object
        items : str
            the name of the items traitlet defined in ``plugin``
        selected : str
            the name of the selected traitlet defined in ``plugin``
        multiselect : str
            the name of the traitlet defining whether the dropdown should accept multiple selections
        selected_has_subregions : str
            the name of the selected_has_subregions traitlet defined in ``plugin``, optional
        dataset : str
            the name of the dataset traitlet defined in ``plugin``, to be used for accessing how
            the subset is applied to the data (masks, etc), optional
        viewers : list
            the reference names or ids of the viewer to extract the subregion.  If not provided or
            None, will loop through all references.
        default_text : str or None
            the text to show for no selection.  If not provided or None, no entry will be provided
            in the dropdown for no selection.
        manual_options : list
            list of options to provide that are not automatically populated by subsets.  If
            ``default`` text is provided but not in ``manual_options`` it will still be included as
            the first item in the list.
        filters : list
            list of strings (for built-in filters) or callables to filter to only valid options.
        default_mode : str, optional
            What mode to use when making the default selection.  Valid options: first, default_text,
            empty.
        """
        super().__init__(plugin,
                         items=items,
                         selected=selected,
                         multiselect=multiselect,
                         filters=filters,
                         selected_has_subregions=selected_has_subregions,
                         dataset=dataset,
                         viewers=viewers,
                         default_text=default_text,
                         manual_options=manual_options,
                         default_mode=default_mode)

        self._cached_properties += ["selected_subset_state",
                                    "selected_spatial_region",
                                    "selected_subset_mask"]
        self._subset_selected_changed_callback = subset_selected_changed_callback
        if dataset is not None:
            # clear selected_subset_mask and selected_spatial_region on change to dataset
            self.add_observe(self.dataset._plugin_traitlets['selected'],
                             self._on_dataset_selected_changed)

        if selected_has_subregions is not None:
            self.selected_has_subregions = False

        self.hub.subscribe(self, SubsetUpdateMessage,
                           handler=lambda msg: self._update_subset(msg.subset, msg.attribute))
        self.hub.subscribe(self, SubsetCreateMessage,
                           handler=lambda msg: self._update_subset(msg.subset))
        self.hub.subscribe(self, SubsetDeleteMessage,
                           handler=lambda msg: self._delete_subset(msg.subset))
        self.hub.subscribe(self, SubsetRenameMessage,
                           handler=lambda msg: self._rename_subset(msg))

        self._initialize_choices()

    def _initialize_choices(self):
        # intialize any subsets that have already been created
        for lyr in self.app.data_collection.subset_groups:
            self._update_subset(lyr)
        self._clear_cache()

    def _selected_changed(self, event):
        super()._selected_changed(event)
        self._update_has_subregions()

    def _on_dataset_selected_changed(self, event):
        self._clear_cache('selected_subset_mask',
                          'selected_spatial_region')

    def _subset_to_dict(self, subset):
        # find layer artist in default spectrum-viewer
        for viewer in self.viewers:
            for layer in viewer.layers:
                if layer.layer.label == subset.label:
                    color = layer.state.color
                    type = get_subset_type(subset)
                    return {"label": subset.label, "color": color, "type": type}
        return {"label": subset.label, "color": False, "type": False}

    def _delete_subset(self, subset):
        # NOTE: calling .remove will not trigger traitlet update
        self.items = [s for s in self.items
                      if s['label'] != subset.label]
        if self.selected not in self.labels:
            self._apply_default_selection()

    def _is_valid_item(self, subset):
        def is_spectral(subset):
            return get_subset_type(subset) == 'spectral'

        def is_spatial(subset):
            return get_subset_type(subset) == 'spatial'

        def is_not_composite(subset):
            return not hasattr(subset.subset_state, 'state1')

        def is_not_annulus(subset):
            # this will be considered "not an annulus" if it is composite, even
            # if that composite subset contains an annulus
            return (not is_not_composite(subset)
                    or not isinstance(subset.subset_state.roi, CircularAnnulusROI))

        return super()._is_valid_item(subset, locals())

    def _update_subset(self, subset, attribute=None):
        if attribute == 'label':
            # We handle this in _rename_subset
            return

        if (attribute == 'subset_state' and
            ((self.is_multiselect and subset.label in self.selected)
             or (subset.label == self.selected))):
            # updated the currently selected subset, clear all cache
            self._clear_cache()
            selected_has_changed = True
        else:
            selected_has_changed = False

        if subset.label not in self.labels:
            # NOTE: this logic will need to be revisited if generic renaming of subsets is added
            # see https://github.com/spacetelescope/jdaviz/pull/1175#discussion_r829372470
            if self._is_valid_item(subset):
                # NOTE: += will not trigger traitlet update
                self.items = self.items + [self._subset_to_dict(subset)]  # noqa
        else:
            # 'type' can be passed manually rather than coming from SubsetUpdateMessage.attribute
            # This will be None if triggered by SubsetCreateMessage
            if attribute in ('style', 'type', None):
                # TODO: may need to add label and then rebuild the entire list if/when
                # we add support for renaming subsets

                # NOTE: in-line replacement (self.spectral_subset_items[i] = ...)
                # will not trigger traitlet update
                self.items = [s if s['label'] != subset.label
                              else self._subset_to_dict(subset)
                              for s in self.items]

        if selected_has_changed:
            self._update_has_subregions()

            if self._subset_selected_changed_callback is not None:
                self._subset_selected_changed_callback()

    def _rename_subset(self, msg):
        # See if we're renaming the selected subset
        update_selected = False
        if self.selected == msg.old_label:
            update_selected = True

        # Find the subset in self.items and update the label
        for subset in self.items:
            if subset['label'] == msg.old_label:
                subset['label'] = msg.new_label
                break

        # Update the selected label if needed
        if update_selected:
            self.selected = msg.new_label

        # Force the traitlet to update.
        self.send_state('items')

    def rename_choice(self, old, new):
        """
        Rename an existing entry.

        Parameters
        ----------
        * old : str
            label of the existing entry to modify
        * new : str
            new label.  Must not be another existing entry.
        """
        self.app._rename_subset(old, new)

    def _update_has_subregions(self):
        if "selected_has_subregions" in self._plugin_traitlets.keys():
            if self.is_multiselect:
                self.selected_has_subregions = False
            elif (
                self.selected in self._manual_options or
                not hasattr(self.selected_obj, 'subregions')
            ):
                self.selected_has_subregions = False
            else:
                self.selected_has_subregions = len(self.selected_obj.subregions) > 1

    def _get_selected_obj(self, selected):
        if (
            selected in self.manual_options or
            selected not in self.labels or
            selected is None
        ):
            return None
        return self.app.get_subsets(selected)

    @cached_property
    def selected_obj(self):
        if self.is_multiselect:
            return [self._get_selected_obj(subset) for subset in self.selected]
        return self._get_selected_obj(self.selected)

    def _get_subset_state(self, subset):
        subset_group = [s for s in self.app.data_collection.subset_groups if
                        s.label == subset]
        if len(subset_group) == 0:
            return None
        if len(subset_group) != 1:  # pragma: no cover
            raise ValueError("found multiple matches for subset")
        return subset_group[0].subset_state

    @cached_property
    def selected_subset_state(self):
        if self.is_multiselect:
            return [self._get_subset_state(subset) for subset in self.selected]
        return self._get_subset_state(self.selected)

    def _get_subset_mask(self, subset=None, dataset=None):
        if subset is None:
            subset = self.selected
        if dataset is None:
            if getattr(self.plugin, 'dataset', None) is None:  # pragma: no cover
                raise ValueError("Retrieving subset mask requires associated dataset")
            dataset = self.plugin.dataset.selected

        # Use Glue's to_mask method directly rather than translating the whole Data object to
        # output class (e.g., Spectrum)
        for sg in self.app.data_collection.subset_groups:
            if sg.label == subset:
                if hasattr(self.plugin, "cube_fit") and self.plugin.cube_fit:
                    # In this case we hack around an issue by using the 1D mask
                    data = [d for d in self.app.data_collection if d.ndim == 1][0]
                else:
                    data = self.app.data_collection[dataset]
                glue_mask = ~sg.subset_state.to_mask(data)
                break

        if self.app.data_collection[dataset].ndim == 3 and glue_mask.ndim == 1:
            data = self.app.data_collection[dataset]
            if data.meta['spectral_axis_index'] == 0:
                glue_mask = np.expand_dims(glue_mask, (1, 2))
            glue_mask = np.broadcast_to(glue_mask, data.shape)

        return glue_mask

    @cached_property
    def selected_subset_mask(self):
        if self.is_multiselect:  # pragma: no cover
            raise NotImplementedError("Retrieving subset mask is not"
                                      " supported in multiselect mode")

        return self._get_subset_mask()

    def _get_spatial_region(self, dataset, subset=None):
        if subset is None:
            subset = self.selected
            subset_state = self.selected_subset_state
        else:
            subset_state = self._get_subset_state(subset)
        if subset_state is None:
            return None

        type = 'sky_region' if self.app.config == 'imviz' and self.app._align_by == 'wcs' else 'region'  # noqa: E501
        reg = self.app.get_subsets(subset_name=subset,
                                   include_sky_region=type == 'sky_region',
                                   spatial_only=True)[0][type]
        reg.meta['label'] = subset

        return reg

    @cached_property
    def selected_spatial_region(self):
        if not getattr(self, 'dataset', None):  # pragma: no cover
            raise ValueError("Retrieving subset mask requires associated dataset")
        if self.is_multiselect and self.dataset.is_multiselect:  # pragma: no cover
            raise NotImplementedError("cannot access selected_spatial_region for multiple subsets and multiple datasets")  # noqa
        types = self.selected_item.get('type')
        if not isinstance(types, list):
            types = [types]
        if np.any([type not in ('spatial', None, False) for type in types]):
            raise TypeError("This action is only supported on spatial-type subsets")
        if self.is_multiselect:
            return [self._get_spatial_region(dataset=self.dataset.selected, subset=subset) for subset in self.selected]  # noqa
        return self._get_spatial_region(dataset=self.dataset.selected)

    def selected_min_max(self, dataset):
        """
        Get the min/max spectral range of ``dataset`` given the selected spectral subset
        """
        if self.is_multiselect:  # pragma: no cover
            raise TypeError("This action cannot be done when multiselect is active")
        if not isinstance(dataset, Spectrum):  # pragma: no cover
            raise TypeError("dataset must be a Spectrum object")

        if self.selected_obj is None:
            return np.nanmin(dataset.spectral_axis), np.nanmax(dataset.spectral_axis)
        else:
            try:
                return self.selected_obj.lower, self.selected_obj.upper
            except AttributeError:
                if self.selected_item.get('type') != 'spectral':
                    raise TypeError("This action is only supported on spectral-type subsets")


class SubsetSelectMixin(VuetifyTemplate, HubListener):
    """
    Applies the SubsetSelect component as a mixin in the base plugin.  This
    automatically adds traitlets as well as new properties to the plugin with minimal
    extra code.  For multiple instances or custom traitlet names/defaults, use the
    component instead.

    To use in a plugin:

    * add ``SubsetSelectMixin`` as a mixin to the class
    * use the traitlets available from the plugin or properties/methods available from
      ``plugin.subset``.

    Example template (label and hint are optional)::

      <plugin-subset-select
        :items="subset_items"
        :selected.sync="subset_selected"
        :show_if_single_entry="true"
        label="Subset"
        hint="Select subset."
      />

    """
    subset_items = List().tag(sync=True)
    subset_selected = Any().tag(sync=True)

    def __init__(self, *args, **kwargs):
        super().__init__(*args, **kwargs)
        self.subset = SubsetSelect(self,
                                   'subset_items',
                                   'subset_selected',
                                   dataset='dataset' if hasattr(self, 'dataset') else None,
                                   multiselect='multiselect' if hasattr(self, 'multiselect') else None)  # noqa


class SpectralSubsetSelectMixin(VuetifyTemplate, HubListener):
    """
    Applies the SubsetSelect component as a mixin in the base plugin.  This
    automatically adds traitlets as well as new properties to the plugin with minimal
    extra code.  For multiple instances or custom traitlet names/defaults, use the
    component instead.

    To use in a plugin:

    * add ``SpectralSubsetSelectMixin`` as a mixin to the class
    * use the traitlets available from the plugin or properties/methods available from
      ``plugin.spectral_subset``.

    Example template (label and hint are optional)::

      <plugin-subset-select
        :items="spectral_subset_items"
        :selected.sync="spectral_subset_selected"
        :show_if_single_entry="true"
        label="Spectral region"
        hint="Select spectral region."
      />

    """
    spectral_subset_items = List().tag(sync=True)
    spectral_subset_selected = Any().tag(sync=True)
    spectral_subset_selected_has_subregions = Bool(False).tag(sync=True)

    def __init__(self, *args, **kwargs):
        super().__init__(*args, **kwargs)
        spectrum_viewer = kwargs.get('spectrum_viewer_reference_name', '1D Spectrum')
        self.spectral_subset = SubsetSelect(self,
                                            'spectral_subset_items',
                                            'spectral_subset_selected',
                                            'spectral_subset_selected_has_subregions',
                                            dataset='dataset' if hasattr(self, 'dataset') else None,  # noqa
                                            viewers=[spectrum_viewer],
                                            default_text='Entire Spectrum',
                                            filters=['is_spectral'])


class SpatialSubsetSelectMixin(VuetifyTemplate, HubListener):
    """
    Applies the SubsetSelect component as a mixin in the base plugin.  This
    automatically adds traitlets as well as new properties to the plugin with minimal
    extra code.  For multiple instances or custom traitlet names/defaults, use the
    component instead.

    To use in a plugin:

    * add ``SpatialSubsetSelectMixin`` as a mixin to the class
    * use the traitlets available from the plugin or properties/methods available from
      ``plugin.spatial_subset``.

    Example template (label and hint are optional)::

      <plugin-subset-select
        :items="spatial_subset_items"
        :selected.sync="spatial_subset_selected"
        label="Spatial region"
        hint="Select spatial region."
      />

    """
    spatial_subset_items = List().tag(sync=True)
    spatial_subset_selected = Any().tag(sync=True)
    spatial_subset_selected_has_subregions = Bool(False).tag(sync=True)

    def __init__(self, *args, **kwargs):
        super().__init__(*args, **kwargs)
        self.spatial_subset = SubsetSelect(self,
                                           'spatial_subset_items',
                                           'spatial_subset_selected',
                                           'spatial_subset_selected_has_subregions',
                                           dataset='dataset' if hasattr(self, 'dataset') else None,
                                           default_text='Entire Cube',
                                           filters=['is_spatial'])


class ApertureSubsetSelect(SubsetSelect):
    """
    Plugin select for aperture subsets, with support for single or multi-selection, as well as
    live-preview rendered in the viewers.

    Useful API methods/attributes:

    * :meth:`~SelectPluginComponent.choices`
    * ``selected``
    * :meth:`~SelectPluginComponent.is_multiselect`
    * :meth:`~SelectPluginComponent.select_default`
    * :meth:`~SelectPluginComponent.select_all` (only if ``is_multiselect``)
    * :meth:`~SelectPluginComponent.select_none` (only if ``is_multiselect``)
    * :attr:`~SubsetSelect.selected_obj`
    * :attr:`~SubsetSelect.selected_subset_state`
    * :meth:`~SubsetSelect.selected_min_max`
    * :meth:`marks`
    * :meth:`image_viewers`

    Traitlets (in the object, custom traitlets in the plugin):

    * ``items`` (list of dicts with keys: label, color, type)
    * ``selected`` (string)
    * ``selected_validity`` (dict)

    Properties (in the object only):

    * ``labels`` (list of labels corresponding to items)
    * ``selected_item`` (dictionary in ``items`` coresponding to ``selected``, cached)
    * ``selected_obj`` (subset object corresponding to ``selected``, cached)
    * ``marks`` (list of marks added to image viewers in the app to preview the apertures)

    Methods (in the object only):

    * ``selected_min_max(cube)`` (quantity, only applicable for spectral subsets)

    To use in a plugin:

    * create (empty) traitlets in the plugin
    * register with all the automatic logic in the plugin's init by passing the string names
      of the respective traitlets.
    * use component in plugin template (see below)
    * refer to properties above based on the interally stored reference to the
      instantiated object of this component
    * observe the traitlets created and defined in the plugin, as necessary

    Example template (label and hint are optional)::

      <plugin-subset-select
        :items="aperture_items"
        :selected.sync="aperture_selected"
        :show_if_single_entry="true"
        label="Aperture"
        hint="Select aperture."
      />

    """
    def __init__(self, plugin, items, selected, selected_validity,
                 scale_factor, multiselect=None,
                 dataset=None, viewers=None, default_text=None,
                 subset_selected_changed_callback=None):
        """
        Parameters
        ----------
        plugin
            the parent plugin object
        items : str
            the name of the items traitlet defined in ``plugin``
        selected : str
            the name of the selected traitlet defined in ``plugin``
        selected_validity: str
            the name of the selected validity dict traitlet defined in ``plugin``
        scale_factor : str
            the name of the traitlet defining the radius factor for the drawn aperture
        multiselect : str
            the name of the traitlet defining whether the dropdown should accept multiple selections
        dataset : str
            the name of the dataset traitlet defined in ``plugin``, to be used for accessing how
            the subset is applied to the data (masks, etc), optional
        viewers : list
            the reference names or ids of the viewer to extract the subregion.  If not provided or
            None, will loop through all references.
        """
        # NOTE: is_not_composite is assumed in _get_mark_coords_and_validate
        super().__init__(plugin,
                         items=items,
                         selected=selected,
                         multiselect=multiselect,
                         filters=['is_spatial'],
                         dataset=dataset,
                         viewers=viewers,
                         default_text=default_text,
                         subset_selected_changed_callback=subset_selected_changed_callback)

        self.add_traitlets(selected_validity=selected_validity,
                           scale_factor=scale_factor)

        self.add_observe('is_active', self._plugin_active_changed)
        self.add_observe(selected, self._update_mark_coords)
        self.add_observe(scale_factor, self._update_mark_coords)
        # add marks to any new viewers
        self.hub.subscribe(self, ViewerAddedMessage, handler=self._update_mark_coords)
        # update coordinates when reference data is changed
        # NOTE: when link type is changed, all subsets are required to be dropped
        self.hub.subscribe(self, ChangeRefDataMessage, handler=self._update_mark_coords)

    def _update_subset(self, *args, **kwargs):
        # update coordinates when subset is modified (with subset tools plugin or drag event)
        super()._update_subset(*args, **kwargs)
        self._update_mark_coords()

    def _on_dataset_selected_changed(self, event):
        super()._on_dataset_selected_changed(event)
        self._update_mark_coords()

    def _set_mark_visiblities(self, visible):
        for mark in self.marks:
            mark.visible = visible

    def _plugin_active_changed(self, *args):
        if self.plugin.is_active:
            self._update_mark_coords()
        self._set_mark_visiblities(self.plugin.is_active)

    @property
    def is_composite(self):
        return hasattr(self.selected_obj, '__len__') and len(self.selected_obj) > 1

    @property
    def image_viewers(self):
        return [viewer for viewer in self.app._viewer_store.values()
                if isinstance(viewer, BqplotImageView)]

    @property
    def marks(self):
        all_aperture_marks = []
        for viewer in self.image_viewers:
            # search for existing mark
            matches = [mark for mark in viewer.figure.marks
                       if (isinstance(mark, ApertureMark) and
                           mark._id == self._plugin_traitlets['selected'])]
            if len(matches):
                all_aperture_marks += matches
                continue

            x_coords, y_coords, self.selected_validity = self._get_mark_coords_and_validate(viewer)

            mark = ApertureMark(
                viewer,
                id=self._plugin_traitlets['selected'],
                x=x_coords,
                y=y_coords,
                colors=['#c75109'],
                fill_opacities=[0.0],
                visible=self.plugin.is_active)
            all_aperture_marks.append(mark)
            viewer.figure.marks = viewer.figure.marks + [mark]
        return all_aperture_marks

    def _get_mark_coords_and_validate(self, viewer=None, selected=None):
        multiselect = getattr(self, 'multiselect', False)

        if viewer is None:
            viewer = self.app._jdaviz_helper.default_viewer._obj
        if selected is None:
            selected = self.selected
            objs = self.selected_obj if multiselect else [self.selected_obj]
        else:
            objs = self._get_selected_obj(selected)
            if isinstance(selected, str):
                selected = [selected]
                objs = [objs]

        if not len(selected) or not len(self.dataset.selected):
            validity = {'is_aperture': False,
                        'aperture_message': 'no subset selected'}
            return [], [], validity
        if selected in self._manual_options:
            validity = {'is_aperture': False,
                        'aperture_message': 'no subset selected'}
            return [], [], validity

        # if any of the selected entries are composite, then _get_spatial_region
        # (or selected_spatial_region) will fail.
        if np.any([len(obj) > 1 for obj in objs]):
            validity = {'is_aperture': False,
                        'aperture_message': 'composite subsets are not supported',
                        'is_composite': True}
            return [], [], validity

        if multiselect or selected != self.selected:
            # assume first dataset (for retrieving the region object)
            # but iterate over all subsets
            spatial_regions = [self._get_spatial_region(dataset=self.dataset.selected[0], subset=subset)  # noqa
                               for subset in selected if subset != self._manual_options]
        else:
            # use cached version
            spatial_regions = [self.selected_spatial_region]

        x_coords, y_coords = np.array([]), np.array([])
        for spatial_region in spatial_regions:
            if spatial_region is None:
                continue

            if isinstance(spatial_region, PixelRegion):
                pixel_region = spatial_region
            else:
                wcs = getattr(viewer.state.reference_data, 'coords', None)
                if wcs is None:
                    validity = {'is_aperture': False,
                                'aperture_message': 'invalid wcs'}
                    return [], [], validity
                pixel_region = spatial_region.to_pixel(wcs)
            roi = regions2roi(pixel_region)

            # NOTE: this assumes that we'll apply the same radius factor to all subsets (all will
            # be defined at the same slice for cones in cubes)
#            if self.scale_factor == 1.0:  # this would catch annulus, which might cause confusion
#                pass
            if hasattr(roi, 'radius'):
                roi.radius *= self.scale_factor
            elif hasattr(roi, 'radius_x'):
                roi.radius_x *= self.scale_factor
                roi.radius_y *= self.scale_factor
            elif hasattr(roi, 'center') and hasattr(roi, 'xmin') and hasattr(roi, 'xmax'):
                center = roi.center()
                half_width = abs(roi.xmax - roi.xmin) * 0.5 * self.scale_factor
                half_height = abs(roi.ymax - roi.ymin) * 0.5 * self.scale_factor
                roi.xmin = center[0] - half_width
                roi.xmax = center[0] + half_width
                roi.ymin = center[1] - half_height
                roi.ymax = center[1] + half_height
            elif isinstance(roi, CircularAnnulusROI):
                validity = {'is_aperture': False,
                            'aperture_message': 'annulus is not a supported aperture'}
                return [], [], validity
            else:  # pragma: no cover
                # known unsupported shapes: annulus
                # TODO: specific case for annulus
                validity = {'is_aperture': False,
                            'aperture_message': 'shape does not support scale factor'}
                return [], [], validity

            if hasattr(roi, 'to_polygon'):
                x, y = roi.to_polygon()

                # concatenate with nan between to avoid line connecting separate subsets
                x_coords = np.concatenate((x_coords, np.array([np.nan]), x))
                y_coords = np.concatenate((y_coords, np.array([np.nan]), y))
            else:
                validity = {'is_aperture': False,
                            'aperture_message': 'could not convert roi to polygon'}
                return [], [], validity

        validity = {'is_aperture': True}
        return x_coords, y_coords, validity

    def _update_mark_coords(self, *args):
        for viewer in self.image_viewers:
            x_coords, y_coords, self.selected_validity = self._get_mark_coords_and_validate(viewer)
            for mark in self.marks:
                if mark.viewer != viewer:
                    continue
                mark.x, mark.y = x_coords, y_coords

    def get_mask(self, flux_cube, aperture_method,
                 slice_display_unit, spatial_axes=(0, 1), reference_spectral_value=None):
        # slice_axis is the remaining axis (of (0, 1, 2)) not included in spatial_axes
        slice_axis = 3 - sum(spatial_axes)
        # if subset is a composite subset, skip the other logic:
        if self.is_composite:
            [subset_group] = [
                subset_group for subset_group in self.app.data_collection.subset_groups
                if subset_group.label == self.selected]
            mask_weights = subset_group.subsets[0].to_mask().astype(np.float32)
            return mask_weights

        # Center is reverse coordinates if spectral axis is last
        center = (self.selected_spatial_region.center.y,
                  self.selected_spatial_region.center.x)
        aperture = regions2aperture(self.selected_spatial_region)
        if slice_axis == 2:
            aperture.positions = center

        im_shape = (flux_cube.shape[spatial_axes[0]], flux_cube.shape[spatial_axes[1]])
        aperture_method = aperture_method.lower()
        if reference_spectral_value is not None:
            # wavelength-dependent (cone aperture)
            if slice_display_unit.physical_type != 'length':
                raise ValueError(
                    f'Spectral axis unit physical type is {slice_display_unit.physical_type}, '
                    'must be length for cone aperture')

            fac = flux_cube.spectral_axis.to_value(slice_display_unit) / reference_spectral_value

            # TODO: Use flux_cube.spectral_axis.to_value(display_unit) when we have unit conversion.
            if isinstance(aperture, CircularAperture):
                radii = fac * aperture.r  # radius
            elif isinstance(aperture, EllipticalAperture):
                radii = fac * aperture.a  # semimajor axis
                radii_b = fac * aperture.b  # semiminor axis
            elif isinstance(aperture, RectangularAperture):
                radii = fac * aperture.w  # full width
                radii_h = fac * aperture.h  # full height
            else:
                raise NotImplementedError(f"{aperture.__class__.__name__} is not supported")

            mask_weights = np.zeros(flux_cube.shape, dtype=np.float32)

            # Loop through cube and create cone aperture at each wavelength. Then convert that to a
            # weight array using the selected aperture method, and add it to a weight cube.
            for index, cone_r in enumerate(radii):
                if isinstance(aperture, CircularAperture):
                    aperture.r = cone_r
                elif isinstance(aperture, EllipticalAperture):
                    aperture.a = cone_r
                    aperture.b = radii_b[index]
                else:  # RectangularAperture
                    aperture.w = cone_r
                    aperture.h = radii_h[index]

                slice_mask = aperture.to_mask(method=aperture_method).to_image(im_shape)
                # Add slice mask to fractional pixel array
                if slice_axis == 2:
                    mask_weights[:, :, index] = slice_mask
                elif slice_axis == 1:
                    mask_weights[:, index, :] = slice_mask
                elif slice_axis == 0:
                    mask_weights[index, :, :] = slice_mask
        else:
            # Cylindrical aperture
            slice_mask = aperture.to_mask(method=aperture_method).to_image(im_shape)
            # Turn 2D slice_mask into 3D array that is the same shape as the flux cube
            mask_weights = np.stack([slice_mask] * flux_cube.shape[slice_axis], axis=slice_axis)
        return mask_weights


class ApertureSubsetSelectMixin(VuetifyTemplate, HubListener):
    """
    Applies the ApertureSubsetSelect component as a mixin in the base plugin.  This
    automatically adds traitlets as well as new properties to the plugin with minimal
    extra code.  For multiple instances or custom traitlet names/defaults, use the
    component instead.

    To use in a plugin:

    * add ``ApertureSubsetSelectMixin`` as a mixin to the class BEFORE ``DatasetSelectMixin``
    * use the traitlets available from the plugin or properties/methods available from
      ``plugin.aperture``.

    Example template (label and hint are optional)::

      <plugin-subset-select
        :items="aperture_items"
        :selected.sync="aperture_selected"
        label="Aperture"
        hint="Select aperture."
      />

    """
    aperture_items = List([]).tag(sync=True)
    aperture_selected = Any('').tag(sync=True)
    aperture_selected_validity = Dict().tag(sync=True)
    aperture_scale_factor = Float(1).tag(sync=True)

    def __init__(self, *args, **kwargs):
        super().__init__(*args, **kwargs)
        self.aperture = ApertureSubsetSelect(self,
                                             'aperture_items',
                                             'aperture_selected',
                                             'aperture_selected_validity',
                                             'aperture_scale_factor',
                                             dataset='dataset' if isinstance(getattr(self, 'dataset', None), DatasetSelect) else None,  # noqa
                                             multiselect='multiselect' if hasattr(self, 'multiselect') else None)  # noqa


class PluginTableSelect(SelectPluginComponent):
    """
    Plugin select for plugin table entries, with support for single or multi-selection.

    Useful API methods/attributes:

    * :meth:`~SelectPluginComponent.choices`
    * ``selected``
    * :attr:`selected_obj`
    * :meth:`~SelectPluginComponent.is_multiselect`
    * :meth:`~SelectPluginComponent.select_default`
    * :meth:`~SelectPluginComponent.select_all` (only if ``is_multiselect``)
    * :meth:`~SelectPluginComponent.select_none` (only if ``is_multiselect``)

    Traitlets (in the object, custom traitlets in the plugin):

    * ``items`` (list of dicts with keys: label)
    * ``selected`` (string)

    Properties (in the object only):

    * ``selected_obj``

    Methods (in the object only):

    * ``get_object``

    To use in a plugin:

    * create traitlets with default values
    * register with all the automatic logic in the plugin's init by passing the string names
      of the respective traitlets
    * use component in plugin template (see below)
    * refer to properties above based on the interally stored reference to the
      instantiated object of this component

    Example template (label and hint are optional)::

      <plugin-select
        :items="table_items"
        :selected.sync="table_selected"
        label="Table"
        hint="Select table."
      />
    """

    def __init__(self, plugin, items, selected,
                 multiselect=None,
                 filters=['not_empty_table'],
                 default_text=None, manual_options=[],
                 default_mode='first'):
        """
        Parameters
        ----------
        plugin
            the parent plugin object
        items : str
            the name of the items traitlet defined in ``plugin``
        selected : str
            the name of the selected traitlet defined in ``plugin``
        multiselect : str
            the name of the traitlet defining whether the dropdown should accept multiple selections
        filters : list
            list of strings (for built-in filters) or callables to filter to only valid options.
        default_text : str or None
            the text to show for no selection.  If not provided or None, no entry will be provided
            in the dropdown for no selection.
        manual_options: list
            list of options to provide that are not automatically populated by datasets.  If
            ``default`` text is provided but not in ``manual_options`` it will still be included as
            the first item in the list.
        default_mode : str, optional
            What mode to use when making the default selection.  Valid options: first, default_text,
            empty.
        """
        super().__init__(plugin, items=items, selected=selected,
                         multiselect=multiselect, filters=filters,
                         default_text=default_text, manual_options=manual_options,
                         default_mode=default_mode)
        self.hub.subscribe(self, PluginTableAddedMessage, handler=self._update_items)
        self.hub.subscribe(self, PluginTableModifiedMessage, handler=self._update_items)
        self._update_items()

    @observe('filters')
    def _update_items(self, *args):
        manual_items = [{'label': label} for label in self.manual_options]
        self.items = manual_items + [{'label': k} for k, v in self.plugin.app._plugin_tables.items()
                                     if self._is_valid_item(v._obj)]
        self._apply_default_selection(skip_if_current_valid=True)

    @cached_property
    def selected_obj(self):
        return self.plugin.app._jdaviz_helper.plugin_tables.get(self.selected)

    def _is_valid_item(self, table):
        def not_empty_table(table):
            return len(table.items) > 0

        return super()._is_valid_item(table, locals())


class PluginTableSelectMixin(VuetifyTemplate, HubListener):
    plugin_table_items = List().tag(sync=True)
    plugin_table_selected = Any().tag(sync=True)

    def __init__(self, *args, **kwargs):
        super().__init__(*args, **kwargs)
        self.plugin_table = PluginTableSelect(self,
                                              'plugin_table_items',
                                              'plugin_table_selected',
                                              multiselect='multiselect' if hasattr(self, 'multiselect') else None)  # noqa


class PluginPlotSelect(SelectPluginComponent):
    """
    Plugin select for plugin plot entries, with support for single or multi-selection.

    Useful API methods/attributes:

    * :meth:`~SelectPluginComponent.choices`
    * ``selected``
    * :attr:`selected_obj`
    * :meth:`~SelectPluginComponent.is_multiselect`
    * :meth:`~SelectPluginComponent.select_default`
    * :meth:`~SelectPluginComponent.select_all` (only if ``is_multiselect``)
    * :meth:`~SelectPluginComponent.select_none` (only if ``is_multiselect``)

    Traitlets (in the object, custom traitlets in the plugin):

    * ``items`` (list of dicts with keys: label)
    * ``selected`` (string)

    Properties (in the object only):

    * ``selected_obj``

    Methods (in the object only):

    * ``get_object``

    To use in a plugin:

    * create traitlets with default values
    * register with all the automatic logic in the plugin's init by passing the string names
      of the respective traitlets
    * use component in plugin template (see below)
    * refer to properties above based on the interally stored reference to the
      instantiated object of this component

    Example template (label and hint are optional)::

      <plugin-select
        :items="plot_items"
        :selected.sync="plot_selected"
        label="Plot"
        hint="Select plot."
      />
    """

    def __init__(self, plugin, items, selected,
                 multiselect=None,
                 filters=['not_empty_plot'],
                 default_text=None, manual_options=[],
                 default_mode='first'):
        """
        Parameters
        ----------
        plugin
            the parent plugin object
        items : str
            the name of the items traitlet defined in ``plugin``
        selected : str
            the name of the selected traitlet defined in ``plugin``
        multiselect : str
            the name of the traitlet defining whether the dropdown should accept multiple selections
        filters : list
            list of strings (for built-in filters) or callables to filter to only valid options.
        default_text : str or None
            the text to show for no selection.  If not provided or None, no entry will be provided
            in the dropdown for no selection.
        manual_options: list
            list of options to provide that are not automatically populated by datasets.  If
            ``default`` text is provided but not in ``manual_options`` it will still be included as
            the first item in the list.
        default_mode : str, optional
            What mode to use when making the default selection.  Valid options: first, default_text,
            empty.
        """
        super().__init__(plugin, items=items, selected=selected,
                         multiselect=multiselect, filters=filters,
                         default_text=default_text, manual_options=manual_options,
                         default_mode=default_mode)
        self.hub.subscribe(self, PluginPlotAddedMessage, handler=self._update_items)
        self.hub.subscribe(self, PluginPlotModifiedMessage, handler=self._update_items)
        self._update_items()

    @observe('filters')
    def _update_items(self, *args):
        manual_items = [{'label': label} for label in self.manual_options]
        self.items = manual_items + [{'label': k} for k, v in self.plugin.app._plugin_plots.items()
                                     if self._is_valid_item(v._obj)]
        self._apply_default_selection(skip_if_current_valid=True)
        self._clear_cache(*self._cached_properties)

    @cached_property
    def selected_obj(self):
        return self.plugin.app._jdaviz_helper.plugin_plots.get(self.selected)

    def _is_valid_item(self, plot):
        def not_empty_plot(plot):
            # checks plot.figure.marks to determine if figure is of an empty plot
            # not sure if this is a foolproof way to do this?
            return len([m for m in plot.figure.marks if m.visible]) > 0

        return super()._is_valid_item(plot, locals())


class PluginPlotSelectMixin(VuetifyTemplate, HubListener):
    plugin_plot_items = List().tag(sync=True)
    plugin_plot_selected = Any().tag(sync=True)
    plugin_plot_selected_widget = Any().tag(sync=True)

    def __init__(self, *args, **kwargs):
        super().__init__(*args, **kwargs)
        self.plugin_plot = PluginPlotSelect(self,
                                            'plugin_plot_items',
                                            'plugin_plot_selected',
                                            filters=['not_empty_plot'],
                                            multiselect='multiselect' if hasattr(self, 'multiselect') else None)  # noqa

    @observe('plugin_plot_selected')
    def _plugin_plot_selected_changed(self, *args):
        if not hasattr(self, 'plugin_plot'):
            return
        if self.plugin_plot_selected == '':
            self.plugin_plot_selected_widget = ''
        else:
            self.plugin_plot_selected_widget = f'IPY_MODEL_{self.plugin_plot.selected_obj._obj.model_id}'  # noqa


class DatasetSpectralSubsetValidMixin(VuetifyTemplate, HubListener):
    """
    Adds a traitlet tracking whether self.dataset and self.spectral_subset
    overlap in the spectral axis.

    Note that if using in another method that is also observing dataset_selected
    or spectral_subset_selected, that that method could be called before the traitlet
    is updated.  In that case, call self._check_dataset_spectral_subset_valid() itself
    directly.  The traitlet can still be used for any warning text in the plugin UI.
    """
    spectral_subset_valid = Bool(True).tag(sync=True)

    @observe("dataset_selected", "spectral_subset_selected")
    def _check_dataset_spectral_subset_valid(self, event={}, return_ranges=False):
        if not hasattr(self, 'dataset') or self.dataset.selected_obj is None:
            # plugin not fully initialized
            return
        if self.spectral_subset_selected == "Entire Spectrum":
            self.spectral_subset_valid = True
        else:
            spec = self.dataset.selected_obj
            spec_min, spec_max = np.nanmin(spec.spectral_axis), np.nanmax(spec.spectral_axis)
            subset_min, subset_max = self.spectral_subset.selected_min_max(spec)
            self.spectral_subset_valid = bool(subset_min < spec_max and subset_max > spec_min)
        if return_ranges:
            return (self.spectral_subset_valid,
                    (spec_min.value, spec_max.value),
                    (subset_min.value, subset_max.value))
        else:
            return self.spectral_subset_valid


class NonFiniteUncertaintyMismatchMixin(VuetifyTemplate, HubListener):
    """Adds a traitlet that identifies if there are any finite data values
    that correspond to a non-finite uncertainty at that index.

    In model fitting, the presence of finite, fittable data with corresponding
    non-finite uncertainties can cause issues. Finite data values will be
    filtered out in this case which may be undesirable. This traitlet when
    True triggers a warning in the model fitting plugin (in Specviz only,
    currently) if there are any finite values with non-finite uncertainties.

    Note that if a the uncertainty array is FULLY non-finite and the data is
    FULLY finite, uncertainties will be set to None (in the Specviz parser),
    so this traitlet will be False in that case (and therefore no warning
    message displayed in the plugin).
    """

    non_finite_uncertainty_mismatch = Bool(False).tag(sync=True)

    # every time a data/subset selection is changed, check the data selection and
    # its uncertainties to see if there are any finite data elements with
    # uncertainties. Warn in plugin if this occurs.

    @observe("dataset_selected", "spectral_subset_selected")
    def _check_non_finite_uncertainty_mismatch(self, event={}):

        if not hasattr(self, 'dataset') or self.dataset_selected == '':
            # during initial init, this can trigger before the component is initialized
            return

        spec = self.dataset.selected_spectrum

        if spec.uncertainty is None:
            self.non_finite_uncertainty_mismatch = False
            return

        if self.spectral_subset_selected == "Entire Spectrum":
            flux = spec.flux
            uncert = spec.uncertainty
        else:
            # get selected subset
            spec = self._apply_subset_masks(spec, self.spectral_subset)
            flux = spec.flux[~spec.mask]
            uncert = spec.uncertainty[~spec.mask]

        uncert = uncert.array

        if not np.any(uncert):
            self.non_finite_uncertainty_mismatch = False
            return

        flux = flux.value

        mismatch = np.any(np.logical_and(~np.isfinite(uncert), np.isfinite(flux)))

        # np.any returns numpy bool type, which traitlets doesn't like
        # so cast to boolean
        self.non_finite_uncertainty_mismatch = bool(mismatch)


class SpectralContinuumMixin(VuetifyTemplate, HubListener):
    """
    Plugin select to choose options for a linear spectral continuum.
    """
    continuum_subset_items = List().tag(sync=True)
    continuum_subset_selected = Unicode().tag(sync=True)

    continuum_width = FloatHandleEmpty(3).tag(sync=True)
    # whether continuum marks should update on unit change or
    # if the plugin will handle that logic
    continuum_auto_update_units = Bool(False).tag(sync=True)

    def __init__(self, *args, **kwargs):
        super().__init__(*args, **kwargs)
        self.continuum = SubsetSelect(self,
                                      'continuum_subset_items',
                                      'continuum_subset_selected',
                                      manual_options=['None', 'Surrounding'],
                                      default_mode='first',
                                      filters=['is_spectral'])

    def _continuum_remove_none_option(self):
        self.continuum.items = [item for item in self.continuum.items
                                if item['label'] != 'None']
        self.continuum._apply_default_selection()

    @cached_property
    def continuum_marks(self):
        marks = {'left': PluginMarkCollection(LineAnalysisContinuumLeft,
                                              shadow_cls=ShadowLine,
                                              shadow_kwargs={'shadow_width': 2},
                                              auto_update_units=self.continuum_auto_update_units,
                                              visible=self.is_active),
                 'center': PluginMarkCollection(LineAnalysisContinuumCenter,
                                                shadow_cls=ShadowLine,
                                                shadow_kwargs={'shadow_width': 2},
                                                auto_update_units=self.continuum_auto_update_units,
                                                visible=self.is_active),
                 'right': PluginMarkCollection(LineAnalysisContinuumRight,
                                               shadow_cls=ShadowLine,
                                               shadow_kwargs={'shadow_width': 2},
                                               auto_update_units=self.continuum_auto_update_units,
                                               visible=self.is_active)
                 }
        return marks

    @observe('continuum_auto_update_units')
    def _set_auto_update_units(self, event=None):
        for mark in self.continuum_marks.values():
            # LineAnalysis recomputes the continuum on a change to units,
            # but here since the continuum is just visual and an approximation,
            # let's just convert units on the mark itself
            mark.auto_update_units = self.continuum_auto_update_units

    def _update_continuum_marks(self, mark_x={}, mark_y={}, viewers=[]):
        for pos, mark in self.continuum_marks.items():
            mark.update_xy(mark_x.get(pos, []),
                           mark_y.get(pos, []),
                           viewers=viewers)

    def _get_continuum(self, dataset, spectral_subset, update_marks=False, per_pixel=False):
        if dataset.selected == '':
            self._update_continuum_marks()
            return None, None, None

        if per_pixel:
            if self.app.config != 'cubeviz':
                raise ValueError("per-pixel only supported for cubeviz")
            full_spectrum = self.app._jdaviz_helper.get_data(self.dataset.selected,
                                                             use_display_units=True)
        else:
            full_spectrum = dataset.get_selected_spectrum(use_display_units=True)

        if full_spectrum is None or self.continuum_width == "":
            self._update_continuum_marks()
            return None, None, None

        spectral_axis = full_spectrum.spectral_axis
        spectral_axis_index = full_spectrum.spectral_axis_index
        if spectral_axis.unit == u.pix:
            # plugin should be disabled so not get this far, but can still get here
            # before the disabled message is set
            self._update_continuum_marks()
            return None, None, None

        if self.continuum_subset_selected == spectral_subset.selected:
            # already raised a validation error in the UI
            self._update_continuum_marks()
            return None, None, None

        if spectral_subset.selected == "Entire Spectrum":
            spectrum = full_spectrum
        else:
            sr = self.app.get_subsets(spectral_subset.selected,
                                      simplify_spectral=True,
                                      use_display_units=True)
            spectrum = extract_region(full_spectrum, sr, return_single_spectrum=True)
            sr_lower = np.nanmin(spectrum.spectral_axis[spectrum.spectral_axis >= sr.lower])  # noqa
            sr_upper = np.nanmax(spectrum.spectral_axis[spectrum.spectral_axis <= sr.upper])  # noqa

        if self.continuum_subset_selected == 'None':
            self._update_continuum_marks()
            return spectrum, np.zeros_like(spectrum.flux.value), spectrum

        # compute continuum
        if self.continuum_subset_selected == "Surrounding" and spectral_subset.selected == "Entire Spectrum": # noqa
            # we know we'll just use the endpoints, so let's be efficient and not even
            # try extracting from the region
            continuum_mask = np.array([0, len(spectral_axis)-1])
            if update_marks:
                mark_x = {'left': np.array([]),
                          'center': np.array([min(spectral_axis.value),
                                              max(spectral_axis.value)]),
                          'right': np.array([])}

        elif self.continuum_subset_selected == "Surrounding":
            # self.spectral_subset_selected != "Entire Spectrum"
            if self.continuum_width > 10 or self.continuum_width < 1:
                # DEV NOTE: if changing the limits, make sure to also update the form validation
                # rules in line_analysis.vue
                self._update_continuum_marks()
                return None, None, None

            spectral_region_width = sr_upper - sr_lower
            # convert width from total relative width, to width per "side"
            width = (self.continuum_width - 1) / 2
            left, = np.where((spectral_axis < sr_lower) &
                             (spectral_axis > sr_lower - spectral_region_width*width))
            if not len(left):
                # then no points matching the width are available outside the line region,
                # so we'll default to the left-most point of the line region.
                left, = np.where(spectral_axis == min(spectrum.spectral_axis))

            right, = np.where((spectral_axis > sr_upper) &
                              (spectral_axis < sr_upper + spectral_region_width*width))
            if not len(right):
                # then no points matching the width are available outside the line region,
                # so we'll default to the right-most point of the line region.
                right, = np.where(spectral_axis == max(spectrum.spectral_axis))

            continuum_mask = np.concatenate((left, right))
            if update_marks:
                mark_x = {'left': np.array([min(spectral_axis.value[continuum_mask]),
                                            sr_lower.value]),
                          'center': np.array([sr_lower.value,
                                              sr_upper.value]),
                          'right': np.array([sr_upper.value,
                                             max(spectral_axis.value[continuum_mask])])}

        else:
            # we'll access the mask of the continuum and then apply that to the spectrum.  For a
            # spatially-collapsed spectrum in cubeviz, this will access the mask from the full
            # cube, but still apply that to the spatially-collapsed spectrum.
            continuum_mask = ~self._specviz_helper.get_data(
                dataset.selected,
                spectral_subset=self.continuum_subset_selected,
                use_display_units=True).mask
            spectral_axis_nanmasked = spectral_axis.value.copy()
            spectral_axis_nanmasked[~continuum_mask] = np.nan
            if not update_marks:
                pass
            elif spectral_subset.selected == "Entire Spectrum":
                mark_x = {'left': spectral_axis_nanmasked,
                          'center': spectral_axis.value,
                          'right': []}
            else:
                mark_x = {'left': spectral_axis_nanmasked[spectral_axis < sr_lower],
                          'right': spectral_axis_nanmasked[spectral_axis > sr_upper]}
                # Center should extend (at least) across the line region between the full
                # range defined by the continuum subset(s).
                # OK for mark_x to be all NaNs.
                with warnings.catch_warnings():
                    warnings.simplefilter('ignore', category=RuntimeWarning)
                    mark_x_min = np.nanmin(mark_x['left'])
                    mark_x_max = np.nanmax(mark_x['right'])
                left_min = np.nanmin([mark_x_min, sr_lower.value])
                right_max = np.nanmax([mark_x_max, sr_upper.value])
                mark_x['center'] = np.array([left_min, right_max])

        continuum_x = spectral_axis[continuum_mask].value
        min_x = min(spectral_axis.value)
        if per_pixel:
            # full_spectrum.flux is a cube, so we want to act on all spaxels independently
            continuum_y = np.take(full_spectrum.flux, continuum_mask, axis=spectral_axis_index).value  # noqa

            def fit_continuum(continuum_y_spaxel):
                return np.polyfit(continuum_x-min_x, continuum_y_spaxel, deg=1)

            # compute the linear fit for each spaxel independently, along the spectral axis
            slopes_intercepts = np.apply_along_axis(fit_continuum, spectral_axis_index, continuum_y)
            slopes = np.take(slopes_intercepts, 0, spectral_axis_index)
            intercepts = np.take(slopes_intercepts, 1, spectral_axis_index)

            # spectrum.spectral_axis is an array, but we need our continuum to have the same
            # shape as the fluxes in the cube, so let's just duplicate to the correct shape
            spectral_axis_cube = np.zeros(spectrum.flux.shape)
            reshape_inds = [1, 1, 1]
            reshape_inds[spectral_axis_index] = -1
            spectral_axis_cube[:, :, :] = spectrum.spectral_axis.value.reshape(reshape_inds)
            continuum = np.expand_dims(slopes, spectral_axis_index) * (spectral_axis_cube-min_x) + np.expand_dims(intercepts, spectral_axis_index)  # noqa
        else:
            continuum_y = full_spectrum.flux[continuum_mask].value
            slope, intercept = np.polyfit(continuum_x-min_x, continuum_y, deg=1)
            continuum = slope * (spectrum.spectral_axis.value-min_x) + intercept

        if update_marks:
            mark_y = {k: slope * (v-min_x) + intercept for k, v in mark_x.items()}

            self._update_continuum_marks(mark_x,
                                         mark_y,
                                         viewers=dataset.viewers_with_selected_visible)

        return spectrum, continuum, spectrum - continuum


class ViewerSelect(SelectPluginComponent):
    """
    Plugin select for viewers, with support for single or multi-selection.

    Useful API methods/attributes:

    * :meth:`~SelectPluginComponent.choices`
    * ``selected``
    * :attr:`selected_id`
    * :attr:`selected_obj`
    * :meth:`~SelectPluginComponent.is_multiselect`
    * :meth:`~SelectPluginComponent.select_default`
    * :meth:`~SelectPluginComponent.select_all` (only if ``is_multiselect``)
    * :meth:`~SelectPluginComponent.select_none` (only if ``is_multiselect``)

    Traitlets (in the object, custom traitlets in the plugin):

    * ``items`` (list of dicts with keys: id, reference, label)
    * ``selected`` (string)

    Properties (in the object only):

    * ``ids`` (list of ids corresponding to ``items``)
    * ``references`` (list of references corresponding to ``items``)
    * ``labels`` (list of references falling back on ids corresponding to ``items``.  These
        are the values seen in the dropdown, although setting either id or reference to the traitlet
        will still process correctly)
    * ``selected_item`` (dict of the currently selected entry in ``items``)
    * ``selected_id`` (string corresponding to the id of ``selected_item``)
    * ``selected_obj`` (viewer item corresponding to ``selected``)

    To use in a plugin:

    * create traitlets with default values
    * register with all the automatic logic in the plugin's init by passing the string names
      of the respective traitlets
    * use component in plugin template (see below)
    * refer to properties above based on the interally stored reference to the
      instantiated object of this component

    Example template (label and hint are optional)::

      <plugin-viewer-select
        :items="viewer_items"
        :selected.sync="viewer_selected"
        label="Viewer"
        hint="Select viewer."
      />

    """

    def __init__(self, plugin, items, selected,
                 multiselect=None, filters=[],
                 default_text=None, manual_options=[], default_mode='first'):
        super().__init__(plugin, items=items, selected=selected,
                         multiselect=multiselect, filters=filters,
                         default_text=default_text, manual_options=manual_options,
                         default_mode=default_mode)

        self.hub.subscribe(self, ViewerAddedMessage, handler=self._update_items)
        self.hub.subscribe(self, ViewerRemovedMessage, handler=self._update_items)
        self.hub.subscribe(self, ViewerRenamedMessage, handler=self._update_items)

        # initialize viewer_items from original viewers
        self._update_items()

    @property
    def ids(self):
        return [item['id'] for item in self.items]

    @property
    def references(self):
        return [item['reference'] for item in self.items]

    def _get_selected_item(self, selected):
        if selected in self.manual_options:
            return {}
        item = super()._get_selected_item(selected)
        if item:
            return item

        # try again but this time allow match to id alone.  Note that _selected_changed
        # will handle resetting the trait to the reference since it exists, but this
        # will allow access to the underlying item/object for any observes in the meantime.
        for item in self.items:
            if item['id'] == selected:
                return item

    @property
    def selected_id(self):
        if self.selected_item is None:
            return None
        return self.selected_item.get('id', None)

    @property
    def selected_reference(self):
        return self.selected_item.get('reference', None)

    def _get_selected_obj(self, selected, selected_id):
        if selected in self.manual_options or selected_id is None:
            return None
        return self.app.get_viewer_by_id(selected_id)

    @cached_property
    def selected_obj(self):
        if self.is_multiselect and len(self.selected):
            return [self._get_selected_obj(selected, selected_id)
                    for selected, selected_id in zip(self.selected, self.selected_id)]
        return self._get_selected_obj(self.selected, self.selected_id)

    def _selected_changed(self, event):
        self._clear_cache()
        if self.is_multiselect and isinstance(event['new'], list):
            new_selected = []
            for entry in event['new']:
                if entry in self.labels + self.manual_options:
                    new_selected.append(entry)
                elif entry in self.ids:
                    new_selected.append(self.labels[self.ids.index(entry)])
                else:
                    self.selected = event['old']
                    raise ValueError(f"could not map {entry} to valid choice, reverting selection to {event['old']}")  # noqa
            self.selected = new_selected
            return
        else:
            if event['new'] not in self.labels + self.manual_options:
                if self.selected in self.ids:
                    # provided id in place of ref
                    self.selected = self.labels[self.ids.index(self.selected)]
                    return
        return super()._selected_changed(event)

    def add_filter(self, *filters):
        super().add_filter(*filters)
        if 'reference_has_wcs' in filters or 'is_not_empty' in filters:
            # reference data can change whenever data is added OR removed from a viewer
            self.hub.subscribe(self, AddDataMessage, handler=self._update_items)
            self.hub.subscribe(self, RemoveDataMessage, handler=self._update_items)

    def _is_valid_item(self, viewer):
        def is_not_empty(viewer):
            return len(viewer.layers) > 0

        def is_spectrum_viewer(viewer):
            return _is_spectrum_viewer(viewer)

        def is_spectrum_2d_viewer(viewer):
            return _is_spectrum_2d_viewer(viewer)

        def is_image_viewer(viewer):
            return _is_image_viewer(viewer)

        def is_slice_indicator_viewer(viewer):
            return isinstance(viewer, WithSliceIndicator)

        def reference_has_wcs(viewer):
            return getattr(viewer.state.reference_data, 'coords', None) is not None

        return super()._is_valid_item(viewer, locals())

    @observe('filters')
    def _update_items(self, msg=None):
        # NOTE: _update_items is passed without a msg object during init
        # list of dictionaries with id, ref, ref_or_id
        was_empty = len(self.items) == 0
        manual_items = [{'label': label} for label in self.manual_options]
        self.items = manual_items + [{k: v for k, v in vd.items() if k != 'viewer'}
                                     for vd in self.viewer_dicts if self._is_valid_item(vd['viewer'])]  # noqa
        self._apply_default_selection(skip_if_current_valid=not was_empty)


class ViewerSelectMixin(VuetifyTemplate, HubListener):
    """
    Applies the ViewerSelect component as a mixin in the base plugin.  This
    automatically adds traitlets as well as new properties to the plugin with minimal
    extra code.  For multiple instances or custom traitlet names/defaults, use the
    component instead.

    To use in a plugin:

    * add ``ViewerSelectMixin`` as a mixin to the class
    * use the traitlets available from the plugin or properties/methods available from
      ``plugin.viewer``.

    Example template (label and hint are optional)::

      <plugin-viewer-select
        :items="viewer_items"
        :selected.sync="viewer_selected"
        label="Viewer"
        hint="Select viewer."
      />

    """
    viewer_items = List().tag(sync=True)
    viewer_selected = Any().tag(sync=True)  # Any needed for multiselect
    viewer_multiselect = Bool(False).tag(sync=True)

    def __init__(self, *args, **kwargs):
        super().__init__(*args, **kwargs)
        self.viewer = ViewerSelect(self, 'viewer_items', 'viewer_selected', 'viewer_multiselect')


class DatasetSelect(SelectPluginComponent):
    """
    Plugin select for data entries, with support for single or multi-selection.

    Useful API methods/attributes:

    * :meth:`~SelectPluginComponent.choices`
    * ``selected``
    * :attr:`selected_obj`
    * :attr:`selected_dc_item`
    * :meth:`~SelectPluginComponent.is_multiselect`
    * :meth:`~SelectPluginComponent.select_default`
    * :meth:`~SelectPluginComponent.select_all` (only if ``is_multiselect``)
    * :meth:`~SelectPluginComponent.select_none` (only if ``is_multiselect``)

    Traitlets (in the object, custom traitlets in the plugin):

    * ``items`` (list of dicts with keys: label)
    * ``selected`` (string)

    Properties (in the object only):

    * ``selected_obj``
    * ``selected_dc_item``

    Methods (in the object only):

    * ``get_object``
    * ``add_filter`` (more useful for the mixin, when creating a custom component, pass ``filters``)

    To use in a plugin:

    * create traitlets with default values
    * register with all the automatic logic in the plugin's init by passing the string names
      of the respective traitlets
    * use component in plugin template (see below)
    * refer to properties above based on the interally stored reference to the
      instantiated object of this component

    Example template (label and hint are optional)::

      <plugin-dataset-select
        :items="dataset_items"
        :selected.sync="dataset_selected"
        label="Data"
        hint="Select data."
      />

    """
    get_data_cls = None

    def __init__(self, plugin, items, selected,
                 multiselect=None,
                 filters=['not_from_plugin_model_fitting', 'layer_in_viewers',
                          'is_not_wcs_only', 'not_child_layer'],
                 default_text=None, manual_options=[],
                 default_mode='first'):
        """
        Parameters
        ----------
        plugin
            the parent plugin object
        items : str
            the name of the items traitlet defined in ``plugin``
        selected : str
            the name of the selected traitlet defined in ``plugin``
        multiselect : str
            the name of the traitlet defining whether the dropdown should accept multiple selections
        filters : list
            list of strings (for built-in filters) or callables to filter to only valid options.
        default_text : str or None
            the text to show for no selection.  If not provided or None, no entry will be provided
            in the dropdown for no selection.
        manual_options: list
            list of options to provide that are not automatically populated by datasets.  If
            ``default`` text is provided but not in ``manual_options`` it will still be included as
            the first item in the list.
        """
        super().__init__(plugin, items=items, selected=selected,
                         multiselect=multiselect, filters=filters,
                         default_text=default_text, manual_options=manual_options,
                         default_mode=default_mode)
        self._cached_properties += ["selected_dc_item", "selected_spectrum",
                                    "viewers_with_selected_visible"]
        # override this for how to access on-the-fly spectral extraction of a cube
        self._spectral_extraction_function = 'sum'
        # Add/Remove Data are triggered when checked/unchecked from viewers
        self.hub.subscribe(self, AddDataMessage, handler=self._update_items)
        self.hub.subscribe(self, RemoveDataMessage, handler=self._update_items)
        self.hub.subscribe(self, DataCollectionAddMessage, handler=self._update_items)
        self.hub.subscribe(self, DataCollectionDeleteMessage, handler=self._update_items)
        self.hub.subscribe(self, SubsetRenameMessage, handler=self._update_items)
        self.hub.subscribe(self, GlobalDisplayUnitChanged,
                           handler=self._on_global_display_unit_changed)
        self.hub.subscribe(self, ViewerVisibleLayersChangedMessage,
                           handler=lambda _: self._clear_cache('viewers_with_selected_visible'))

        self.app.state.add_callback('layer_icons', lambda _: self._update_items())
        # initialize items from original viewers
        self._update_items()

    @property
    def default_data_cls(self):
        if self.app.config == 'imviz':
            return NDData
        if 'is_trace' in self.filters:
            return None
        return Spectrum

    def _get_dc_item(self, selected):
        if selected not in self.labels:
            # _apply_default_selection will override shortly anyways
            return None
        return next((x for x in self.app.data_collection if x.label == selected))

    @cached_property
    def selected_dc_item(self):
        if self.is_multiselect:
            return [self._get_dc_item(selected) for selected in self.selected]
        return self._get_dc_item(self.selected)

    def get_object(self, *args, **kwargs):
        if self.is_multiselect:
            return [dc_item.get_object(*args, **kwargs) for dc_item in self.selected_dc_item]

        if self.selected not in self.labels:
            # _apply_default_selection will override shortly anyways
            return None
        return self.selected_dc_item.get_object(*args, **kwargs)

    @cached_property
    def selected_obj(self):
        if not self.is_multiselect:
            if self.selected not in self.labels:
                # _apply_default_selection will override shortly anyways
                return None
            match = self.app._jdaviz_helper.get_data(data_label=self.selected,
                                                     cls=self.get_data_cls)
            if match is not None:
                return match
        # handle the case of empty Application with no viewer, we'll just pull directly
        # from the data collection
        return self.get_object(cls=self.default_data_cls)

    def get_selected_spectrum(self, use_display_units=True):
        # retrieves the 1d spectrum
        if isinstance(self.selected_obj, NDData):
            shape = self.selected_obj.data.shape
        else:
            shape = self.selected_obj.shape
        if len(shape) == 3:
            # then this is a cube, but we want the 1D spectrum,
            # so we can pass through the 3D Spectral Extraction plugin
            if self.plugin.config != 'cubeviz':
                raise ValueError("extracting a spectrum from a cube only supported in cubeviz")
            # we need to get the 1d extracted spectrum for the cube
            spec_extract = self.app._jdaviz_helper.plugins['3D Spectral Extraction']._obj
            sp = spec_extract._extract_in_new_instance(self.selected,
                                                       function=self._spectral_extraction_function,
                                                       add_data=False)
            return self.plugin._specviz_helper._handle_display_units(sp, use_display_units)
        return self.plugin._specviz_helper.get_data(data_label=self.selected,
                                                    cls=Spectrum,
                                                    use_display_units=use_display_units)

    @cached_property
    def selected_spectrum(self):
        return self.get_selected_spectrum(use_display_units=True)

    @cached_property
    def viewers_with_selected_visible(self):
        return [viewer for viewer in self.app._viewer_store.values()
                if self.selected in viewer.data_menu.data_labels_visible]

    def _is_valid_item(self, data):
        def from_plugin(data):
            return data.meta.get('Plugin', None) is not None

        def not_from_plugin(data):
            return data.meta.get('Plugin', None) is None

        def not_from_this_plugin(data):
            if self.plugin._plugin_name is None:
                return True
            return data.meta.get('Plugin', None) != self.plugin._plugin_name

        def not_from_plugin_model_fitting(data):
            return data.meta.get('Plugin', None) != 'Model Fitting'

        def has_metadata(data):
            return hasattr(data, 'meta') and isinstance(data.meta, dict) and len(data.meta)

        def layer_in_viewers(data):
            if not len(self.app.get_viewer_reference_names()):
                # then this is a bar Application object, so ignore this filter
                return False
            for viewer in self.viewers:
                if data.label in [l.layer.label for l in viewer.layers]:  # noqa E741
                    return True
            return False

        def layer_in_spectrum_viewer(data):
            if not len(self.app.get_viewer_reference_names()):
                # then this is a bare Application object, so ignore this filter
                return False
            svs = [viewer for viewer in self.app._viewer_store.values()
                   if _is_spectrum_viewer(viewer)]
            return data.label in [l.layer.label for sv in svs for l in sv.layers]  # noqa E741

        def layer_in_spectrum_2d_viewer(data):
            if not len(self.app.get_viewer_reference_names()):
                # then this is a bare Application object, so ignore this filter
                return False
            s2dvs = [viewer for viewer in self.app._viewer_store.values()
                     if _is_spectrum_2d_viewer(viewer)]
            return data.label in [l.layer.label for s2dv in s2dvs for l in s2dv.layers]  # noqa E741

        def layer_in_flux_viewer(data):
            if not len(self.app.get_viewer_reference_names()):
                # then this is a bare Application object, so ignore this filter
                return False
            return data.label in [lyr.layer.label for lyr in self.flux_viewer.layers]  # noqa E741

        def is_trace(data):
            return 'Trace' in getattr(data, 'meta', [])

        def not_trace(data):
            return not is_trace(data)

        def is_image(data):
            return len(data.shape) == 2

        def is_image_not_spectrum(data):
            if not is_image(data):
                return False
            return not wcs_is_spectral(getattr(data, 'coords', None))

        def is_cube(data):
            return len(data.shape) == 3

        def is_cube_or_image(data):
            return len(data.shape) >= 2

        def is_spectrum(data):
            return (len(data.shape) == 1
                    and data.coords is not None
                    and wcs_is_spectral(getattr(data, 'coords', None)))

        def is_2d_spectrum_or_trace(data):
            return (data.ndim == 2
                    and data.coords is not None
                    and wcs_is_spectral(getattr(data, 'coords', None))) or 'Trace' in data.meta

        def is_spectrum_or_cube(data):
            return is_spectrum(data) or is_cube(data)

        def is_flux_cube(data):
            if hasattr(self.app._jdaviz_helper, '_loaded_uncert_cube'):
                uncert_label = getattr(self.app._jdaviz_helper._loaded_uncert_cube, 'label', None)
            else:
                uncert_label = None
            return is_cube(data) and not_child_layer(data) and data.label != uncert_label

        def is_not_wcs_only(data):
            return not data.meta.get(_wcs_only_label, False)

        def not_child_layer(data):
            # ignore layers that are children in associations:
            return self.app._get_assoc_data_parent(data.label) is None

        def same_mosviz_row(data):
            # NOTE: requires calling _update_items on a change to row
            # currently handled by mosviz helper _row_click_message_handler
            meta = getattr(data, 'meta', None)
            if meta is None:
                return True
            data_row = meta.get('mosviz_row', None)
            app_row = self.app.state.settings.get('mosviz_row', None)

            if data_row is None or app_row is None:
                return True
            return data_row == app_row

        layer_is_not_dq = layer_is_not_dq_global

        return super()._is_valid_item(data, locals())

    @observe('filters')
    def _update_items(self, msg=None):
        # NOTE: _update_items is passed without a msg object during init
        # future improvement: don't recreate the entire list when msg is passed
        def _dc_to_dict(data):
            d = {'label': data.label,
                 'icon': self.app.state.layer_icons.get(data.label)}

            return d

        manual_items = [{'label': label} for label in self.manual_options]
        self.items = manual_items + [_dc_to_dict(data) for data in self.app.data_collection
                                     if self._is_valid_item(data)]
        self._apply_default_selection()
        # future improvement: only clear cache if the selected data entry was changed?
        self._clear_cache(*self._cached_properties)

    def _on_global_display_unit_changed(self, msg=None):
        if msg.axis in ('spectral', 'spectral_y'):
            self._clear_cache('selected_spectrum')


class DatasetSelectMixin(VuetifyTemplate, HubListener):
    """
    Applies the DatasetSelect component as a mixin in the base plugin.  This
    automatically adds traitlets as well as new properties to the plugin with minimal
    extra code.  For multiple instances or custom traitlet names/defaults, use the
    component instead.

    To use in a plugin:

    * add ``DatasetSelectMixin`` as a mixin to the class
    * use the traitlets available from the plugin or properties/methods available from
      ``plugin.dataset``.

    Example template (label and hint are optional)::

      <plugin-dataset-select
        :items="dataset_items"
        :selected.sync="dataset_selected"
        label="Data"
        hint="Select data."
      />

    """
    dataset_items = List().tag(sync=True)
    dataset_selected = Unicode().tag(sync=True)

    def __init__(self, *args, **kwargs):
        super().__init__(*args, **kwargs)
        # NOTE: cannot be named self.data or will conflict with existing self.data traitlet!
        self.dataset = DatasetSelect(self, 'dataset_items', 'dataset_selected',
                                     multiselect=None)


class DatasetMultiSelectMixin(VuetifyTemplate, HubListener):
    """
    Applies the DatasetSelect component as a mixin in the base plugin with togglable multiselect.
    This automatically adds traitlets as well as new properties to the plugin with minimal
    extra code.  For multiple instances or custom traitlet names/defaults, use the
    component instead.

    To use in a plugin:

    * add ``DatasetMultiSelectMixin`` as a mixin to the class
    * use the traitlets available from the plugin or properties/methods available from
      ``plugin.dataset``.

    Example template (label and hint are optional)::

      <plugin-dataset-select
        :items="dataset_items"
        :selected.sync="dataset_selected"
        :multiselect="multiselect"
        label="Data"
        hint="Select data."
      />

    """
    dataset_items = List().tag(sync=True)
    dataset_selected = Any().tag(sync=True)
    multiselect = Bool(False).tag(sync=True)

    def __init__(self, *args, **kwargs):
        super().__init__(*args, **kwargs)
        # NOTE: cannot be named self.data or will conflict with existing self.data traitlet!
        self.dataset = DatasetSelect(self, 'dataset_items', 'dataset_selected',
                                     multiselect='multiselect')  # noqa


class AutoTextField(BasePluginComponent):
    """
    Label component with the ability to synchronize to a plugin-provided default value or override
    with a custom value.  Setting ``value`` will set ``auto`` to False.  Setting ``auto`` to True,
    will set ``value`` to the default value.

    Useful API methods/attributes:

    * ``value``
    * ``auto``
    """

    """
    Traitlets (in the object, custom traitlets in the plugin):

    * ``value`` (string: user-provided label for the results data-entry.  If ``auto``, changes
        to ``default`` will update ``value``.  Otherwise, changes to ``value`` will set
        ``auto`` to False.)
    * ``default`` (string: plugin-determined default label that will be synced to ``value``
        if/when ``auto`` is set to True)
    * ``auto`` (bool: whether to sync ``default`` to ``value``)
    * ``invalid_msg`` (string: validation string for the current value of ``value``.)

    Example template::

      <plugin-auto-label
        :value.sync="value"
        :default="comp_label_default"
        :auto.sync="comp_label_auto"
        :invalid_msg="invalid_msg"
        hint="Label hint."
      ></plugin-auto-label>

    """

    def __init__(self, plugin, value, default, auto,
                 invalid_msg):
        super().__init__(plugin, value=value,
                         default=default, auto=auto,
                         invalid_msg=invalid_msg)

        if getattr(plugin, auto):
            # ensure value starts at the default value
            setattr(plugin, value, getattr(plugin, default))
        self.add_observe(default, self._on_set_to_default)
        self.add_observe(auto, self._on_set_to_default)

    def __repr__(self):
        return f"<AutoTextField value='{self.value}' auto={self.auto}>"

    def __eq__(self, other):
        return self.value == other

    def __hash__(self):
        # defining __eq__ without defining __hash__ makes the object unhashable
        return super().__hash__()

    def _on_set_to_default(self, msg={}):
        if self.auto:
            self.value = self.default


class AutoTextFieldMixin(VuetifyTemplate, HubListener):
    """
    Applies the AutoTextField component as a mixin in the base plugin.  This
    automatically adds traitlets as well as new properties to the plugin with minimal
    extra code.  For multiple instances or custom traitlet names/defaults, use the
    component instead.

    To use in a plugin:

    * add ``AutoTextFieldMixin`` as a mixin to the class
    * use the traitlets available from the plugin or properties/methods available from
      ``plugin.auto_label``.

    Example template::

      <plugin-auto-label
        :value.sync="label"
        :default="label_default"
        :auto.sync="label_auto"
        :invalid_msg="invalid_msg"
        hint="Label hint."
      ></plugin-auto-label>
    """
    label = Unicode().tag(sync=True)
    label_default = Unicode().tag(sync=True)
    label_auto = Bool(True).tag(sync=True)
    label_invalid_msg = Unicode('').tag(sync=True)

    def __init__(self, *args, **kwargs):
        super().__init__(*args, **kwargs)
        self.auto_label = AutoTextField(self, 'label',
                                        'label_default', 'label_auto',
                                        'label_invalid_msg')


class AddResults(BasePluginComponent):
    """
    Plugin component for providing a data-label and selecting a viewer to add the results from
    the plugin.

    Useful API methods/attributes:

    * :attr:`label` (`AutoTextField`):
        the label component.  Setting will redirect to setting ``label.value``.
    * :attr:`auto`
        shortcut to ``label.auto``.  Setting will redirect to setting ``label.auto``.
    * ``viewer`` (`ViewerSelect`):
        the viewer to add the results, or None to add the results to the data-collection but
        not load into a viewer.

    Traitlets (in the object, custom traitlets in the plugin):

    * ``label`` (string: user-provided label for the results data-entry.  If ``label_auto``, changes
        to ``label_default`` will update ``label``.  Otherwise, changes to ``label`` will set
        ``label_auto`` to False.)
    * ``label_default`` (string: plugin-determined default label that will be synced to ``label``
        if/when ``label_auto`` is set to True)
    * ``label_auto`` (bool: whether to sync ``label_default`` to ``label``)
    * ``label_invalid_msg`` (string: validation string for the current value of ``label``.  If
        not an empty string, calls to ``add_results_from_plugin`` will raise an error.)
    * ``label_overwrite`` (bool: whether the value of ``label`` already exists for a data-entry
        from the same plugin)
    * ``add_to_viewer_items`` (list of dicts: see ``ViewerSelect``)
    * ``add_to_viewer_selected`` (string: name of the viewer to add the results,
        see ``ViewerSelect``)
    * ``auto_update_result`` (bool: whether the resulting data-product should be regenerated when
        any input arguments are changed)


    Methods:

    * ``add_results_from_plugin``


    Example template::

      <plugin-add-results
        :label.sync="results_label"
        :label_default="results_label_default"
        :label_auto.sync="results_label_auto"
        :label_invalid_msg="results_label_invalid_msg"
        :label_overwrite="results_label_overwrite"
        label_hint="Label for the smoothed data"
        :add_to_viewer_items="add_to_viewer_items"
        :add_to_viewer_selected.sync="add_to_viewer_selected"
        :auto_update_result.sync="auto_update_result"
        action_label="Apply"
        action_tooltip="Apply the action to the data"
        @click:action="apply"
      ></plugin-add-results>

    """

    def __init__(self, plugin, label, label_default, label_auto,
                 label_invalid_msg, label_overwrite,
                 add_to_viewer_items, add_to_viewer_selected,
                 auto_update_result=None,
                 label_whitelist_overwrite=[]):
        super().__init__(plugin, label=label,
                         label_default=label_default, label_auto=label_auto,
                         label_invalid_msg=label_invalid_msg, label_overwrite=label_overwrite,
                         add_to_viewer_items=add_to_viewer_items,
                         add_to_viewer_selected=add_to_viewer_selected,
                         auto_update_result=auto_update_result)

        # DataCollectionAdd/Delete are fired even if remain unchecked in all viewers
        self.hub.subscribe(self, DataCollectionAddMessage,
                           handler=lambda _: self._on_label_changed())
        self.hub.subscribe(self, DataCollectionDeleteMessage,
                           handler=lambda _: self._on_label_changed())

        # allows overwriting specific data entries not from the same plugin
        self.label_whitelist_overwrite = label_whitelist_overwrite

        self.viewer = ViewerSelect(plugin, add_to_viewer_items, add_to_viewer_selected,
                                   manual_options=['None'],
                                   default_mode=self._handle_default_viewer_selected)

        self.auto_label = AutoTextField(plugin, label, label_default, label_auto, label_invalid_msg)
        self.add_observe(label, self._on_label_changed)

    def __repr__(self):
        if getattr(self, 'auto_update_result', None) is not None:
            return f"<AddResults label='{self.label}', auto={self.auto}, viewer={self.viewer.selected}, auto_update_result={self.auto_update_result}>"  # noqa
        return f"<AddResults label='{self.label}', auto={self.auto}, viewer={self.viewer.selected}>"  # noqa

    @property
    def user_api(self):
        return UserApiWrapper(self, ('label', 'auto', 'viewer'))

    @property
    def label(self):
        """
        Access the value of the ``AutoTextField`` object.  Changing the value manually will also
        disable the ``auto`` option.
        """
        return self.auto_label.value

    @label.setter
    def label(self, label):
        self.auto_label.value = label

    @property
    def auto(self):
        """
        Access the ``auto`` property of the ``AutoTextField`` object.  If enabling, the ``label``
        will automatically be changed and kept in sync with the default label.
        """
        return self.auto_label.auto

    @auto.setter
    def auto(self, auto):
        self.auto_label.auto = auto

    @property
    def results_viewers(self):
        # return the viewers where the results will be added
        if self.label_overwrite:
            return [v for v in self.app._viewer_store.values()
                    if self.label in v.data_menu.data_labels_visible]
        else:
            return [self.viewer.selected_obj] if self.viewer.selected_obj else []

    def _handle_default_viewer_selected(self, viewer_comp, is_valid):
        if len(viewer_comp.items) == 2:
            # then we're a switch, so we want to default to ON
            return viewer_comp.labels[1]
        else:
            # then we're a dropdown, so want to default to None and force the user to choose
            return 'None'

    def _on_label_changed(self, msg={}):
        if not len(self.label.strip()):
            # strip will raise the same error for a label of all spaces
            self.label_invalid_msg = 'label must be provided'
            return

        for data in self.app.data_collection:
            if self.label == data.label:
                if data.meta.get('Plugin', None) == self._plugin._plugin_name or\
                        data.label in self.label_whitelist_overwrite:
                    self.label_invalid_msg = ''
                    self.label_overwrite = True
                    return
                else:
                    self.label_invalid_msg = 'label already in use'
                    self.label_overwrite = False
                    return

        self.label_invalid_msg = ''
        self.label_overwrite = False

    def add_results_from_plugin(self, data_item, replace=None, label=None, format=None):
        """
        Add ``data_item`` to the app's data_collection according to the default or user-provided
        label and adds to any requested viewers.
        """

        # Note that we can only preserve one of percentile or vmin+vmax
        ignore_attributes = ("layer", "attribute", "percentile")

        if self.label_invalid_msg:
            raise ValueError(self.label_invalid_msg)

        if label is None:
            label = self.label

        if self.label_overwrite:
            # the switch for add_to_viewer is hidden, and so the loaded state of the overwritten
            # entry should be the same as the original entry (to avoid deleting reference data)
            add_to_viewer_refs = []
            add_to_viewer_vis = []
            preserved_attributes = []
            for viewer_select_item in self.add_to_viewer_items[1:]:
                # index 0 is for "None"
                viewer_ref = viewer_select_item['reference']
                viewer = self.app.get_viewer(viewer_ref)
                for layer in viewer.layers:
                    if layer.layer.label != label:
                        continue
                    else:
                        add_to_viewer_refs.append(viewer_ref)
                        add_to_viewer_vis.append(label in viewer._data_menu.visible_layers)
                        preserve_these = {}
                        for att in layer.state.as_dict():
                            # Can't set cmap_att, size_att, etc
                            if att not in ignore_attributes and "_att" not in att:
                                preserve_these[att] = getattr(layer.state, att)
                        preserved_attributes.append(preserve_these)
        else:
            if self.add_to_viewer_selected == 'None':
                add_to_viewer_refs = []
                add_to_viewer_vis = []
                preserved_attributes = []
            else:
                add_to_viewer_refs = [self.add_to_viewer_selected]
                add_to_viewer_vis = [True]
                preserved_attributes = [{}]

        if label in self.app.data_collection:
            for viewer_ref in add_to_viewer_refs:
                self.app.remove_data_from_viewer(viewer_ref, label)
            self.app.data_collection.remove(self.app.data_collection[label])

        if not hasattr(data_item, 'meta'):
            data_item.meta = {}
        data_item.meta['Plugin'] = self.plugin._plugin_name
        if self.app.config == 'mosviz':
            data_item.meta['mosviz_row'] = self.app.state.settings['mosviz_row']

        if getattr(self, 'auto_update_result', False):
            data_item.meta['_update_live_plugin_results'] = self.plugin.user_api.to_dict()
            def_subs = {'data': ('dataset',),
                        'subset': ('spectral_subset', 'spatial_subset', 'subset', 'aperture')}
            subscriptions = getattr(self.plugin, 'live_update_subscriptions', def_subs)
            data_item.meta['_update_live_plugin_results']['_subscriptions'] = subscriptions

        if self.app.config in CONFIGS_WITH_LOADERS and format is not None:
            self.app._jdaviz_helper.load(data_item,
                                         loader='object', format=format,
                                         data_label=label, show_in_viewer=False)
        else:
            # NOTE: eventually remove this entirely once all plugins are set to go through
            # the new loaders infrastructure above
            self.app.add_data(data_item, label)

        for viewer_ref, visible, preserved in zip(add_to_viewer_refs, add_to_viewer_vis,
                                                  preserved_attributes):
            # replace the contents in the selected viewer with the results from this plugin
            this_viewer = self.app.get_viewer(viewer_ref)
            if replace is not None:
                this_replace = replace
            else:
                this_replace = isinstance(this_viewer, BqplotImageView)

            if self.app._jdaviz_helper._in_batch_load:
                # NOTE: this currently only stores the viewer reference, and so
                # will not handle preserving layer options if overwriting an existing
                # entry.
                self.app._jdaviz_helper._delayed_show_in_viewer_labels[label] = viewer_ref
            else:
                self.app.add_data_to_viewer(viewer_ref,
                                            label,
                                            visible=visible, clear_other_data=this_replace)

                if preserved != {}:
                    layer_state = [layer.state for layer in this_viewer.layers if
                                   layer.layer.label == label][0]
                    for att in preserved:
                        setattr(layer_state, att, preserved[att])

        # update overwrite warnings, etc
        self._on_label_changed()


class AddResultsMixin(VuetifyTemplate, HubListener):
    """
    Applies the AddResults component as a mixin in the base plugin.  This
    automatically adds traitlets as well as new properties to the plugin with minimal
    extra code.  For multiple instances or custom traitlet names/defaults, use the
    component instead.

    To use in a plugin:

    * add ``AddResultsMixin`` as a mixin to the class
    * use the traitlets available from the plugin or properties/methods available from
      ``plugin.add_results``.

    Example template::

      <plugin-add-results
        :label.sync="results_label"
        :label_default="results_label_default"
        :label_auto.sync="results_label_auto"
        :label_invalid_msg="results_label_invalid_msg"
        :label_overwrite="results_label_overwrite"
        label_hint="Label for the smoothed data"
        :add_to_viewer_items="add_to_viewer_items"
        :add_to_viewer_selected.sync="add_to_viewer_selected"
        :auto_update_result.sync="auto_update_result"
        action_label="Apply"
        action_tooltip="Apply the action to the data"
        @click:action="apply"
      ></plugin-add-results>

    """
    results_label = Unicode().tag(sync=True)
    results_label_default = Unicode().tag(sync=True)
    results_label_auto = Bool(True).tag(sync=True)
    results_label_invalid_msg = Unicode('').tag(sync=True)
    results_label_overwrite = Bool().tag(sync=True)

    add_to_viewer_items = List().tag(sync=True)
    add_to_viewer_selected = Unicode().tag(sync=True)

    auto_update_result = Bool(False).tag(sync=True)

    def __init__(self, *args, **kwargs):
        super().__init__(*args, **kwargs)
        self.add_results = AddResults(self, 'results_label',
                                      'results_label_default', 'results_label_auto',
                                      'results_label_invalid_msg', 'results_label_overwrite',
                                      'add_to_viewer_items', 'add_to_viewer_selected',
                                      'auto_update_result')


class PlotOptionsSyncState(BasePluginComponent):
    """
    Plugin component for syncing with glue state objects.

    Useful API methods/attributes:

    * ``value``: the currently set value sent to the underlying ``linked_states`` objects in glue
    * ``text``: the user-friendly equivalent of the currently set value (only when has ``choices``)
    * :meth:`choices` (only when applicable)
    * :attr:`linked_states`
    * :meth:`unmix_state`
    """

    def __init__(self, plugin, viewer_select, layer_select, glue_name,
                 value, sync, spinner=None, state_filter=None):
        super().__init__(plugin, value=value, sync=sync)
        self._state_filter = state_filter
        self._linked_states = []
        self._spinner = spinner
        self._processing_change_from_glue = False
        self._processing_change_to_glue = False
        self._cached_properties = ["subscribed_states", "subscribed_icons"]

        self._viewer_select = viewer_select
        self._layer_select = layer_select
        self._glue_name = glue_name
        self.add_observe(viewer_select._plugin_traitlets['selected'], self._on_viewer_layer_changed)
        self.add_observe(layer_select._plugin_traitlets['selected'], self._on_viewer_layer_changed)
        self.add_observe(value, self._on_value_changed)
        self._on_viewer_layer_changed()

    def __repr__(self):
        choices = self.choices
        glue_name = self._glue_name if isinstance(self._glue_name, str) else ''
        if len(choices):
            return f"<PlotOptionsSyncState {glue_name}={self.value} choices={self.choices} (linked_states: {len(self.linked_states)}/{len(self.subscribed_states)})>"  # noqa
        return f"<PlotOptionsSyncState {glue_name}={self.value} (linked_states: {len(self.linked_states)}/{len(self.subscribed_states)})>"  # noqa

    @property
    def user_api(self):
        expose = ['value', 'unmix_state', 'linked_states']
        if len(self.choices):
            expose += ['choices', 'text']
        return UserApiWrapper(self, expose=expose)

    def __eq__(self, other):
        return self.value == other or (len(self.choices) and self.text == other)

    def __hash__(self):
        # defining __eq__ without defining __hash__ makes the object unhashable
        return super().__hash__()

    @property
    def text(self):
        """
        The user-friendly text equivalent of the currently set value
        """
        value = self.value
        for choice in self.sync.get('choices', {}):
            if choice['value'] == value:
                return choice['text']

    @property
    def choices(self):
        return [choice['text'] for choice in self.sync.get('choices', {})]

    def state_filter(self, state):
        if self._state_filter is None:
            return True
        return self._state_filter(state)

    def glue_name(self, state):
        if isinstance(self._glue_name, str):
            return self._glue_name
        # also support a callable that takes the state as input and returns a string
        return self._glue_name(state)

    @property
    def subscribed_viewers(self):
        viewers = self._viewer_select.selected_obj
        if not isinstance(viewers, list):
            # which is the case for single-select
            viewers = [viewers]
        return viewers

    @cached_property
    def subscribed_states(self):
        # states object that according to the viewer selection, we *should*
        # link if this entry is found there
        viewers = self.subscribed_viewers

        def _state_item(item):
            if isinstance(item, list):
                return [_state_item(item_i) for item_i in item]
            elif item is None:
                return None
            else:
                return item.state

        viewer_states = [_state_item(viewer) for viewer in viewers]

        layer_labels = self._layer_select.selected
        if not isinstance(layer_labels, list):
            layer_labels = [layer_labels]

        # NOTE: accessing from self._layer_select.selected_obj would give us a per-viewer
        # list, but we need a per-selected-layer list.
        layer_states = []
        for selected_layer_label in layer_labels:
            layer_states.append([])
            for viewer in viewers:
                if viewer is None:
                    continue
                for layer in viewer.layers:
                    if layer.layer.label == selected_layer_label:
                        layer_states[-1].append(layer.state)

        # subscribed states can still be nested list
        return viewer_states + layer_states

    @cached_property
    def subscribed_icons(self):
        # dictionary items giving information about the entries in subscribed_states
        if self._viewer_select.selected_item is None:
            return []
        viewer_icons = self._viewer_select.selected_item.get('icon', [])
        if not isinstance(viewer_icons, list):
            viewer_icons = [viewer_icons]

        layer_icons = self._layer_select.selected_item.get('icon', [])
        if not isinstance(layer_icons, list):
            layer_icons = [layer_icons]

        return viewer_icons + layer_icons

    @property
    def linked_states(self):
        # access glue state objects for which the callbacks are currently connected
        return self._linked_states

    def _get_glue_value(self, state):
        glue_name = self.glue_name(state)
        if glue_name == 'cmap':
            return getattr(state, glue_name).name
        if glue_name in GLUE_STATES_WITH_HELPERS:
            return str(getattr(state, glue_name))
        if glue_name == 'color':
            # Set to lower() so that all linked states of a subset
            # (data in viewer with this subset applied) have matching color values
            return str(getattr(state, glue_name)).lower()
        if glue_name in ('contour_visible', 'bitmap_visible'):
            # return False if the layer itself is not visible.  Setting this object
            # to True will then set both glue_name and visible to True.
            return getattr(state, glue_name) and getattr(state, 'visible')
        if glue_name in ('c_min', 'c_max'):
            return float(getattr(state, glue_name))

        return getattr(state, glue_name)

    def _get_glue_choices(self, state):
        glue_name = self.glue_name(state)
        if glue_name == 'cmap':
            return [{'text': cmap[0], 'value': cmap[1].name} for cmap in colormaps.members]
        if glue_name in GLUE_STATES_WITH_HELPERS:
            helper = getattr(state, f'{glue_name}_helper')
            return [{'text': str(choice), 'value': str(choice)} for choice in helper.choices]
        if glue_name == 'color_mode':
            return [{'text': 'Colormap',
                     'value': 'Colormaps',
                     'description': 'Select a colormap per-layer. Only top-layer will be visible without adjusting opacity.'},  # noqa
                    {'text': 'Color',
                     'value': 'One color per layer',
                     'description': 'Select a color per-layer. Layers will be composited.'}]

        values, labels = _get_glue_choices(state, glue_name)
        return [{'text': l, 'value': v} for v, l in zip(values, labels)]

    def _on_viewer_layer_changed(self, msg=None):
        self._clear_cache(*self._cached_properties)

        # clear existing callbacks - we'll re-create those we need later
        for state in self.linked_states:
            glue_name = self.glue_name(state)
            state.remove_callback(glue_name, self._on_glue_value_changed)
            if glue_name in ['contour_visible', 'bitmap_visible']:
                state.remove_callback('visible', self._on_glue_layer_visible_changed)

        in_subscribed_states = False
        icons = []
        current_glue_values = []
        self._linked_states = []
        for states, icon in zip(self.subscribed_states, self.subscribed_icons):
            if not isinstance(states, list):
                states = [states]

            for state in states:
                if state is None or not self.state_filter(state):
                    continue
                glue_name = self.glue_name(state)
                if glue_name is None or not hasattr(state, glue_name):
                    continue

                in_subscribed_states = True
                if icon not in icons:
                    icons.append(icon)
                current_glue_values.append(self._get_glue_value(state))
                self._linked_states.append(state)  # these will be iterated when value is set
                state.add_callback(glue_name, self._on_glue_value_changed)
                if glue_name in ['contour_visible', 'bitmap_visible']:
                    state.add_callback('visible', self._on_glue_layer_visible_changed)

                if (
                    # We are assuming here that each state-instance with this same name
                    # will have the same choices and that those will not change. If we
                    # ever hookup options with changing choices, we'll need additional
                    # logic to sync to those and handle mixed state in the choices...
                    self.sync.get('choices') is None and
                    (
                        hasattr(getattr(type(state), glue_name), 'get_display_func') or
                        glue_name == 'cmap'
                    )
                ) or (
                    # update choices in `sync` if glue state choices are updated
                    # during glue Component add/rename/delete:
                    glue_name == 'cmap_att'
                ):
                    # then we can access and populate/update the choices.
                    self.sync = {**self.sync, 'choices': self._get_glue_choices(state)}
        self.sync = {**self.sync,
                     'in_subscribed_states': in_subscribed_states,
                     'icons': icons,
                     'mixed': self.is_mixed(current_glue_values)}
        if len(current_glue_values) and current_glue_values[0] is not None:
            # sync the initial value of the widget, avoiding recursion
            self._on_glue_value_changed(current_glue_values[0])

    def is_mixed(self, glue_values):
        if len(glue_values) and isinstance(glue_values[0], dict):
            if len(np.unique([len(item) for item in glue_values], axis=0)) > 1:
                # different lengths
                return True

            # guaranteed to have same lengths
            if len(np.unique([list(item.keys()) for item in glue_values], axis=0)) > 1:
                # different keys
                return True

            # guaranteed to each have the same set of keys, so now we can loop over keys and
            # compare values
            for k in glue_values[0].keys():
                if len(np.unique([item.get(k) for item in glue_values], axis=0)) > 1:
                    return True

            return False

        # Need this for temporary None value during startup
        elif len(glue_values):
            no_nones = [x for x in glue_values if x is not None]
            if len(no_nones) == 0:
                return False
            if len(no_nones) != len(glue_values):
                return True

        return len(np.unique(glue_values, axis=0)) > 1

    def _update_mixed_state(self):
        if len(self.linked_states) <= 1:
            mixed = False
        else:
            current_glue_values = []
            for state in self.linked_states:
                current_glue_values.append(self._get_glue_value(state))
            mixed = self.is_mixed(current_glue_values)
            # ensure the value corresponds to the first entry, this prevents the case where a glue
            # change to one of the linked_states changes the value that will be adopted when
            # unmixing something in mixed state and results in more consistent and predictable
            # behavior
            if len(current_glue_values) and current_glue_values[0] is not None:
                self._on_glue_value_changed(current_glue_values[0],
                                            update_mixed_state=False)
        self.sync = {**self.sync,
                     'mixed': mixed}

    def _on_value_changed(self, msg):
        if self._processing_change_from_glue:
            return

        if self._spinner is not None:
            setattr(self.plugin, self._spinner, True)

        if self._glue_name == 'color_mode' and msg['new'] == 'Monochromatic':
            warnings.warn("'Monochromatic' renamed to 'Color'", DeprecationWarning)
            self.value = 'One color per layer'
            return

        self._processing_change_to_glue = True
        for glue_state in self.linked_states:
            glue_name = self.glue_name(glue_state)
            if glue_name == 'cmap':
                cmap = None
                for member in colormaps.members:
                    if member[1].name == msg['new']:
                        cmap = member[1]
                        break
                setattr(glue_state, glue_name, cmap)
            elif glue_name in GLUE_STATES_WITH_HELPERS:
                helper = getattr(glue_state, f'{glue_name}_helper')
                value = [choice for choice in helper.choices if str(choice) == msg['new']][0]
                setattr(glue_state, glue_name, value)
            elif glue_name in ('zoom_level') and msg['new'] <= 0:
                # ignore if negative number (otherwise would fail)
                self.value = msg['old']
                self._processing_change_to_glue = False
                return
            else:
                setattr(glue_state, glue_name, msg['new'])

            if glue_name in ['bitmap_visible', 'contour_visible'] and msg['new'] is True:
                # ensure that the layer is also visible
                if not glue_state.visible:
                    setattr(glue_state, 'visible', msg['new'])

        # need to recompute mixed state
        self._update_mixed_state()
        self._processing_change_to_glue = False

        if self._spinner is not None:
            setattr(self.plugin, self._spinner, False)

    def _on_glue_layer_visible_changed(self, value):
        # this is only triggered for glue_name contour_visible or bitmap_visible
        self._processing_change_from_glue = True
        if value is False:
            self.value = False
        elif len(self.linked_states):
            # then this is a little tricky since we don't have the calling state object,
            # instead we'll set the value based on the first state object and will still
            # make a call to update the mixed state
            self.value = self._get_glue_value(self.linked_states[0])
        self._processing_change_from_glue = False
        self._update_mixed_state()

    def _on_glue_value_changed(self, value, update_mixed_state=True):
        if self._glue_name in ('color_mode', 'linewidth'):
            # then we need to force updates to the layer-icon colors
            # NOTE: this will only trigger when the change to color_mode was handled
            # through this plugin.  Manual changes to the glue state for viewers not
            # currently in subscribed states will be ignored.
            for viewer in self.subscribed_viewers:
                viewer._update_layer_icons()
                viewer.data_menu.layer._update_items()
            # callbacks from the viewer state also do not trigger an update to the
            # layer items (tabs), so we'll force those to update from here as well.
            self.plugin.layer._update_items()

        if self._processing_change_to_glue:
            return

        self._processing_change_from_glue = True
        if "Colormap" in value.__class__.__name__:
            value = value.name
        elif self._glue_name in GLUE_STATES_WITH_HELPERS:
            value = str(value)
        elif self._glue_name != 'percentile' and isinstance(self.value, (int, float)):
            # glue might pass us ints for float or vice versa, but our traitlets care
            # so let's cast to the type expected by the traitlet to avoid having to
            # use Any traitlets for all of these.  We skip percentile as that needs
            # to be an Any traitlet in order to handle "Custom"
            value = type(self.value)(value)
        self.value = value

        if self._glue_name == 'stretch_parameters':
            # stretch_parameters is a dictionary so won't trigger the @observe on
            # _update_stretch_curve, so we'll need to manually call it (and make sure
            # it is not skipped if it has already been called since an actual traitlet change)
            self.plugin._update_stretch_curve()

        if update_mixed_state:
            # recompute mixed state
            self._update_mixed_state()

        self._processing_change_from_glue = False

    def unmix_state(self, new_value=None):
        if new_value is None:
            new_value = self.value
        if new_value != self.value:
            self.value = new_value
        else:
            self._on_value_changed({'new': new_value})
        self.sync = {**self.sync,
                     'mixed': False}


# SUBCOMPONENTS (will not have top-level plugin traitlets but can be rendered on their own in
# popout windows or in the app)

class PluginSubcomponent(VuetifyTemplate):
    popout_button = Any().tag(sync=True, **widget_serialization)

    def __init__(self, plugin, component_type='table', *args, **kwargs):
        super().__init__(*args, **kwargs)
        self._plugin = plugin
        self._component_type = component_type
        self.popout_button = PopoutButton(
            PopoutStyleWrapper(content=self),
            window_features='popup,width=800,height=300'
        )

    @property
    def display_name(self):
        return f'{self._plugin._plugin_name}: {self._component_type}'

    def vue_popout(self, data=None):
        self.show(loc='popout')

    def show(self, loc="inline", title=None):  # pragma: no cover
        """Display the component UI.

        Parameters
        ----------
        loc : str
            The display location determines where to present the component UI.
            Supported locations:

            "inline": Display the component inline in a notebook.

            "app": Display below the viewers in the main app.

            "sidecar": Display the component in a separate JupyterLab window from the
            notebook, the location of which is decided by the 'anchor.' right is the default

                Other anchors:

                * ``sidecar:right`` (The default, opens a tab to the right of display)
                * ``sidecar:tab-before`` (Full-width tab before the current notebook)
                * ``sidecar:tab-after`` (Full-width tab after the current notebook)
                * ``sidecar:split-right`` (Split-tab in the same window right of the notebook)
                * ``sidecar:split-left`` (Split-tab in the same window left of the notebook)
                * ``sidecar:split-top`` (Split-tab in the same window above the notebook)
                * ``sidecar:split-bottom`` (Split-tab in the same window below the notebook)

                See `jupyterlab-sidecar <https://github.com/jupyter-widgets/jupyterlab-sidecar>`_
                for the most up-to-date options.

            "popout": Display the component in a detached display. By default, a new
            window will open. Browser popup permissions required.

                Other anchors:

                * ``popout:window`` (The default, opens Jdaviz in a new, detached popout)
                * ``popout:tab`` (Opens Jdaviz in a new, detached tab in your browser)

        title : str, optional
            The title of the sidecar tab.  Defaults to the name of the component.

            NOTE: Only applicable to a "sidecar" display.

        Notes
        -----
        If "sidecar" is requested in the "classic" Jupyter notebook, the component will appear
        inline, as only JupyterLab has a mechanism to have multiple tabs.
        """
        title = title if title is not None else self.display_name
        show_widget(self, loc=loc, title=title)


class Table(PluginSubcomponent):
    """
    Table subcomponent.  For most cases where a plugin only requires a single table, use the mixin
    instead.

    To use in a plugin, define ``plugin.table = Table(plugin)``, create a ``table_widget`` Unicode
    traitlet, and set ``plugin.table_widget = 'IPY_MODEL_'+self.table.model_id``.

    To render in the plugin's vue file::

      <jupyter-widget :widget="table_widget"></jupyter-widget>

    """
    template_file = __file__, "../components/plugin_table.vue"

    _default_values_by_colname = {}

    headers_visible = List([]).tag(sync=True)  # list of strings
    headers_avail = List([]).tag(sync=True)   # list of strings
    items = List().tag(sync=True)  # list of dictionaries, pass single dict to add_row

    # NOTE: These UI features are not covered in test coverage. Plugins making use of
    # this feature should ensure test coverage for their respective tables.
    show_rowselect = Bool(False).tag(sync=True)  # Flag to enable row selection boxes
    multiselect = Bool(True).tag(sync=True)  # toggle single or multiselect of rows
    item_key = Unicode().tag(sync=True)  # Unique field to identify row for selection
    selected_rows = List().tag(sync=True)  # List of selected rows

    show_if_empty = Bool(True).tag(sync=True)
    clear_btn_lbl = Unicode('Clear Table').tag(sync=True)

    def __init__(self, plugin, name='table', selected_rows_changed_callback=None,
                 clear_callback=None,
                 *args, **kwargs):
        self._qtable = None
        self._table_name = name
        self._selected_rows_changed_callback = selected_rows_changed_callback
        self._clear_callback = clear_callback
        super().__init__(plugin, 'Table', *args, **kwargs)

        plugin.session.hub.broadcast(PluginTableAddedMessage(sender=self))

    @property
    def user_api(self):
        return UserApiWrapper(self, ('clear_table', 'export_table',
                                     'select_rows', 'select_all',
                                     'select_none'))

    def default_value_for_column(self, colname=None, value=None):
        if colname in self._default_values_by_colname:
            return self._default_values_by_colname.get(colname)
        if isinstance(value, (tuple, list)):
            return [self.default_value_for_column(value=v) for v in value]
        if isinstance(value, (float, int)):
            return np.nan
        if isinstance(value, str):
            return ''
        return None

    @staticmethod
    def _new_col_visible(colname):
        return True

    @observe('selected_rows')
    def _selected_rows_changed(self, msg):
        if self._selected_rows_changed_callback is not None:
            self._selected_rows_changed_callback(msg)

    def add_item(self, item):
        """
        Add an item/row to the table.

        Parameters
        ----------
        item : QTable, QTableRow, or dictionary of row-name, value pairs
        """
        def json_safe(column, item):
            def float_precision(column, item):
                if column in ('slice', 'index'):
                    # stored in astropy table as a float so we can also store nans,
                    # but should display in the UI without any decimals
                    return f"{item:.0f}"
                elif column in ('pixel', 'pixel_x', 'pixel_y'):
                    return f"{item:0.3f}"
                elif column in ('xcenter', 'ycenter'):
                    return f"{item:0.1f}"
                elif column in ('sum', 'spectral_axis'):
                    return f"{item:.3e}"
                else:
                    return f"{item:0.5f}"

            if isinstance(item, SkyCoord):
                return item.to_string('hmsdms', precision=4)
            elif isinstance(item, u.Quantity) and not np.isnan(item):
                return f"{float_precision(column, item.value)} {item.unit.to_string()}"

            elif hasattr(item, 'to_string'):
                return item.to_string()
            elif isinstance(item, float) and np.isnan(item):
                return ''
            elif isinstance(item, tuple) and np.all([np.isnan(i) for i in item]):
                return ''
            elif isinstance(item, float):
                return float_precision(column, item)
            elif isinstance(item, (list, tuple)):
                return [float_precision(column, i) if isinstance(i, float) else i for i in item]
            elif isinstance(item, (np.float32, np.float64)):
                return float(item)
            elif isinstance(item, u.Quantity):
                return {"value": item.value.tolist() if item.size > 1 else item.value, "unit": str(item.unit)}     # noqa: E501
            elif isinstance(item, np.bool_):
                return bool(item)
            elif isinstance(item, np.ndarray):
                return item.tolist()
            elif isinstance(item, tuple):
                return tuple(json_safe(v) for v in item)
            return item

        if isinstance(item, QTable):
            for row in item:
                self.add_item(row)
            return
        if isinstance(item, QTableRow):
            # Row does not have .items() implemented
            item = {k: v for k, v in zip(item.keys(), item.values())}

        # save original sent values to the cached QTable object
        if self._qtable is None:
            self._qtable = QTable([item])
        else:
            # add any missing columns with a default value for all previous rows
            for colname, value in item.items():
                if colname in self._qtable.colnames:
                    continue
                default_value = self.default_value_for_column(colname=colname,
                                                              value=value)
                self._qtable.add_column(default_value, name=colname)

            self._qtable.add_row(item)

        missing_headers = [k for k in item.keys() if k not in self.headers_avail]
        if len(missing_headers):
            self.headers_avail = self.headers_avail + missing_headers
            self.headers_visible = self.headers_visible + [m for m in missing_headers if self._new_col_visible(m)]  # noqa

        # clean data to show in the UI
        self.items = self.items + [{k: json_safe(k, v) for k, v in item.items()}]
        self._plugin.session.hub.broadcast(PluginTableAddedMessage(sender=self))

    def __len__(self):
        return len(self.items)

    def _clear_table(self):
        self.items = []
        self.selected_rows = []
        self.selected_indices = []
        self._qtable = None
        self._plugin.session.hub.broadcast(PluginTableModifiedMessage(sender=self))

    def clear_table(self):
        """
        Clear all entries/markers from the current table.
        """
        self._clear_table()
        if self._clear_callback is not None:
            self._clear_callback()

    def select_rows(self, rows):
        """
        Select rows from the current table by index, indices, or slice.

        Parameters
        ----------
        rows : int, list of int, slice, or tuple of slice
            The rows to select. This can be:
            - An integer specifying a single row index.
            - A list of integers specifying multiple row indices.
            - A slice object specifying a range of rows.
            - A tuple of slices (e.g using numpy slice)

        """

        if isinstance(rows, (list, tuple)):
            selected = []
            if isinstance(rows[0], slice):
                for sl in rows:
                    selected += self.items[sl]
            else:
                selected = [self.items[i] for i in rows]

        elif isinstance(rows, slice):
            selected = self.items[rows]
        elif isinstance(rows, int):
            selected = [self.items[rows]]

        # apply new selection
        self.selected_rows = selected

    def select_all(self):
        """ Select all rows in table."""
        self.select_rows(slice(0, len(self) + 1))

    def select_none(self):
        """ Deselect all rows in table."""
        self.selected_rows = []

    def vue_clear_table(self, data=None):
        self.clear_table()

    def export_table(self, filename=None, overwrite=False):
        """
        Export the QTable representation of the table.

        Parameters
        ----------
        filename : str, optional
            If provided, will write to the file, otherwise will just return the QTable
            object.
        overwrite : bool, optional
            If ``filename`` already exists, should it be overwritten.
        """
        if filename is not None:
            if "_orig_colnames_for_jdaviz_export" in self._qtable.meta:
                out_tbl = self._qtable[self._qtable.meta["_orig_colnames_for_jdaviz_export"]]
                del out_tbl.meta["_orig_colnames_for_jdaviz_export"]
            else:
                out_tbl = self._qtable

            out_tbl.write(filename, overwrite=overwrite)
            return out_tbl

        # TODO: default to only showing selected columns?
        return self._qtable


class TableMixin(VuetifyTemplate, HubListener):
    """
    Table subcomponent mixin.

    In addition to ``table``, this provides the following methods at the plugin-level:

    * :meth:`clear_table`
    * :meth:`export_table`
    * :meth:`select_rows`
    * :meth:`select_all`

    To render in the plugin's vue file::

      <jupyter-widget :widget="table_widget"></jupyter-widget>

    """
    table_widget = Unicode().tag(sync=True)

    def __init__(self, *args, **kwargs):
        super().__init__(*args, **kwargs)
        self.table = Table(self, name='table')
        self.table_widget = 'IPY_MODEL_'+self.table.model_id

    def clear_table(self):
        """
        Clear all entries/markers from the current table.
        """
        self.table.clear_table()

    def vue_clear_table(self, data=None):
        # call clear_table directly in case the class overloads that method
        # (to also clear markers, etc)
        self.clear_table()

    def export_table(self, filename=None, overwrite=False):
        """
        Export the QTable representation of the table.

        Parameters
        ----------
        filename : str, optional
            If provided, will write to the file, otherwise will just return the QTable
            object.
        overwrite : bool, optional
            If ``filename`` already exists, should it be overwritten.
        """
        return self.table.export_table(filename=filename, overwrite=overwrite)

    def select_rows(self, rows):
        """
        Select rows from the current table by index, indices, or slice.

        Parameters
        ----------
        rows : int, list of int, slice, or tuple of slice
            The rows to select. This can be:
            - An integer specifying a single row index.
            - A list of integers specifying multiple row indices.
            - A slice object specifying a range of rows.
            - A tuple of slices (e.g using numpy slice)

        """

        self.table.select_rows(rows)

    def select_all(self):
        """ Select all rows in table."""
        self.table.select_all()

    def select_none(self):
        """ Deselect all rows in table."""
        self.table.select_none()


class Plot(PluginSubcomponent):
    """
    Plot subcomponent.  For most cases where a plugin only requires a single plot, use the mixin
    instead.

    To use in a plugin, define ``plugin.plot = Plot(plugin)``, create a ``plot_widget`` Unicode
    traitlet, and set ``plugin.plot_widget = 'IPY_MODEL_'+self.plot.model_id``.

    To render in the plugin's vue file::

      <jupyter-widget :widget="plot_widget"></jupyter-widget>

    """
    template_file = __file__, "../components/plugin_plot.vue"

    figure = Any().tag(sync=True, **widget_serialization)
    toolbar = Any().tag(sync=True, **widget_serialization)

    def __init__(self, plugin, name='plot', viewer_type='scatter', update_callback=None,
                 app=None, *args, **kwargs):
        super().__init__(plugin, 'Plot', *args, **kwargs)
        if app is None:
            app = jglue()

        self._app = app
        self._update_callback = update_callback
        self._plugin = plugin
        self._plot_name = name
        self.viewer = app.new_data_viewer(viewer_type, show=False)
        self.viewer._plugin = plugin
        self.viewer._plot = self
        self._viewer_type = viewer_type
        if viewer_type == 'histogram':
            self._viewer_components = ('x',)
        else:
            self._viewer_components = ('x', 'y')
        self.figure = self.viewer.figure
        self._marks = {}

        self.figure.title_style = {'font-size': '12px'}
        self.figure.fig_margin = {'top': 60, 'bottom': 60, 'left': 60, 'right': 10}

        self.tools_nested = [
                        ['jdaviz:homezoom', 'jdaviz:prevzoom'],
                        ['jdaviz:boxzoom', 'jdaviz:xrangezoom', 'jdaviz:yrangezoom'],
                        ['jdaviz:panzoom', 'jdaviz:panzoom_x', 'jdaviz:panzoom_y'],
                    ]
        self._initialize_toolbar()

        plugin.session.hub.broadcast(PluginPlotAddedMessage(sender=self))

    def _initialize_toolbar(self, default_tool_priority=[]):
        self.toolbar = NestedJupyterToolbar(self.viewer, self.tools_nested, default_tool_priority)

    @property
    def user_api(self):
        return UserApiWrapper(self, ('set_limits'))

    @property
    def app(self):
        return self._app

    @property
    def layers(self):
        return {layer.layer.label: layer for layer in self.viewer.layers}

    def _check_valid_components(self, **kwargs):
        for k, v in kwargs.items():
            if k not in self._viewer_components:
                raise ValueError(f"{k} is not one of {self._viewer_components}")
            if self._viewer_type == 'histogram' and len(v) <= 1:
                # temporary guardrails for segfault
                # https://github.com/astrofrog/fast-histogram/issues/60
                raise ValueError("histogram requires data entries with length > 1")

    def _remove_data(self, label, broadcast=True):
        dc_entry = self.app.data_collection[label]
        self.viewer.remove_data(dc_entry)
        self.app.data_collection.remove(dc_entry)

        if broadcast:
            self._plugin.session.hub.broadcast(PluginPlotModifiedMessage(sender=self))

    def _update(self):
        # call the update callback, if it exists, on the parent plugin.
        # This is useful for updating the plot when a plugin is inactive.
        if self._update_callback is not None:
            self._update_callback()

    def _update_data(self, label, reset_lims=False, **kwargs):
        self._check_valid_components(**kwargs)
        if label not in self.app.data_collection:
            self._add_data(label, **kwargs)
            return
        data = self.app.data_collection[label]

        # if not provided, fallback on existing data
        shape_mismatch = False
        for component in self._viewer_components:
            kwargs.setdefault(component, data[component])
            if np.asarray(kwargs[component]).shape != data[component].shape:
                shape_mismatch = True

        if not shape_mismatch:
            # then we can update the existing entry
            components = {c.label: c for c in data.components}
            data.update_components({components[comp]: kwargs[comp]
                                    for comp in self._viewer_components})
        else:
            # then we need to replace the existing entry, restoring any existing styles,
            # if they exist
            if label in self.layers.keys():
                style_state = self.layers[label].state.as_dict()
            else:
                style_state = {}
            # hack to temporarily fix marks not disappearing when data removed from plot
            # remove these 2 lines after JDAT 5420 is resolved
            comps = {c.label: c for c in data.components}
            data.update_components({comps[comp]: np.full_like(data[component], fill_value=np.nan)
                                    for comp in self._viewer_components})
            self._remove_data(label, broadcast=False)
            self._add_data(label, broadcast=False, **kwargs)
            self.update_style(label, **style_state)
        if reset_lims:
            self.viewer.state.reset_limits()

        self._plugin.session.hub.broadcast(PluginPlotModifiedMessage(sender=self))

    def update_style(self, label, **kwargs):
        kwargs.setdefault('visible', True)
        if label not in self.layers.keys():
            if not kwargs['visible']:
                # then we were only trying to hide anyways
                # (note: this ignores any other passed styles)
                return
        dc_entry = self.app.data_collection[label]
        if kwargs['visible']:
            if label not in self.layers.keys():
                self.viewer.add_data(dc_entry)
        else:
            # remove from viewer, leave in app (note: this will clear style options)
            # NOTE: if we want to keep styles, we could skip this and only toggle visibilities,
            # but then the zooming logic will need to be updated to account for visibility
            # states and the if not kwargs['visible'] check above to return should ensure no
            # style options are passed
            self.viewer.remove_data(dc_entry)
            return

        lyr = self.layers[label]
        with delay_callback(lyr.state, *list(kwargs.keys())):
            for k, v in kwargs.items():
                if k == 'layer' or k.endswith('_att'):
                    continue
                setattr(lyr.state, k, v)

        self._plugin.session.hub.broadcast(PluginPlotModifiedMessage(sender=self))

    def _add_data(self, label, broadcast=True, **kwargs):
        self._check_valid_components(**kwargs)
        data = Data(label=label, **kwargs)
        dc = self.app.data_collection
        dc.append(data)
        dc_entry = dc[label]

        if len(dc) > 1:
            # we can assume the same units/components since this only accepts x and y
            ref_data = dc[0]
            links = [LinkSame(dc_entry.components[i], ref_data.components[i])
                     for i in range(1, len(ref_data.components))]
            dc.add_link(links)
        self.viewer.add_data(dc_entry)

        if broadcast:
            self._plugin.session.hub.broadcast(PluginPlotModifiedMessage(sender=self))

    def _refresh_marks(self):
        # ensure all marks are drawn
        # NOTE: this seems to only be necessary for histogram viewers and may be an upstream bug
        # if that is fixed upstream, we should test to see if we can safely remove this method
        # and all calls to it
        other_marks = list(self.marks.values())
        layer_marks = [m for m in self.figure.marks if m not in other_marks]
        self.figure.marks = layer_marks + other_marks

        self._plugin.session.hub.broadcast(PluginPlotModifiedMessage(sender=self))

    @property
    def marks(self):
        return self._marks

    def clear_marks(self, *mark_labels):
        with self.hold_sync():
            for mark_label, mark in self.marks.items():
                if mark_label in mark_labels:
                    if isinstance(mark, bqplot.Bins):
                        # NOTE: cannot completely empty samples
                        # may want to also set mark.visible=False manually if clearing
                        # (but this will still at least clear any internal arrays)
                        mark.samples = [0]
                    else:
                        mark.x, mark.y = [], []

        self._plugin.session.hub.broadcast(PluginPlotModifiedMessage(sender=self))

    def clear_all_marks(self):
        self.clear_marks(*self.marks.keys())

    def _add_mark(self, cls, label, xnorm=False, ynorm=False, **kwargs):
        """
        Parameters
        ----------
        xnorm : bool or str
            If True, axes will be normalized.  If a string of an existing mark, this mark will
            share that same x-axis scale.
        ynorm : bool or str
            If True, axes will be normalized.  If a string of an existing mark, this mark will
            share that same y-axis scale.
        """
        if label in self._marks:
            raise ValueError(f"mark with label '{label}' already exists")
        scales = {}
        for dim, norm in zip(('x', 'y'), (xnorm, ynorm)):
            if isinstance(norm, str) and norm in self._marks.keys():
                # point to an existing marks scales
                scales[dim] = self._marks[norm].scales[dim]
            elif norm:
                scales[dim] = bqplot.LinearScale()
            else:
                scales[dim] = self.figure.axes[0].scale
        mark = cls(scales=scales,
                   labels=[label],
                   **kwargs)
        self.figure.marks = self.figure.marks + [mark]
        self._marks[label] = mark

        self._plugin.session.hub.broadcast(PluginPlotModifiedMessage(sender=self))

        return mark

    def add_line(self, label, x=[], y=[], xnorm=False, ynorm=False, **kwargs):
        return self._add_mark(bqplot.Lines, label, x=x, y=y,
                              xnorm=xnorm, ynorm=ynorm,
                              colors=kwargs.pop('color', kwargs.pop('colors', 'gray')),
                              **kwargs)

    def add_scatter(self, label, x=[], y=[], xnorm=False, ynorm=False, **kwargs):
        return self._add_mark(bqplot.Scatter, label, x=x, y=y,
                              xnorm=xnorm, ynorm=ynorm,
                              colors=kwargs.pop('color', kwargs.pop('colors', 'gray')),
                              **kwargs)

    def add_bins(self, label, sample=[0], bins=2, density=True, **kwargs):
        # NOTE: initializing with bins=1 breaks the figure until a resize event
        return self._add_mark(bqplot.Bins, label, sample=sample, bins=bins,
                              density=density,
                              colors=kwargs.pop('color', kwargs.pop('colors', 'gray')),
                              **kwargs)

    def set_limits(self, x_min=None, x_max=None, y_min=None, y_max=None):
        with delay_callback(self.viewer.state, 'x_min', 'x_max', 'y_min', 'y_max'):
            if x_min is not None:
                self.viewer.state.x_min = x_min
            if x_max is not None:
                self.viewer.state.x_max = x_max
            if y_min is not None:
                self.viewer.state.y_min = y_min
            if y_max is not None:
                self.viewer.state.y_max = y_max


class PlotMixin(VuetifyTemplate, HubListener):
    """
    Plot subcomponent mixin.

    In addition to ``plot``, this provides the following methods at the plugin-level:

    * :meth:`clear_plot`

    To render in the plugin's vue file::

      <jupyter-widget :widget="plot_widget"></jupyter-widget>

    """
    plot_widget = Unicode().tag(sync=True)

    def __init__(self, *args, **kwargs):
        super().__init__(*args, **kwargs)
        self.plot = Plot(self)
        self.plot_widget = 'IPY_MODEL_'+self.plot.model_id

    def clear_plot(self):
        """
        Clear all data from the current plot.
        """
        self.plot.clear_plot()<|MERGE_RESOLUTION|>--- conflicted
+++ resolved
@@ -62,15 +62,9 @@
 from jdaviz.core.sonified_layers import SonifiedDataLayerArtist
 from jdaviz.style_registry import PopoutStyleWrapper
 from jdaviz.utils import (
-<<<<<<< HEAD
     get_subset_type, is_wcs_only, is_not_wcs_only, wcs_is_spectral,
     _wcs_only_label, layer_is_not_dq as layer_is_not_dq_global,
-    CONFIGS_WITH_LOADERS
-=======
-    get_subset_type, is_wcs_only, is_not_wcs_only,
-    _wcs_only_label, wildcard_match,
-    layer_is_not_dq as layer_is_not_dq_global
->>>>>>> 315bca1c
+    wildcard_match, CONFIGS_WITH_LOADERS
 )
 
 
