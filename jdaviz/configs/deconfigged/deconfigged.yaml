--- conflicted
+++ resolved
@@ -12,22 +12,5 @@
       max_height: 600px
 toolbar:
   - g-coords-info
-<<<<<<< HEAD
-tray:
-  - g-metadata-viewer
-  - g-plot-options
-  - g-subset-tools
-  - g-markers
-  - spectral-extraction
-  - g-gaussian-smooth
-  - g-model-fitting
-  - g-unit-conversion
-  - g-line-list
-  - specviz-line-analysis
-  - export
-  - about
-  - logger
-=======
->>>>>>> b0bdeba3
 viewer_area:
   - container: col