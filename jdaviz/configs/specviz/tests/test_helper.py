import os
import tempfile
from zipfile import ZipFile
import pytest

from astropy import units as u
from astropy.tests.helper import assert_quantity_allclose
from glue.core.roi import XRangeROI
from glue.core.edit_subset_mode import OrMode
from specutils import Spectrum1D, SpectrumList, SpectrumCollection

from astropy.utils.data import download_file

from jdaviz.configs.specviz.plugins.unit_conversion import unit_conversion as uc

from jdaviz import Specviz


class TestSpecvizHelper:
    @pytest.fixture(autouse=True)
    def setup_class(self, specviz_app, spectrum1d):
        self.spec_app = specviz_app
        self.spec = spectrum1d
        self.spec_list = SpectrumList([spectrum1d] * 3)

        self.label = "Test 1D Spectrum"
        self.spec_app.load_spectrum(spectrum1d, data_label=self.label)

    def test_load_spectrum1d(self):
        assert len(self.spec_app.app.data_collection) == 1
        assert self.spec_app.app.data_collection[0].label == self.label

        data = self.spec_app.app.get_data_from_viewer('spectrum-viewer')

        assert isinstance(list(data.values())[0], Spectrum1D)
        assert list(data.keys())[0] == self.label

    def test_load_spectrum_list_no_labels(self):
        self.spec_app.load_spectrum(self.spec_list)
        assert len(self.spec_app.app.data_collection) == 4
        for i in (1, 2, 3):
            assert "specviz_data" in self.spec_app.app.data_collection[i].label

    def test_load_spectrum_list_with_labels(self):
        labels = ["List test 1", "List test 2", "List test 3"]
        self.spec_app.load_spectrum(self.spec_list, data_label=labels)
        assert len(self.spec_app.app.data_collection) == 4

    def test_mismatched_label_length(self):
        with pytest.raises(ValueError, match='Length'):
            labels = ["List test 1", "List test 2"]
            self.spec_app.load_spectrum(self.spec_list, data_label=labels)

    def test_load_spectrum_collection(self):
        with pytest.raises(TypeError):
            collection = SpectrumCollection([1]*u.AA)
            self.spec_app.load_spectrum(collection)

    def test_get_spectra(self):
        spectra = self.spec_app.get_spectra()

        assert_quantity_allclose(spectra[self.label].flux,
                                 self.spec.flux, atol=1e-5*u.Unit(self.spec.flux.unit))

    def test_get_spectra_no_redshift(self):
        spectra = self.spec_app.get_spectra(apply_slider_redshift=None)

        assert_quantity_allclose(spectra[self.label].flux,
                                 self.spec.flux, atol=1e-5*u.Unit(self.spec.flux.unit))

    def test_get_spectra_no_data_label(self):
        spectra = self.spec_app.get_spectra(data_label=None, apply_slider_redshift=True)

        assert_quantity_allclose(spectra[self.label].flux,
                                 self.spec.flux, atol=1e-5*u.Unit(self.spec.flux.unit))

    def test_get_spectra_label_redshift(self):
        spectra = self.spec_app.get_spectra(data_label=self.label, apply_slider_redshift=True)

        assert_quantity_allclose(spectra.flux,
                                 self.spec.flux, atol=1e-5*u.Unit(self.spec.flux.unit))

    def test_get_spectra_label_redshift_warn(self):
        spectra = self.spec_app.get_spectra(data_label=self.label, apply_slider_redshift="Warn")

        assert_quantity_allclose(spectra.flux,
                                 self.spec.flux, atol=1e-5*u.Unit(self.spec.flux.unit))

    def test_get_spectral_regions_none(self):
        spec_region = self.spec_app.get_spectral_regions()

        assert spec_region == {}

    def test_get_spectral_regions_one(self):
        self.spec_app.app.get_viewer("spectrum-viewer").apply_roi(XRangeROI(6000, 6500))
        spec_region = self.spec_app.get_spectral_regions()
        assert len(spec_region['Subset 1'].subregions) == 1

    def test_get_spectral_regions_two(self):
        spectrum_viewer = self.spec_app.app.get_viewer("spectrum-viewer")

        # Set the active edit_subset_mode to OrMode to be able to add multiple subregions
        spectrum_viewer.session.edit_subset_mode._mode = OrMode
        self.spec_app.app.get_viewer("spectrum-viewer").apply_roi(XRangeROI(6000, 6500))
        self.spec_app.app.get_viewer("spectrum-viewer").apply_roi(XRangeROI(7300, 7800))

        spec_region = self.spec_app.get_spectral_regions()

        assert len(spec_region['Subset 1'].subregions) == 2

    def test_get_spectral_regions_three(self):
        spectrum_viewer = self.spec_app.app.get_viewer("spectrum-viewer")

        spectrum_viewer.session.edit_subset_mode._mode = OrMode
        self.spec_app.app.get_viewer("spectrum-viewer").apply_roi(XRangeROI(6000, 6400))
        self.spec_app.app.get_viewer("spectrum-viewer").apply_roi(XRangeROI(6600, 7000))
        self.spec_app.app.get_viewer("spectrum-viewer").apply_roi(XRangeROI(7300, 7800))

        spec_region = self.spec_app.get_spectral_regions()

        assert len(spec_region['Subset 1'].subregions) == 3
        # Assert correct values for test with 3 subregions
        assert_quantity_allclose(spec_region['Subset 1'].subregions[0][0].value,
                                 6000., atol=1e-5)
        assert_quantity_allclose(spec_region['Subset 1'].subregions[0][1].value,
                                 6222.22222222, atol=1e-5)

        assert_quantity_allclose(spec_region['Subset 1'].subregions[1][0].value,
                                 6666.66666667, atol=1e-5)
        assert_quantity_allclose(spec_region['Subset 1'].subregions[1][1].value,
                                 6888.88888889, atol=1e-5)

        assert_quantity_allclose(spec_region['Subset 1'].subregions[2][0].value,
                                 7333.33333333, atol=1e-5)
        assert_quantity_allclose(spec_region['Subset 1'].subregions[2][1].value,
                                 7555.55555556, atol=1e-5)

    def test_get_spectral_regions_raise_value_error(self):
        with pytest.raises(ValueError):
            spectrum_viewer = self.spec_app.app.get_viewer("spectrum-viewer")

            spectrum_viewer.session.edit_subset_mode._mode = OrMode
            # Selecting ROIs that are not part of the actual spectrum raises an error
            self.spec_app.app.get_viewer("spectrum-viewer").apply_roi(XRangeROI(1, 3))
            self.spec_app.app.get_viewer("spectrum-viewer").apply_roi(XRangeROI(4, 6))

            self.spec_app.get_spectral_regions()


def test_get_spectra_no_spectra(specviz_app, spectrum1d):
    spectra = specviz_app.get_spectra()

    assert spectra == {}


def test_get_spectra_no_spectra_redshift_error(specviz_app, spectrum1d):
    spectra = specviz_app.get_spectra(apply_slider_redshift=True)

    assert spectra == {}


def test_get_spectra_no_spectra_label(specviz_app, spectrum1d):
    label = "label"
    with pytest.raises(AttributeError):
        specviz_app.get_spectra(data_label=label)


def test_get_spectra_no_spectra_label_redshift_error(specviz_app, spectrum1d):
    label = "label"
    with pytest.raises(AttributeError):
        specviz_app.get_spectra(data_label=label, apply_slider_redshift=True)


def test_get_spectral_regions_unit(specviz_app, spectrum1d):
    # Ensure units we put in are the same as the units we get out
    specviz_app.load_spectrum(spectrum1d)
    specviz_app.app.get_viewer("spectrum-viewer").apply_roi(XRangeROI(6200, 7000))

    subsets = specviz_app.get_spectral_regions()
    reg = subsets.get('Subset 1')

    assert spectrum1d.wavelength.unit == reg.lower.unit
    assert spectrum1d.wavelength.unit == reg.upper.unit


def test_get_spectral_regions_unit_conversion(specviz_app, spectrum1d):
    # If the reference (visible) data changes via unit conversion,
    # check that the region's units convert too
    specviz_app.load_spectrum(spectrum1d)

    # Convert the wavelength axis to microns
    new_spectral_axis = "micron"
    conv_func = uc.UnitConversion.process_unit_conversion
    converted_spectrum = conv_func(specviz_app.app, spectrum=spectrum1d,
                                   new_spectral_axis=new_spectral_axis)

    # Add this new data and clear the other, making the converted spectrum our reference
    specviz_app.app.add_data(converted_spectrum, "Converted Spectrum")
    specviz_app.app.add_data_to_viewer("spectrum-viewer",
                                       "Converted Spectrum",
                                       clear_other_data=True)

    specviz_app.app.get_viewer("spectrum-viewer").apply_roi(XRangeROI(0.6, 0.7))

    # Retrieve the Subset
    subsets = specviz_app.get_spectral_regions()
    reg = subsets.get('Subset 1')

    assert reg.lower.unit == u.Unit(new_spectral_axis)
    assert reg.upper.unit == u.Unit(new_spectral_axis)


<<<<<<< HEAD
@pytest.mark.remote_data
def test_load_spectrum_list_directory(tmpdir):
    with tempfile.TemporaryDirectory() as tmpdir:
        test_data = 'https://stsci.box.com/shared/static/l2azhcqd3tvzhybdlpx2j2qlutkaro3z.zip'
        fn = download_file(test_data, cache=True, timeout=30)
        with ZipFile(fn, 'r') as sample_data_zip:
            sample_data_zip.extractall(tmpdir)
        data_path = os.path.join(tmpdir, 'NIRISS_for_parser_p0171')

        specviz = Specviz()
        specviz.load_spectrum(data_path)

        assert len(specviz.app.data_collection) == 2
        for element in specviz.app.data_collection:
            assert element.data.main_components[0] in ['flux']
            assert element.data.main_components[1] in ['uncertainty']
=======
def test_subset_default_thickness(specviz_app, spectrum1d):
    specviz_app.load_spectrum(spectrum1d)

    sv = specviz_app.app.get_viewer('spectrum-viewer')
    tool = sv.toolbar.tools['bqplot:xrange']
    tool.activate()
    tool.interact.brushing = True
    tool.interact.selected = [2.5, 3.5]
    tool.interact.brushing = False

    assert sv.state.layers[-1].linewidth == 3
>>>>>>> cac3b5d9
<|MERGE_RESOLUTION|>--- conflicted
+++ resolved
@@ -210,7 +210,19 @@
     assert reg.upper.unit == u.Unit(new_spectral_axis)
 
 
-<<<<<<< HEAD
+def test_subset_default_thickness(specviz_app, spectrum1d):
+    specviz_app.load_spectrum(spectrum1d)
+
+    sv = specviz_app.app.get_viewer('spectrum-viewer')
+    tool = sv.toolbar.tools['bqplot:xrange']
+    tool.activate()
+    tool.interact.brushing = True
+    tool.interact.selected = [2.5, 3.5]
+    tool.interact.brushing = False
+
+    assert sv.state.layers[-1].linewidth == 3
+
+
 @pytest.mark.remote_data
 def test_load_spectrum_list_directory(tmpdir):
     with tempfile.TemporaryDirectory() as tmpdir:
@@ -226,17 +238,4 @@
         assert len(specviz.app.data_collection) == 2
         for element in specviz.app.data_collection:
             assert element.data.main_components[0] in ['flux']
-            assert element.data.main_components[1] in ['uncertainty']
-=======
-def test_subset_default_thickness(specviz_app, spectrum1d):
-    specviz_app.load_spectrum(spectrum1d)
-
-    sv = specviz_app.app.get_viewer('spectrum-viewer')
-    tool = sv.toolbar.tools['bqplot:xrange']
-    tool.activate()
-    tool.interact.brushing = True
-    tool.interact.selected = [2.5, 3.5]
-    tool.interact.brushing = False
-
-    assert sv.state.layers[-1].linewidth == 3
->>>>>>> cac3b5d9
+            assert element.data.main_components[1] in ['uncertainty']