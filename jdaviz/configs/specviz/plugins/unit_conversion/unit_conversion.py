--- conflicted
+++ resolved
@@ -102,9 +102,9 @@
                                                        selected='spectral_unit_selected')
 
         self.spectral_y_type = SelectPluginComponent(self,
-                                                     items='spectral_y_type_items',
-                                                     selected='spectral_y_type_selected',
-                                                     manual_options=['Surface Brightness', 'Flux'])
+                                                items='spectral_y_type_items',
+                                                selected='spectral_y_type_selected',
+                                                manual_options=['Surface Brightness', 'Flux'])
 
         self.flux_unit = UnitSelectPluginComponent(self,
                                                    items='flux_unit_items',
@@ -318,12 +318,8 @@
                 if hasattr(layer, 'attribute_display_unit'):
                     layer.attribute_display_unit = yunit
 
-<<<<<<< HEAD
-    def _translate(self, flux_or_sb=None):
-
-=======
     def _translate(self, spectral_y_type=None):
->>>>>>> 5ae74cbe
+
         # currently unsupported, can be supported with a scale factor
         if self.app.config == 'specviz':
             return
@@ -342,25 +338,14 @@
         spec_axis_ang_unit = check_if_unit_is_per_solid_angle(spec_units)
 
         # Surface Brightness -> Flux
-<<<<<<< HEAD
-        if spec_axis_ang_unit and flux_or_sb == 'Flux':
+        if spec_axis_ang_unit and spectral_y_type == 'Flux':
             spec_units *= selected_display_solid_angle_unit
-=======
-        if check_if_unit_is_per_solid_angle(spec_units) and spectral_y_type == 'Flux':
-            spec_units *= u.sr
->>>>>>> 5ae74cbe
             # update display units
             self.spectrum_viewer.state.y_display_unit = str(spec_units)
 
         # Flux -> Surface Brightness
-<<<<<<< HEAD
-        elif (not spec_axis_ang_unit and flux_or_sb == 'Surface Brightness'):
+        elif (not spec_axis_ang_unit and spectral_y_type == 'Surface Brightness'):
             spec_units /= selected_display_solid_angle_unit
-=======
-        elif (not check_if_unit_is_per_solid_angle(spec_units)
-              and spectral_y_type == 'Surface Brightness'):
-            spec_units /= u.sr
->>>>>>> 5ae74cbe
             # update display units
             self.spectrum_viewer.state.y_display_unit = str(spec_units)
 
