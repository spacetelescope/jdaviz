import numpy as np

from glue.core import BaseData
from jdaviz.core.helpers import ImageConfigHelper
from jdaviz.configs.default.plugins.line_lists.line_list_mixin import LineListMixin
from jdaviz.configs.specviz import Specviz
from jdaviz.core.events import (AddDataMessage,
                                SliceSelectSliceMessage)


__all__ = ['Cubeviz', 'CubeViz']


class Cubeviz(ImageConfigHelper, LineListMixin):
    """Cubeviz Helper class"""
    _default_configuration = 'cubeviz'

    def __init__(self, *args, **kwargs):
        super().__init__(*args, **kwargs)
        self.app.hub.subscribe(self, AddDataMessage,
                               handler=self._set_spectrum_x_axis)

    def _set_spectrum_x_axis(self, msg):
<<<<<<< HEAD
        if msg.viewer_id != "cubeviz-2":
            return
=======
>>>>>>> c41381a3
        viewer = self.app.get_viewer("spectrum-viewer")
        if msg.viewer_id != viewer.reference_id:
            return
        ref_data = viewer.state.reference_data
        if ref_data and ref_data.ndim == 3:
            for att_name in ["Wave", "Wavelength", "Freq", "Frequency",
                             "Wavenumber", "Velocity", "Energy"]:
                if att_name in ref_data.component_ids():
                    if viewer.state.x_att != ref_data.id[att_name]:
                        viewer.state.x_att = ref_data.id[att_name]
                        viewer.state.reset_limits()
                    break
            else:
                viewer.state.x_att_pixel = ref_data.id["Pixel Axis 2 [x]"]

    def load_data(self, data, data_label=None, **kwargs):
        """
        Load and parse a data cube with Cubeviz.
        (Note that only one cube may be loaded per Cubeviz instance.)

        Parameters
        ----------
        data : str or `~astropy.io.fits.HDUList`
            A string file path or astropy FITS object pointing to the
            data cube.
        """
        if len(self.app.state.data_items) != 0:
            raise RuntimeError('only one cube may be loaded per Cubeviz instance')
        if data_label:
            kwargs['data_label'] = data_label
        super().load_data(data, parser_reference="cubeviz-data-parser", **kwargs)

    def select_slice(self, slice):
        """
        Select a slice by index.

        Parameters
        ----------
        slice : int
            Slice integer to select
        """
        if not isinstance(slice, int):
            raise TypeError("slice must be an integer")
        if slice < 0:
            raise ValueError("slice must be positive")
        msg = SliceSelectSliceMessage(slice=slice, sender=self)
        self.app.hub.broadcast(msg)

    def select_wavelength(self, wavelength):
        """
        Select the slice closest to the provided wavelength.

        Parameters
        ----------
        wavelength : float
            Wavelength to select in units of the x-axis of the spectrum.  The nearest slice will
            be selected.
        """
        if not isinstance(wavelength, (int, float)):
            raise TypeError("wavelength must be a float or int")
        # Retrieve the x slices from the spectrum viewer's marks
        sv = self.app.get_viewer('spectrum-viewer')
        x_all = sv.native_marks[0].x
        if sv.state.layers[0].as_steps:
            # then the marks have been doubled in length (each point duplicated)
            x_all = x_all[::2]
        index = np.argmin(abs(x_all - wavelength))
        return self.select_slice(int(index))

    @property
    def specviz(self):
        """
        A Specviz helper (`~jdaviz.configs.specviz.helper.Specviz`) for the Jdaviz
        application that is wrapped by Cubeviz.
        """
        if not hasattr(self, '_specviz'):
            self._specviz = Specviz(app=self.app)
        return self._specviz


# TODO: Officially deprecate this with coordination with JDAT notebooks team.
# For backward compatibility only.
class CubeViz(Cubeviz):
    """This class is pending deprecation. Please use `Cubeviz` instead."""
    pass


def layer_is_cube_image_data(layer):
    return isinstance(layer, BaseData) and layer.ndim in (2, 3)<|MERGE_RESOLUTION|>--- conflicted
+++ resolved
@@ -21,11 +21,6 @@
                                handler=self._set_spectrum_x_axis)
 
     def _set_spectrum_x_axis(self, msg):
-<<<<<<< HEAD
-        if msg.viewer_id != "cubeviz-2":
-            return
-=======
->>>>>>> c41381a3
         viewer = self.app.get_viewer("spectrum-viewer")
         if msg.viewer_id != viewer.reference_id:
             return
