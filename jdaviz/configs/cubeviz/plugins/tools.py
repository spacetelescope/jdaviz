--- conflicted
+++ resolved
@@ -172,13 +172,8 @@
             self.viewer.start_stream()
             self.viewer.update_sonified_cube(x, y)
 
-<<<<<<< HEAD
-            self._profile_viewer.set_limits(
-                y_min=np.nanmin(y_values) * 0.8, y_max=np.nanmax(y_values) * 1.2)
-=======
             # Data might have inf too.
             new_ymin = np.nanmin(y_values)
             new_ymax = np.nanmax(y_values)
             if np.all(np.isfinite([new_ymin, new_ymax])):
-                self._profile_viewer.set_limits(y_min=new_ymin * 0.8, y_max=new_ymax * 1.2)
->>>>>>> a8b3e03d
+                self._profile_viewer.set_limits(y_min=new_ymin * 0.8, y_max=new_ymax * 1.2)