--- conflicted
+++ resolved
@@ -10,12 +10,9 @@
 from jdaviz.core.marks import SelectedPixel
 from jdaviz.core.events import SnackbarMessage
 
-<<<<<<< HEAD
 
 __all__ = ['SelectSlice', 'SpectrumPerSpaxel']
-=======
-__all__ = []
->>>>>>> b40d2b49
+
 
 ICON_DIR = os.path.join(os.path.dirname(__file__), '..', '..', '..', 'data', 'icons')
 
