--- conflicted
+++ resolved
@@ -97,38 +97,22 @@
         self._is_moving = False
 
     def activate(self):
-<<<<<<< HEAD
-        self.viewer.add_event_callback(self.on_mouse_move, events=['mousemove', 'mouseleave'])
-        if self._spectrum_viewer is None:
-            # Get first profile viewer
-            for _, viewer in self.viewer.jdaviz_helper.app._viewer_store.items():
-                if isinstance(viewer, BqplotProfileView):
-                    self._spectrum_viewer = viewer
-                    break
-        if self._mark is None:
-            self._mark = PluginLine(self._spectrum_viewer, visible=False)
-            self._spectrum_viewer.figure.marks = self._spectrum_viewer.figure.marks + [self._mark,]
-        # Store these so we can revert to previous user-set zoom after preview view
         sv_state = self._spectrum_viewer.state
         self._previous_bounds = [sv_state.x_min, sv_state.x_max, sv_state.y_min, sv_state.y_max]
         # update listener bounds
         self.viewer.audification_wl_bounds = (sv_state.x_min, sv_state.x_max)
         self.viewer.audification_wl_unit = sv_state.x_display_unit
-=======
->>>>>>> 0858f954
         super().activate()
         for k in ("y_min", "y_max"):
             self._profile_viewer.state.add_callback(k, self.on_limits_change)
 
     def deactivate(self):
-<<<<<<< HEAD
+        for k in ("y_min", "y_max"):
+            self._profile_viewer.state.remove_callback(k, self.on_limits_change)
+
         self.viewer.remove_event_callback(self.on_mouse_move)
         self._reset_spectrum_viewer_bounds()
         self.viewer.stop_stream()
-=======
-        for k in ("y_min", "y_max"):
-            self._profile_viewer.state.remove_callback(k, self.on_limits_change)
->>>>>>> 0858f954
         super().deactivate()
 
     def on_limits_change(self, *args):
@@ -138,13 +122,9 @@
     def on_mouse_move(self, data):
         if data['event'] == 'mouseleave':
             self._mark.visible = False
-<<<<<<< HEAD
-            self._reset_spectrum_viewer_bounds()
             self.viewer.stop_stream()
-=======
             self._reset_profile_viewer_bounds()
             self._is_moving = False
->>>>>>> 0858f954
             return
 
         self._is_moving = True
@@ -155,11 +135,7 @@
         finally:
             self._is_moving = False
 
-<<<<<<< HEAD
-        # some alternative scaling
-=======
     def _mouse_move_worker(self, x, y):
->>>>>>> 0858f954
         # Use the selected layer from coords_info as long as it's 3D
         coords_dataset = self.viewer.session.application._tools['g-coords-info'].dataset.selected
         if coords_dataset == 'auto':
@@ -201,13 +177,9 @@
                 return
             self._mark.update_xy(spectrum.spectral_axis.value, y_values)
             self._mark.visible = True
-<<<<<<< HEAD
-            self._spectrum_viewer.state.y_max = np.nanmax(y_values.value) * 1.2
-            self._spectrum_viewer.state.y_min = np.nanmin(y_values.value) * 0.8
 
             self.viewer.start_stream()
             self.viewer.update_cube(x, y)
-=======
+
             self._profile_viewer.set_limits(
-                y_min=np.nanmin(y_values) * 0.8, y_max=np.nanmax(y_values) * 1.2)
->>>>>>> 0858f954
+                y_min=np.nanmin(y_values) * 0.8, y_max=np.nanmax(y_values) * 1.2)