from .mixins import *  # noqa
from .viewers import *  # noqa
from .parsers import *  # noqa
from .moment_maps.moment_maps import *  # noqa
from .slice.slice import * # noqa
from .spectral_extraction.spectral_extraction import * # noqa
<<<<<<< HEAD
from .sonify_data.sonify_data import * # noqa
=======
from .tools import *  # noqa
>>>>>>> 0858f954
<|MERGE_RESOLUTION|>--- conflicted
+++ resolved
@@ -4,8 +4,5 @@
 from .moment_maps.moment_maps import *  # noqa
 from .slice.slice import * # noqa
 from .spectral_extraction.spectral_extraction import * # noqa
-<<<<<<< HEAD
 from .sonify_data.sonify_data import * # noqa
-=======
-from .tools import *  # noqa
->>>>>>> 0858f954
+from .tools import *  # noqa