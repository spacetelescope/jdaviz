import os
from pathlib import Path

import numpy as np
import specutils
from astropy import units as u
from astropy.nddata import CCDData
from astropy.utils import minversion
from traitlets import Bool, List, Unicode, observe
from specutils import manipulation, analysis, Spectrum1D

from jdaviz.core.custom_traitlets import IntHandleEmpty, FloatHandleEmpty
from jdaviz.core.events import SnackbarMessage, GlobalDisplayUnitChanged
from jdaviz.core.registries import tray_registry
from jdaviz.core.template_mixin import (PluginTemplateMixin,
                                        DatasetSelect, DatasetSelectMixin,
                                        SpectralSubsetSelectMixin,
                                        AddResultsMixin,
                                        SelectPluginComponent,
                                        SpectralContinuumMixin,
                                        skip_if_no_updates_since_last_active,
                                        with_spinner)
from jdaviz.core.user_api import PluginUserApi

__all__ = ['MomentMap']

SPECUTILS_LT_1_15_1 = not minversion(specutils, "1.15.1.dev")

spaxel = u.def_unit('spaxel', 1 * u.Unit(""))
u.add_enabled_units([spaxel])

moment_unit_options = {0: ["Surface Brightness", "Flux"],
                       1: ["Velocity", "Spectral Unit"],
                       2: ["Velocity", "Velocity^N"]}


@tray_registry('cubeviz-moment-maps', label="Moment Maps",
               viewer_requirements=['spectrum', 'image'])
class MomentMap(PluginTemplateMixin, DatasetSelectMixin, SpectralSubsetSelectMixin,
                SpectralContinuumMixin, AddResultsMixin):
    """
    See the :ref:`Moment Maps Plugin Documentation <moment-maps>` for more details.

    Only the following attributes and methods are available through the
    :ref:`public plugin API <plugin-apis>`:

    * :meth:`~jdaviz.core.template_mixin.PluginTemplateMixin.show`
    * :meth:`~jdaviz.core.template_mixin.PluginTemplateMixin.open_in_tray`
    * :meth:`~jdaviz.core.template_mixin.PluginTemplateMixin.close_in_tray`
    * ``dataset`` (:class:`~jdaviz.core.template_mixin.DatasetSelect`):
      Dataset to use for computing line statistics.
    * ``spectral_subset`` (:class:`~jdaviz.core.template_mixin.SubsetSelect`):
      Subset to use for the line, or ``Entire Spectrum``.
    * ``continuum`` (:class:`~jdaviz.core.template_mixin.SubsetSelect`):
      Subset to use for the continuum, or ``None`` to skip continuum subtraction,
      or ``Surrounding`` to use a region surrounding the
      subset set in ``spectral_subset``.
    * ``continuum_dataset`` (:class:`~jdaviz.core.template_mixin.DatasetSelect`):
      Dataset of the extracted 1D spectrum to use when visualizing the continuum.
      The continuum will be redetermined based on the input cube (``dataset``) when
      computing the moment map.
    * ``continuum_width``:
      Width, relative to the overall line spectral region, to fit the linear continuum
      (excluding the region containing the line). If 1, will use endpoints within line region
      only.
    * ``n_moment``
    * ``output_unit``
      Choice of "Wavelength" or "Velocity", applicable for n_moment >= 1.
    * ``reference_wavelength``
      Reference wavelength for conversion of output to velocity units.
    * ``add_results`` (:class:`~jdaviz.core.template_mixin.AddResults`)
    * :meth:`calculate_moment`
    """
    template_file = __file__, "moment_maps.vue"
    uses_active_status = Bool(True).tag(sync=True)

    continuum_dataset_items = List().tag(sync=True)
    continuum_dataset_selected = Unicode().tag(sync=True)

    n_moment = IntHandleEmpty(0).tag(sync=True)
    filename = Unicode().tag(sync=True)
    moment_available = Bool(False).tag(sync=True)
    overwrite_warn = Bool(False).tag(sync=True)
    output_unit_items = List().tag(sync=True)
    output_radio_items = List().tag(sync=True)
    output_unit_selected = Unicode().tag(sync=True)
    reference_wavelength = FloatHandleEmpty().tag(sync=True)
    dataset_spectral_unit = Unicode().tag(sync=True)

    # export_enabled controls whether saving the moment map to a file is enabled via the UI.  This
    # is a temporary measure to allow server-installations to disable saving server-side until
    # saving client-side is supported
    export_enabled = Bool(True).tag(sync=True)

    def __init__(self, *args, **kwargs):
        super().__init__(*args, **kwargs)

        self.moment = None

        self.continuum_dataset = DatasetSelect(self,
                                               'continuum_dataset_items',
                                               'continuum_dataset_selected',
                                               filters=['not_child_layer',
                                                        'layer_in_spectrum_viewer'])

        # when plugin is initialized, there won't be a dataset selected, so
        # call the output unit 'Flux' for now (rather than surface brightness).
        # the appropriate label will be chosen once a dataset is selected, and/or
        # unit conversion is done
        self.output_unit = SelectPluginComponent(self,
                                                 items='output_unit_items',
                                                 selected='output_unit_selected',
                                                 manual_options=['Surface Brightness',
                                                                 'Spectral Unit',
                                                                 'Velocity',
                                                                 'Velocity^N'])

        self.dataset.add_filter('is_cube')
        self.add_results.viewer.filters = ['is_image_viewer']
        self.hub.subscribe(self, GlobalDisplayUnitChanged,
                           handler=self._set_data_units)

        if self.app.state.settings.get('server_is_remote', False):
            # when the server is remote, saving the file in python would save on the server, not
            # on the user's machine, so export support in cubeviz should be disabled
            self.export_enabled = False

    @property
    def _default_image_viewer_reference_name(self):
        return getattr(
            self.app._jdaviz_helper, '_default_spectrum_viewer_reference_name', 'flux-viewer'
        )

    @property
    def _default_spectrum_viewer_reference_name(self):
        return getattr(
            self.app._jdaviz_helper, '_default_spectrum_viewer_reference_name', 'spectrum-viewer'
        )

    @property
    def user_api(self):
        # NOTE: leaving save_as_fits out for now - we may want a more general API to do that
        # accross all plugins at some point
        return PluginUserApi(self, expose=('dataset', 'spectral_subset',
                                           'continuum', 'continuum_dataset', 'continuum_width',
                                           'n_moment',
                                           'output_unit', 'reference_wavelength',
                                           'add_results', 'calculate_moment'))

    @property
    def slice_display_unit_name(self):
        return 'spectral'

    @observe('is_active')
    def _is_active_changed(self, msg):
        for pos, mark in self.continuum_marks.items():
            mark.visible = self.is_active
        self._calculate_continuum(msg)

    @observe("dataset_selected", "dataset_items", "n_moment")
    def _set_default_results_label(self, event={}):
        label_comps = []
        if hasattr(self, 'dataset') and len(self.dataset.labels) > 1:
            label_comps += [self.dataset_selected]
        label_comps += [f"moment {self.n_moment}"]
        self.results_label_default = " ".join(label_comps)

    @observe("dataset_selected", "n_moment")
    def _set_data_units(self, event={}):

        if isinstance(self.n_moment, str) or self.n_moment < 0:
            return
        unit_options_index = 2 if self.n_moment > 2 else self.n_moment
        if self.output_unit_selected not in moment_unit_options[unit_options_index]:
            self.output_unit_selected = moment_unit_options[unit_options_index][0]
        self.send_state("output_unit_selected")

<<<<<<< HEAD
        unit_dict = {"Surface Brightness": "",
=======
        # either 'Flux' or 'Surface Brightness'
        orig_spectral_y_type = self.output_unit_items[0]['label']

        unit_dict = {orig_spectral_y_type: "",
>>>>>>> 5ae74cbe
                     "Spectral Unit": "",
                     "Velocity": "km/s",
                     "Velocity^N": f"km{self.n_moment}/s{self.n_moment}"}

        if self.dataset_selected != "":
            # Spectral axis is first in this list
            data = self.app.data_collection[self.dataset_selected]
            if (self.spectrum_viewer and hasattr(self.spectrum_viewer.state, 'x_display_unit')
                    and self.spectrum_viewer.state.x_display_unit is not None):
                sunit = self.spectrum_viewer.state.x_display_unit
            elif self.app.data_collection[self.dataset_selected].coords is not None:
                sunit = data.coords.world_axis_units[0]
            else:
                sunit = ""
            self.dataset_spectral_unit = sunit
            unit_dict["Spectral Unit"] = sunit

<<<<<<< HEAD
            unit_dict["Surface Brightness"] = self.app._get_display_unit('sb')
=======
            # get flux/SB units
            if self.spectrum_viewer and hasattr(self.spectrum_viewer.state, 'y_display_unit'):
                if self.spectrum_viewer.state.y_display_unit is not None:
                    unit_dict[orig_spectral_y_type] = self.spectrum_viewer.state.y_display_unit
                else:
                    # spectrum_viewer.state will only have x/y_display_unit if unit conversion has
                    # been done if not, get default flux units which should be the units displayed
                    unit_dict[orig_spectral_y_type] = data.get_component('flux').units
            else:
                # spectrum_viewer.state will only have x/y_display_unit if unit conversion has
                # been done if not, get default flux units which should be the units displayed
                unit_dict[orig_spectral_y_type] = data.get_component('flux').units

            # figure out if label should say 'Flux' or 'Surface Brightness'
            sb_or_flux_label = "Flux"
            is_unit_solid_angle = check_if_unit_is_per_solid_angle(unit_dict[orig_spectral_y_type])
            if is_unit_solid_angle is True:
                sb_or_flux_label = "Surface Brightness"
>>>>>>> 5ae74cbe

        # Update units in selection item dictionary
        for item in self.output_unit_items:
            item["unit_str"] = unit_dict[item["label"]]

        # Filter what we want based on n_moment
        if self.n_moment == 0:
            self.output_radio_items = [self.output_unit_items[0],]
        elif self.n_moment == 1:
            self.output_radio_items = self.output_unit_items[1:3]
        else:
            self.output_radio_items = self.output_unit_items[2:]

        # Force Traitlets to update
        self.send_state("output_unit_items")
        self.send_state("output_radio_items")

    @observe("dataset_selected", "spectral_subset_selected",
             "continuum_subset_selected", "continuum_dataset_selected", "continuum_width")
    @skip_if_no_updates_since_last_active()
    def _calculate_continuum(self, msg=None):
        if not hasattr(self, 'dataset') or self.app._jdaviz_helper is None:  # noqa
            # during initial init, this can trigger before the component is initialized
            return
        if self.continuum_dataset_selected == '':
            # NOTE: we could send self.dataset.selected through
            # spectral_extraction._extract_in_new_instance() to get a spectrum
            # for the selected/default cube,
            # but there is no visible spectrum to even show under the continuum
            return
        # NOTE: there is no use in caching this, as the continuum will need to be re-computed
        # per-spaxel to use within calculating the moment map
        _ = self._get_continuum(self.continuum_dataset,
                                self.spectral_subset,
                                update_marks=True)

    @with_spinner()
    def calculate_moment(self, add_data=True):
        """
        Calculate the moment map

        Parameters
        ----------
        add_data : bool
            Whether to add the resulting data object to the app according to ``add_results``.
        """

        # Check to make sure API use hasn't put us into an invalid state.

        try:
            n_moment = int(self.n_moment)
            if n_moment < 0:
                raise ValueError("Moment must be a positive integer")
        except ValueError:
            raise ValueError("Moment must be a positive integer")

        unit_options_index = 2 if n_moment > 2 else n_moment
        if self.output_unit_selected not in moment_unit_options[unit_options_index]:
            raise ValueError("Selected output units must be in "
                             f"{moment_unit_options[unit_options_index]} for "
                             f"moment {self.n_moment}")

        if self.continuum.selected == 'None':
            if "_orig_spec" in self.dataset.selected_obj.meta:
                cube = self.dataset.selected_obj.meta["_orig_spec"]
            else:
                cube = self.dataset.selected_obj
        else:
            _, _, cube = self._get_continuum(self.continuum_dataset,
                                             self.spectral_subset,
                                             update_marks=False,
                                             per_pixel=True)

        # slice out desired region
        # TODO: should we add a warning for a composite spectral subset?
        spec_min, spec_max = self.spectral_subset.selected_min_max(cube)
        display_spectral_axis_unit = self.app._get_display_unit(self.slice_display_unit_name)

        # Convert units of min and max if necessary
        if display_spectral_axis_unit and display_spectral_axis_unit != str(spec_min.unit):
            spec_min = spec_min.to(display_spectral_axis_unit, equivalencies=u.spectral())
            spec_max = spec_max.to(display_spectral_axis_unit, equivalencies=u.spectral())
        slab = manipulation.spectral_slab(cube, spec_min, spec_max)

        # Calculate the moment and convert to CCDData to add to the viewers
        # Need transpose to align JWST mirror shape: This is because specutils
        # arrange the array shape to be (nx, ny, nz) but 2D visualization
        # assumes (ny, nx) as per row-major convention.

        # Extract 2D WCS from input cube.
        data = self.dataset.selected_dc_item
        # Similar to coords_info logic.
        if '_orig_spec' in getattr(data, 'meta', {}):
            w = data.meta['_orig_spec'].wcs
        else:
            w = data.coords
        data_wcs = getattr(w, 'celestial', None)
        if data_wcs:
            data_wcs = data_wcs.swapaxes(0, 1)  # We also transpose WCS to match.

        # Convert spectral axis to velocity units if desired output is in velocity
        if n_moment > 0 and self.output_unit_selected.lower().startswith("velocity"):
            # Catch this if called from API
            if not self.reference_wavelength > 0.0:
                raise ValueError("reference_wavelength must be set for output in velocity units.")

            ref_wavelength = self.reference_wavelength * u.Unit(self.dataset_spectral_unit)
            slab_sa = slab.spectral_axis.to("km/s", doppler_convention="relativistic",
                                            doppler_rest=ref_wavelength)
            slab = Spectrum1D(slab.flux, slab_sa)

        # Finally actually calculate the moment
        self.moment = analysis.moment(slab, order=n_moment).T
        # If n>1 and velocity is desired, need to take nth root of result
        if n_moment > 0 and self.output_unit_selected.lower() == "velocity":
            self.moment = np.power(self.moment, 1/self.n_moment)

        # convert units for moment 0, which is the only currently supported
        # moment for using converted units.
        if n_moment == 0:

<<<<<<< HEAD
            # get display units for moment 0 based on unit conversion plugin selection
            moment_0_display_unit = self.output_unit_items[0]['unit_str']

            # convert unit string to Unit so moment map data can be converted
            flux_or_sb_display_unit = u.Unit(moment_0_display_unit)

            # account for extra wavelength factor, depending on specutils version
=======
            # convert unit string to u.Unit so moment map data can be converted
            spectral_y_display_unit = u.Unit(flux_sb_unit)
>>>>>>> 5ae74cbe
            if SPECUTILS_LT_1_15_1:
                moment_new_unit = spectral_y_display_unit
            else:
<<<<<<< HEAD
                moment_new_unit = flux_or_sb_display_unit * self.spectrum_viewer.state.x_display_unit  # noqa: E501

=======
                moment_new_unit = spectral_y_display_unit * self.spectrum_viewer.state.x_display_unit  # noqa: E501
>>>>>>> 5ae74cbe
            self.moment = self.moment.to(moment_new_unit)

        # Reattach the WCS so we can load the result
        self.moment = CCDData(self.moment, wcs=data_wcs)

        fname_label = self.dataset_selected.replace("[", "_").replace("]", "")
        self.filename = f"moment{n_moment}_{fname_label}.fits"

        if add_data:
            self.add_results.add_results_from_plugin(self.moment)

            msg = SnackbarMessage("{} added to data collection".format(self.results_label),
                                  sender=self, color="success")
            self.hub.broadcast(msg)

        self.moment_available = True

        return self.moment

    def vue_calculate_moment(self, *args):
        self.calculate_moment(add_data=True)

    def vue_save_as_fits(self, *args):
        self._write_moment_to_fits()

    def vue_overwrite_fits(self, *args):
        """Attempt to force writing the moment map if the user confirms the desire to overwrite."""
        self.overwrite_warn = False
        self._write_moment_to_fits(overwrite=True)

    def _write_moment_to_fits(self, overwrite=False, *args):
        if self.moment is None or not self.filename:  # pragma: no cover
            return
        if not self.export_enabled:
            # this should never be triggered since this is intended for UI-disabling and the
            # UI section is hidden, but would prevent any JS-hacking
            raise ValueError("Writing out moment map to file is currently disabled")

        # Make sure file does not end up in weird places in standalone mode.
        path = os.path.dirname(self.filename)
        if path and not os.path.exists(path):
            raise ValueError(f"Invalid path={path}")
        elif (not path or path.startswith("..")) and os.environ.get("JDAVIZ_START_DIR", ""):  # noqa: E501 # pragma: no cover
            filename = Path(os.environ["JDAVIZ_START_DIR"]) / self.filename
        else:
            filename = Path(self.filename).resolve()

        if filename.exists():
            if overwrite:
                # Try to delete the file
                filename.unlink()
                if filename.exists():
                    # Warn the user if the file still exists
                    raise FileExistsError(f"Unable to delete {filename}. Check user permissions.")
            else:
                self.overwrite_warn = True
                return

        filename = str(filename)
        self.moment.write(filename)

        # Let the user know where we saved the file.
        self.hub.broadcast(SnackbarMessage(
            f"Moment map saved to {os.path.abspath(filename)}", sender=self, color="success"))<|MERGE_RESOLUTION|>--- conflicted
+++ resolved
@@ -175,14 +175,7 @@
             self.output_unit_selected = moment_unit_options[unit_options_index][0]
         self.send_state("output_unit_selected")
 
-<<<<<<< HEAD
         unit_dict = {"Surface Brightness": "",
-=======
-        # either 'Flux' or 'Surface Brightness'
-        orig_spectral_y_type = self.output_unit_items[0]['label']
-
-        unit_dict = {orig_spectral_y_type: "",
->>>>>>> 5ae74cbe
                      "Spectral Unit": "",
                      "Velocity": "km/s",
                      "Velocity^N": f"km{self.n_moment}/s{self.n_moment}"}
@@ -199,29 +192,7 @@
                 sunit = ""
             self.dataset_spectral_unit = sunit
             unit_dict["Spectral Unit"] = sunit
-
-<<<<<<< HEAD
             unit_dict["Surface Brightness"] = self.app._get_display_unit('sb')
-=======
-            # get flux/SB units
-            if self.spectrum_viewer and hasattr(self.spectrum_viewer.state, 'y_display_unit'):
-                if self.spectrum_viewer.state.y_display_unit is not None:
-                    unit_dict[orig_spectral_y_type] = self.spectrum_viewer.state.y_display_unit
-                else:
-                    # spectrum_viewer.state will only have x/y_display_unit if unit conversion has
-                    # been done if not, get default flux units which should be the units displayed
-                    unit_dict[orig_spectral_y_type] = data.get_component('flux').units
-            else:
-                # spectrum_viewer.state will only have x/y_display_unit if unit conversion has
-                # been done if not, get default flux units which should be the units displayed
-                unit_dict[orig_spectral_y_type] = data.get_component('flux').units
-
-            # figure out if label should say 'Flux' or 'Surface Brightness'
-            sb_or_flux_label = "Flux"
-            is_unit_solid_angle = check_if_unit_is_per_solid_angle(unit_dict[orig_spectral_y_type])
-            if is_unit_solid_angle is True:
-                sb_or_flux_label = "Surface Brightness"
->>>>>>> 5ae74cbe
 
         # Update units in selection item dictionary
         for item in self.output_unit_items:
@@ -342,28 +313,14 @@
         # convert units for moment 0, which is the only currently supported
         # moment for using converted units.
         if n_moment == 0:
-
-<<<<<<< HEAD
             # get display units for moment 0 based on unit conversion plugin selection
             moment_0_display_unit = self.output_unit_items[0]['unit_str']
 
             # convert unit string to Unit so moment map data can be converted
             flux_or_sb_display_unit = u.Unit(moment_0_display_unit)
 
-            # account for extra wavelength factor, depending on specutils version
-=======
-            # convert unit string to u.Unit so moment map data can be converted
-            spectral_y_display_unit = u.Unit(flux_sb_unit)
->>>>>>> 5ae74cbe
-            if SPECUTILS_LT_1_15_1:
-                moment_new_unit = spectral_y_display_unit
-            else:
-<<<<<<< HEAD
-                moment_new_unit = flux_or_sb_display_unit * self.spectrum_viewer.state.x_display_unit  # noqa: E501
-
-=======
-                moment_new_unit = spectral_y_display_unit * self.spectrum_viewer.state.x_display_unit  # noqa: E501
->>>>>>> 5ae74cbe
+            moment_new_unit = flux_or_sb_display_unit * self.spectrum_viewer.state.x_display_unit  # noqa: E501
+
             self.moment = self.moment.to(moment_new_unit)
 
         # Reattach the WCS so we can load the result
