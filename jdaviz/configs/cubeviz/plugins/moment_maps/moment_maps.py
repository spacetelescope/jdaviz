import os
from pathlib import Path

import numpy as np
import specutils
from astropy import units as u
from astropy.nddata import CCDData
from astropy.utils import minversion
from traitlets import Bool, List, Unicode, observe
from specutils import manipulation, analysis, Spectrum1D

from jdaviz.core.custom_traitlets import IntHandleEmpty, FloatHandleEmpty
from jdaviz.core.events import SnackbarMessage, GlobalDisplayUnitChanged
from jdaviz.core.registries import tray_registry
from jdaviz.core.template_mixin import (PluginTemplateMixin,
                                        DatasetSelect, DatasetSelectMixin,
                                        SpectralSubsetSelectMixin,
                                        AddResultsMixin,
                                        SelectPluginComponent,
                                        SpectralContinuumMixin,
                                        skip_if_no_updates_since_last_active,
                                        with_spinner)
from jdaviz.core.user_api import PluginUserApi

__all__ = ['MomentMap']

SPECUTILS_LT_1_15_1 = not minversion(specutils, "1.15.1.dev")

spaxel = u.def_unit('spaxel', 1 * u.Unit(""))
u.add_enabled_units([spaxel])

moment_unit_options = {0: ["Surface Brightness", "Flux"],
                       1: ["Velocity", "Spectral Unit"],
                       2: ["Velocity", "Velocity^N"]}


@tray_registry('cubeviz-moment-maps', label="Moment Maps",
               viewer_requirements=['spectrum', 'image'])
class MomentMap(PluginTemplateMixin, DatasetSelectMixin, SpectralSubsetSelectMixin,
                SpectralContinuumMixin, AddResultsMixin):
    """
    See the :ref:`Moment Maps Plugin Documentation <moment-maps>` for more details.

    Only the following attributes and methods are available through the
    :ref:`public plugin API <plugin-apis>`:

    * :meth:`~jdaviz.core.template_mixin.PluginTemplateMixin.show`
    * :meth:`~jdaviz.core.template_mixin.PluginTemplateMixin.open_in_tray`
    * :meth:`~jdaviz.core.template_mixin.PluginTemplateMixin.close_in_tray`
    * ``dataset`` (:class:`~jdaviz.core.template_mixin.DatasetSelect`):
      Dataset to use for computing line statistics.
    * ``spectral_subset`` (:class:`~jdaviz.core.template_mixin.SubsetSelect`):
      Subset to use for the line, or ``Entire Spectrum``.
    * ``continuum`` (:class:`~jdaviz.core.template_mixin.SubsetSelect`):
      Subset to use for the continuum, or ``None`` to skip continuum subtraction,
      or ``Surrounding`` to use a region surrounding the
      subset set in ``spectral_subset``.
    * ``continuum_dataset`` (:class:`~jdaviz.core.template_mixin.DatasetSelect`):
      Dataset of the extracted 1D spectrum to use when visualizing the continuum.
      The continuum will be redetermined based on the input cube (``dataset``) when
      computing the moment map.
    * ``continuum_width``:
      Width, relative to the overall line spectral region, to fit the linear continuum
      (excluding the region containing the line). If 1, will use endpoints within line region
      only.
    * ``n_moment``
    * ``output_unit``
      Choice of "Wavelength" or "Velocity", applicable for n_moment >= 1.
    * ``reference_wavelength``
      Reference wavelength for conversion of output to velocity units.
    * ``add_results`` (:class:`~jdaviz.core.template_mixin.AddResults`)
    * :meth:`calculate_moment`
    """
    template_file = __file__, "moment_maps.vue"
    uses_active_status = Bool(True).tag(sync=True)

    continuum_dataset_items = List().tag(sync=True)
    continuum_dataset_selected = Unicode().tag(sync=True)

    n_moment = IntHandleEmpty(0).tag(sync=True)
    filename = Unicode().tag(sync=True)
    moment_available = Bool(False).tag(sync=True)
    overwrite_warn = Bool(False).tag(sync=True)
    output_unit_items = List().tag(sync=True)
    output_radio_items = List().tag(sync=True)
    output_unit_selected = Unicode().tag(sync=True)
    reference_wavelength = FloatHandleEmpty().tag(sync=True)
    dataset_spectral_unit = Unicode().tag(sync=True)

    # export_enabled controls whether saving the moment map to a file is enabled via the UI.  This
    # is a temporary measure to allow server-installations to disable saving server-side until
    # saving client-side is supported
    export_enabled = Bool(True).tag(sync=True)

    def __init__(self, *args, **kwargs):
        super().__init__(*args, **kwargs)

        self.moment = None

        self.continuum_dataset = DatasetSelect(self,
                                               'continuum_dataset_items',
                                               'continuum_dataset_selected',
                                               filters=['not_child_layer',
                                                        'layer_in_spectrum_viewer'])

        # when plugin is initialized, there won't be a dataset selected, so
        # call the output unit 'Flux' for now (rather than surface brightness).
        # the appropriate label will be chosen once a dataset is selected, and/or
        # unit conversion is done
        self.output_unit = SelectPluginComponent(self,
                                                 items='output_unit_items',
                                                 selected='output_unit_selected',
                                                 manual_options=['Surface Brightness',
                                                                 'Spectral Unit',
                                                                 'Velocity',
                                                                 'Velocity^N'])

        self.dataset.add_filter('is_cube')
        self.add_results.viewer.filters = ['is_image_viewer']
        self.hub.subscribe(self, GlobalDisplayUnitChanged,
                           handler=self._set_data_units)

        if self.app.state.settings.get('server_is_remote', False):
            # when the server is remote, saving the file in python would save on the server, not
            # on the user's machine, so export support in cubeviz should be disabled
            self.export_enabled = False

    @property
    def _default_image_viewer_reference_name(self):
        return getattr(
            self.app._jdaviz_helper, '_default_spectrum_viewer_reference_name', 'flux-viewer'
        )

    @property
    def _default_spectrum_viewer_reference_name(self):
        return getattr(
            self.app._jdaviz_helper, '_default_spectrum_viewer_reference_name', 'spectrum-viewer'
        )

    @property
    def user_api(self):
        # NOTE: leaving save_as_fits out for now - we may want a more general API to do that
        # accross all plugins at some point
        return PluginUserApi(self, expose=('dataset', 'spectral_subset',
                                           'continuum', 'continuum_dataset', 'continuum_width',
                                           'n_moment',
                                           'output_unit', 'reference_wavelength',
                                           'add_results', 'calculate_moment'))

    @property
    def slice_display_unit_name(self):
        return 'spectral'

    @observe('is_active')
    def _is_active_changed(self, msg):
        for pos, mark in self.continuum_marks.items():
            mark.visible = self.is_active
        self._calculate_continuum(msg)

    @observe("dataset_selected", "dataset_items", "n_moment")
    def _set_default_results_label(self, event={}):
        label_comps = []
        if hasattr(self, 'dataset') and len(self.dataset.labels) > 1:
            label_comps += [self.dataset_selected]
        label_comps += [f"moment {self.n_moment}"]
        self.results_label_default = " ".join(label_comps)

    @observe("dataset_selected", "n_moment")
    def _set_data_units(self, event={}):

        if isinstance(self.n_moment, str) or self.n_moment < 0:
            return
        unit_options_index = 2 if self.n_moment > 2 else self.n_moment
        if self.output_unit_selected not in moment_unit_options[unit_options_index]:
            self.output_unit_selected = moment_unit_options[unit_options_index][0]
        self.send_state("output_unit_selected")

        unit_dict = {"Surface Brightness": "",
                     "Spectral Unit": "",
                     "Velocity": "km/s",
                     "Velocity^N": f"km{self.n_moment}/s{self.n_moment}"}

        if self.dataset_selected != "":
            # Spectral axis is first in this list
            data = self.app.data_collection[self.dataset_selected]
            if (self.spectrum_viewer and hasattr(self.spectrum_viewer.state, 'x_display_unit')
                    and self.spectrum_viewer.state.x_display_unit is not None):
                sunit = self.spectrum_viewer.state.x_display_unit
            elif self.app.data_collection[self.dataset_selected].coords is not None:
                sunit = data.coords.world_axis_units[0]
            else:
                sunit = ""
            self.dataset_spectral_unit = sunit
            unit_dict["Spectral Unit"] = sunit
            unit_dict["Surface Brightness"] = self.app._get_display_unit('sb')

        # Update units in selection item dictionary
        for item in self.output_unit_items:
            item["unit_str"] = unit_dict[item["label"]]

        # Filter what we want based on n_moment
        if self.n_moment == 0:
            self.output_radio_items = [self.output_unit_items[0],]
        elif self.n_moment == 1:
            self.output_radio_items = self.output_unit_items[1:3]
        else:
            self.output_radio_items = self.output_unit_items[2:]

        # Force Traitlets to update
        self.send_state("output_unit_items")
        self.send_state("output_radio_items")

    @observe("dataset_selected", "spectral_subset_selected",
             "continuum_subset_selected", "continuum_dataset_selected", "continuum_width")
    @skip_if_no_updates_since_last_active()
    def _calculate_continuum(self, msg=None):
        if not hasattr(self, 'dataset') or self.app._jdaviz_helper is None:  # noqa
            # during initial init, this can trigger before the component is initialized
            return
        if self.continuum_dataset_selected == '':
            # NOTE: we could send self.dataset.selected through
            # spectral_extraction._extract_in_new_instance() to get a spectrum
            # for the selected/default cube,
            # but there is no visible spectrum to even show under the continuum
            return
        # NOTE: there is no use in caching this, as the continuum will need to be re-computed
        # per-spaxel to use within calculating the moment map
        _ = self._get_continuum(self.continuum_dataset,
                                self.spectral_subset,
                                update_marks=True)

    @with_spinner()
    def calculate_moment(self, add_data=True):
        """
        Calculate the moment map

        Parameters
        ----------
        add_data : bool
            Whether to add the resulting data object to the app according to ``add_results``.
        """

        # Check to make sure API use hasn't put us into an invalid state.

        try:
            n_moment = int(self.n_moment)
            if n_moment < 0:
                raise ValueError("Moment must be a positive integer")
        except ValueError:
            raise ValueError("Moment must be a positive integer")

        unit_options_index = 2 if n_moment > 2 else n_moment
        if self.output_unit_selected not in moment_unit_options[unit_options_index]:
            raise ValueError("Selected output units must be in "
                             f"{moment_unit_options[unit_options_index]} for "
                             f"moment {self.n_moment}")

        if self.continuum.selected == 'None':
            if "_orig_spec" in self.dataset.selected_obj.meta:
                cube = self.dataset.selected_obj.meta["_orig_spec"]
            else:
                cube = self.dataset.selected_obj
        else:
            _, _, cube = self._get_continuum(self.continuum_dataset,
                                             self.spectral_subset,
                                             update_marks=False,
                                             per_pixel=True)

        # slice out desired region
        # TODO: should we add a warning for a composite spectral subset?
        spec_min, spec_max = self.spectral_subset.selected_min_max(cube)
        display_spectral_axis_unit = self.app._get_display_unit(self.slice_display_unit_name)

        # Convert units of min and max if necessary
        if display_spectral_axis_unit and display_spectral_axis_unit != str(spec_min.unit):
            spec_min = spec_min.to(display_spectral_axis_unit, equivalencies=u.spectral())
            spec_max = spec_max.to(display_spectral_axis_unit, equivalencies=u.spectral())
        slab = manipulation.spectral_slab(cube, spec_min, spec_max)

        # Calculate the moment and convert to CCDData to add to the viewers
        # Need transpose to align JWST mirror shape: This is because specutils
        # arrange the array shape to be (nx, ny, nz) but 2D visualization
        # assumes (ny, nx) as per row-major convention.

        # Extract 2D WCS from input cube.
        data = self.dataset.selected_dc_item
        # Similar to coords_info logic.
        if '_orig_spec' in getattr(data, 'meta', {}):
            w = data.meta['_orig_spec'].wcs
        else:
            w = data.coords
        data_wcs = getattr(w, 'celestial', None)
        if data_wcs:
            data_wcs = data_wcs.swapaxes(0, 1)  # We also transpose WCS to match.

        # Convert spectral axis to velocity units if desired output is in velocity
        if n_moment > 0 and self.output_unit_selected.lower().startswith("velocity"):
            # Catch this if called from API
            if not self.reference_wavelength > 0.0:
                raise ValueError("reference_wavelength must be set for output in velocity units.")

            ref_wavelength = self.reference_wavelength * u.Unit(self.dataset_spectral_unit)
            slab_sa = slab.spectral_axis.to("km/s", doppler_convention="relativistic",
                                            doppler_rest=ref_wavelength)
            slab = Spectrum1D(slab.flux, slab_sa)

        # Finally actually calculate the moment
        self.moment = analysis.moment(slab, order=n_moment).T
        # If n>1 and velocity is desired, need to take nth root of result
        if n_moment > 0 and self.output_unit_selected.lower() == "velocity":
            self.moment = np.power(self.moment, 1/self.n_moment)

        # convert units for moment 0, which is the only currently supported
        # moment for using converted units.
        if n_moment == 0:
            # get display units for moment 0 based on unit conversion plugin selection
            moment_0_display_unit = self.output_unit_items[0]['unit_str']

            # convert unit string to Unit so moment map data can be converted
            flux_or_sb_display_unit = u.Unit(moment_0_display_unit)

            moment_new_unit = flux_or_sb_display_unit * self.spectrum_viewer.state.x_display_unit  # noqa: E501

<<<<<<< HEAD
=======
            # convert unit string to u.Unit so moment map data can be converted
            spectral_y_display_unit = u.Unit(flux_sb_unit)
            moment_new_unit = spectral_y_display_unit * self.spectrum_viewer.state.x_display_unit  # noqa: E501
>>>>>>> 88ff8da3
            self.moment = self.moment.to(moment_new_unit)

        # Reattach the WCS so we can load the result
        self.moment = CCDData(self.moment, wcs=data_wcs)

        fname_label = self.dataset_selected.replace("[", "_").replace("]", "")
        self.filename = f"moment{n_moment}_{fname_label}.fits"

        if add_data:
            self.add_results.add_results_from_plugin(self.moment)

            msg = SnackbarMessage("{} added to data collection".format(self.results_label),
                                  sender=self, color="success")
            self.hub.broadcast(msg)

        self.moment_available = True

        return self.moment

    def vue_calculate_moment(self, *args):
        self.calculate_moment(add_data=True)

    def vue_save_as_fits(self, *args):
        self._write_moment_to_fits()

    def vue_overwrite_fits(self, *args):
        """Attempt to force writing the moment map if the user confirms the desire to overwrite."""
        self.overwrite_warn = False
        self._write_moment_to_fits(overwrite=True)

    def _write_moment_to_fits(self, overwrite=False, *args):
        if self.moment is None or not self.filename:  # pragma: no cover
            return
        if not self.export_enabled:
            # this should never be triggered since this is intended for UI-disabling and the
            # UI section is hidden, but would prevent any JS-hacking
            raise ValueError("Writing out moment map to file is currently disabled")

        # Make sure file does not end up in weird places in standalone mode.
        path = os.path.dirname(self.filename)
        if path and not os.path.exists(path):
            raise ValueError(f"Invalid path={path}")
        elif (not path or path.startswith("..")) and os.environ.get("JDAVIZ_START_DIR", ""):  # noqa: E501 # pragma: no cover
            filename = Path(os.environ["JDAVIZ_START_DIR"]) / self.filename
        else:
            filename = Path(self.filename).resolve()

        if filename.exists():
            if overwrite:
                # Try to delete the file
                filename.unlink()
                if filename.exists():
                    # Warn the user if the file still exists
                    raise FileExistsError(f"Unable to delete {filename}. Check user permissions.")
            else:
                self.overwrite_warn = True
                return

        filename = str(filename)
        self.moment.write(filename)

        # Let the user know where we saved the file.
        self.hub.broadcast(SnackbarMessage(
            f"Moment map saved to {os.path.abspath(filename)}", sender=self, color="success"))<|MERGE_RESOLUTION|>--- conflicted
+++ resolved
@@ -317,16 +317,12 @@
             moment_0_display_unit = self.output_unit_items[0]['unit_str']
 
             # convert unit string to Unit so moment map data can be converted
-            flux_or_sb_display_unit = u.Unit(moment_0_display_unit)
-
-            moment_new_unit = flux_or_sb_display_unit * self.spectrum_viewer.state.x_display_unit  # noqa: E501
-
-<<<<<<< HEAD
-=======
-            # convert unit string to u.Unit so moment map data can be converted
-            spectral_y_display_unit = u.Unit(flux_sb_unit)
-            moment_new_unit = spectral_y_display_unit * self.spectrum_viewer.state.x_display_unit  # noqa: E501
->>>>>>> 88ff8da3
+            # `display_unit` is the data unit (surface brighntess) translated
+            # to the choice of selected flux and angle unit from the UC plugin.
+            display_unit = u.Unit(moment_0_display_unit)
+
+            moment_new_unit = display_unit * self.spectrum_viewer.state.x_display_unit  # noqa: E501
+
             self.moment = self.moment.to(moment_new_unit)
 
         # Reattach the WCS so we can load the result
