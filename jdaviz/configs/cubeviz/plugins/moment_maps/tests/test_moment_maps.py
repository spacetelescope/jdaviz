--- conflicted
+++ resolved
@@ -11,7 +11,6 @@
 from glue.core.roi import XRangeROI
 from numpy.testing import assert_allclose
 
-<<<<<<< HEAD
 
 @pytest.mark.parametrize("cube_type", ["Surface Brightness", "Flux"])
 def test_user_api(cubeviz_helper, spectrum1d_cube, spectrum1d_cube_sb_unit, cube_type):
@@ -24,8 +23,6 @@
         cube = spectrum1d_cube_sb_unit
     elif cube_type == 'Flux':
         cube = spectrum1d_cube
-=======
->>>>>>> 5ae74cbe
 
     with warnings.catch_warnings():
         warnings.filterwarnings("ignore", message="No observer defined on WCS.*")
@@ -62,7 +59,6 @@
             mm.calculate_moment()
 
 
-<<<<<<< HEAD
 @pytest.mark.parametrize("cube_type", ["Surface Brightness", "Flux"])
 def test_moment_calculation(cubeviz_helper, spectrum1d_cube,
                             spectrum1d_cube_sb_unit, cube_type, tmp_path):
@@ -79,12 +75,6 @@
         moment_unit += " / pix2"
         cube = spectrum1d_cube
         cube_unit = cube.unit.to_string() + " / pix2"  # cube in Jy will become cube in Jy / pix2
-=======
-def test_moment_calculation(cubeviz_helper, spectrum1d_cube, tmp_path):
-
-    moment_unit = "Jy m"
-    moment_value_str = "+6.40166e-10"
->>>>>>> 5ae74cbe
 
     dc = cubeviz_helper.app.data_collection
     with warnings.catch_warnings():
@@ -326,7 +316,7 @@
                     (sky_cube.ra.deg, sky_cube.dec.deg))
 
 
-def test_correct_output_flux_or_sb_units(cubeviz_helper, spectrum1d_cube_custom_fluxunit):
+def test_correct_output_spectral_y_units(cubeviz_helper, spectrum1d_cube_custom_fluxunit):
 
     moment_unit = "Jy m / sr"
 
