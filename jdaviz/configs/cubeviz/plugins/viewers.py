from glue.core import BaseData
from glue_jupyter.bqplot.image import BqplotImageView

from jdaviz.core.registries import viewer_registry
from jdaviz.configs.cubeviz.plugins.mixins import WithSliceIndicator, WithSliceSelection
from jdaviz.configs.default.plugins.viewers import JdavizViewerMixin
from jdaviz.configs.specviz.plugins.viewers import SpecvizProfileView
from jdaviz.core.freezable_state import FreezableBqplotImageViewerState
from jdaviz.configs.cubeviz.plugins.cube_listener import CubeListenerData
import numpy as np
from astropy import units as u

try:
    import sounddevice as sd
except ImportError:
    pass

__all__ = ['CubevizImageView', 'CubevizProfileView']


@viewer_registry("cubeviz-image-viewer", label="Image 2D (Cubeviz)")
class CubevizImageView(JdavizViewerMixin, WithSliceSelection, BqplotImageView):
    # categories: zoom resets, (zoom, pan), subset, select tools, shortcuts
    # NOTE: zoom and pan are merged here for space consideration and to avoid
    # overflow to second row when opening the tray
    tools_nested = [
                    ['jdaviz:homezoom', 'jdaviz:prevzoom'],
                    ['jdaviz:pixelboxzoommatch', 'jdaviz:boxzoom',
                     'jdaviz:pixelpanzoommatch', 'jdaviz:panzoom'],
                    ['bqplot:truecircle', 'bqplot:rectangle', 'bqplot:ellipse',
                     'bqplot:circannulus'],
                    ['jdaviz:spectrumperspaxel'],
                    ['jdaviz:sidebar_plot', 'jdaviz:sidebar_export']
                ]

    default_class = None
    _state_cls = FreezableBqplotImageViewerState

    def __init__(self, *args, **kwargs):
        super().__init__(*args, **kwargs)

        # provide reference from state back to viewer to use for zoom syncing
        self.state._set_viewer(self)

        self._subscribe_to_layers_update()
        self.state.add_callback('reference_data', self._initial_x_axis)

        # Hide axes by default
        self.state.show_axes = False

<<<<<<< HEAD
        self.audified_cube = None
        self.stream = None
        self.audification_wl_bounds = None
        self.audification_wl_unit = None
        self.volume_level = None
        self.stream_active = True
=======
        self.data_menu._obj.dataset.add_filter('is_cube_or_image')
>>>>>>> 0858f954

    @property
    def _default_spectrum_viewer_reference_name(self):
        return self.jdaviz_helper._default_spectrum_viewer_reference_name

    @property
    def _default_flux_viewer_reference_name(self):
        return self.jdaviz_helper._default_flux_viewer_reference_name

    @property
    def _default_uncert_viewer_reference_name(self):
        return self.jdaviz_helper._default_uncert_viewer_reference_name

    def _initial_x_axis(self, *args):
        # Make sure that the x_att is correct on data load
        ref_data = self.state.reference_data
        if ref_data and ref_data.ndim == 3:
            for att_name in ["Right Ascension", "RA", "Galactic Longitude"]:
                if att_name in ref_data.component_ids():
                    x_att = att_name
                    self.state.x_att_world = ref_data.id[x_att]
                    break
            else:
                x_att = "Pixel Axis 0 [z]"
                self.state.x_att = ref_data.id[x_att]

    def set_plot_axes(self):
        self.figure.axes[1].tick_format = None
        self.figure.axes[0].tick_format = None

        self.figure.axes[1].label = "y: pixels"
        self.figure.axes[0].label = "x: pixels"

        # Make it so y axis label is not covering tick numbers.
        self.figure.axes[1].label_offset = "-50"

    def data(self, cls=None):
        return [layer_state.layer  # .get_object(cls=cls or self.default_class)
                for layer_state in self.state.layers
                if hasattr(layer_state, 'layer') and
                isinstance(layer_state.layer, BaseData)]

    def start_stream(self):
        if self.stream and not self.stream.closed and self.stream_active:
            self.stream.start()

    def stop_stream(self):
        if self.stream and not self.stream.closed and self.stream_active:
            self.stream.stop()

    def update_cube(self, x, y):
        if (not self.audified_cube or not hasattr(self.audified_cube, 'newsig')
                or not hasattr(self.audified_cube, 'sigcube')):
            return
        self.audified_cube.newsig = self.audified_cube.sigcube[x, y, :]
        self.audified_cube.cbuff = True

    def update_listener_wl_bounds(self, w1, w2):
        if not self.audified_cube:
            return
        self.audified_cube.set_wl_bounds(w1, w2)

    def update_listener_wls(self, w1, w2, wunit):
        if not self.audified_cube:
            return
        self.audification_wl_bounds = (w1, w2)
        self.audification_wl_unit = wunit

    def update_sound_device(self, device_index):
        if not self.audified_cube:
            return

        self.stop_stream()
        self.stream = sd.OutputStream(samplerate=self.sample_rate, blocksize=self.buffer_size,
                                      device=device_index, channels=1, dtype='int16',
                                      latency='low', callback=self.audified_cube.player_callback)

    def update_volume_level(self, level):
        if not self.audified_cube:
            return
        self.volume_level = level
        self.audified_cube.atten_level = int(np.clip((100/level)**2, 0, 2**15-1))

    def get_sonified_cube(self, sample_rate, buffer_size, device, assidx, ssvidx,
                          pccut, audfrqmin, audfrqmax, eln):
        spectrum = self.active_image_layer.layer.get_object(statistic=None)
        wlens = spectrum.wavelength.to('m').value
        flux = spectrum.flux.value
        self.sample_rate = sample_rate
        self.buffer_size = buffer_size

        if self.audification_wl_bounds:
            wl_unit = getattr(u, self.audification_wl_unit)
            si_wl_bounds = (self.audification_wl_bounds * wl_unit).to('m')
            wdx = np.logical_and(wlens >= si_wl_bounds[0].value,
                                 wlens <= si_wl_bounds[1].value)
            wlens = wlens[wdx]
            flux = flux[:, :, wdx]

        pc_cube = np.percentile(np.nan_to_num(flux), np.clip(pccut, 0, 99), axis=-1)

        # clip zeros and remove NaNs
        clipped_arr = np.nan_to_num(np.clip(flux, 0, np.inf), copy=False)

        # make a rough white-light image from the clipped array
        whitelight = np.expand_dims(clipped_arr.sum(-1), axis=2)

        # subtract any percentile cut
        clipped_arr -= np.expand_dims(pc_cube, axis=2)

        # and re-clip
        clipped_arr = np.clip(clipped_arr, 0, np.inf)

        self.audified_cube = CubeListenerData(clipped_arr ** assidx, wlens, duration=0.8,
                                              samplerate=sample_rate, buffsize=buffer_size,
                                              wl_bounds=self.audification_wl_bounds,
                                              wl_unit=self.audification_wl_unit,
                                              audfrqmin=audfrqmin, audfrqmax=audfrqmax,
                                              eln=eln, vol=self.volume_level)
        self.audified_cube.audify_cube()
        self.audified_cube.sigcube = (
                self.audified_cube.sigcube * pow(whitelight / whitelight.max(),
                                                 ssvidx)).astype('int16')
        self.stream = sd.OutputStream(samplerate=sample_rate, blocksize=buffer_size, device=device,
                                      channels=1, dtype='int16', latency='low',
                                      callback=self.audified_cube.player_callback)
        self.audified_cube.cbuff = True


@viewer_registry("cubeviz-profile-viewer", label="Profile 1D (Cubeviz)")
class CubevizProfileView(SpecvizProfileView, WithSliceIndicator):
    # categories: zoom resets, zoom, pan, subset, select tools, shortcuts
    tools_nested = [
                    ['jdaviz:homezoom', 'jdaviz:prevzoom'],
                    ['jdaviz:boxzoom', 'jdaviz:xrangezoom', 'jdaviz:yrangezoom'],
                    ['jdaviz:panzoom', 'jdaviz:panzoom_x', 'jdaviz:panzoom_y'],
                    ['bqplot:xrange'],
                    ['jdaviz:selectslice', 'jdaviz:selectline'],
                    ['jdaviz:sidebar_plot', 'jdaviz:sidebar_export']
                ]

    def __init__(self, *args, **kwargs):
        kwargs.setdefault('default_tool_priority', ['jdaviz:selectslice'])
        super().__init__(*args, **kwargs)

    @property
    def _default_flux_viewer_reference_name(self):
        return self.jdaviz_helper._default_flux_viewer_reference_name<|MERGE_RESOLUTION|>--- conflicted
+++ resolved
@@ -48,16 +48,14 @@
         # Hide axes by default
         self.state.show_axes = False
 
-<<<<<<< HEAD
         self.audified_cube = None
         self.stream = None
         self.audification_wl_bounds = None
         self.audification_wl_unit = None
         self.volume_level = None
         self.stream_active = True
-=======
+
         self.data_menu._obj.dataset.add_filter('is_cube_or_image')
->>>>>>> 0858f954
 
     @property
     def _default_spectrum_viewer_reference_name(self):
