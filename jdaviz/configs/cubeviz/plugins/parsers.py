--- conflicted
+++ resolved
@@ -99,11 +99,7 @@
                     _parse_jwst_s3d(
                         app, hdulist, data_label, ext=ext, viewer_name=viewer_name,
                         flux_viewer_reference_name=flux_viewer_reference_name,
-<<<<<<< HEAD
-=======
-                        spectrum_viewer_reference_name=spectrum_viewer_reference_name,
                         parent=parent_data_label
->>>>>>> 720edcc9
                     )
             elif telescop == 'jwst' and filetype == 'r3d' and system == 'esa-pipeline':
                 for ext, viewer_name in (('DATA', flux_viewer_reference_name),
@@ -278,12 +274,8 @@
 
 
 def _parse_jwst_s3d(app, hdulist, data_label, ext='SCI',
-<<<<<<< HEAD
-                    viewer_name=None, flux_viewer_reference_name=None):
-=======
                     viewer_name=None, flux_viewer_reference_name=None,
-                    spectrum_viewer_reference_name=None, parent=None):
->>>>>>> 720edcc9
+                    parent=None):
     hdu = hdulist[ext]
     data_type = _get_data_type_by_hdu(hdu)
 
