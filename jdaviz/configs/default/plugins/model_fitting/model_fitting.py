import re
import numpy as np
from copy import deepcopy

import astropy.units as u
from specutils import Spectrum1D
from specutils.utils import QuantityModel
from traitlets import Bool, List, Unicode, observe

from jdaviz.configs.default.plugins.model_fitting.fitting_backend import fit_model_to_spectrum
from jdaviz.configs.default.plugins.model_fitting.initializers import (MODELS,
                                                                       initialize,
                                                                       get_model_parameters)
from jdaviz.core.events import SnackbarMessage, GlobalDisplayUnitChanged
from jdaviz.core.registries import tray_registry
from jdaviz.core.template_mixin import (PluginTemplateMixin,
                                        SelectPluginComponent,
                                        SpectralSubsetSelectMixin,
                                        DatasetSelectMixin,
                                        DatasetSpectralSubsetValidMixin,
                                        NonFiniteUncertaintyMismatchMixin,
                                        AutoTextField,
                                        AddResultsMixin,
                                        TableMixin,
                                        with_spinner)
from jdaviz.core.custom_traitlets import IntHandleEmpty
from jdaviz.core.user_api import PluginUserApi
from jdaviz.core.unit_conversion_utils import (all_flux_unit_conversion_equivs,
                                               flux_conversion_general)
from jdaviz.core.custom_units_and_equivs import PIX2

__all__ = ['ModelFitting']


class _EmptyParam:
    def __init__(self, value, unit=None):
        self.value = value
        self.unit = unit
        self.quantity = u.Quantity(self.value,
                                   self.unit if self.unit is not None else u.dimensionless_unscaled)


<<<<<<< HEAD
@tray_registry('g-model-fitting', label="Model Fitting")
=======
@tray_registry('g-model-fitting', label="Model Fitting", category="data:analysis")
>>>>>>> b0bdeba3
class ModelFitting(PluginTemplateMixin, DatasetSelectMixin,
                   SpectralSubsetSelectMixin, DatasetSpectralSubsetValidMixin,
                   NonFiniteUncertaintyMismatchMixin,
                   AddResultsMixin, TableMixin):
    """
    See the :ref:`Model Fitting Plugin Documentation <specviz-model-fitting>` for more details.

    Only the following attributes and methods are available through the
    :ref:`public plugin API <plugin-apis>`:

    * :meth:`~jdaviz.core.template_mixin.PluginTemplateMixin.show`
    * :meth:`~jdaviz.core.template_mixin.PluginTemplateMixin.open_in_tray`
    * :meth:`~jdaviz.core.template_mixin.PluginTemplateMixin.close_in_tray`
    * ``cube_fit``
      Only exposed for Cubeviz.  Whether to fit the model to the cube instead of to the
      collapsed spectrum.
    * ``dataset`` (:class:`~jdaviz.core.template_mixin.DatasetSelect`):
      Dataset to fit the model.
    * ``spectral_subset`` (:class:`~jdaviz.core.template_mixin.SubsetSelect`)
    * ``model_component`` (:class:`~jdaviz.core.template_mixin.SelectPluginComponent`)
    * ``poly_order``
    * ``model_component_label`` (:class:`~jdaviz.core.template_mixin.AutoTextField`)
    * :meth:`create_model_component`
    * :meth:`remove_model_component`
    * :meth:`model_components`
    * :meth:`valid_model_components`
    * :meth:`get_model_component`
    * :meth:`set_model_component`
    * :meth:`reestimate_model_parameters`
    * ``equation`` (:class:`~jdaviz.core.template_mixin.AutoTextField`)
    * :meth:`equation_components`
    * ``add_results`` (:class:`~jdaviz.core.template_mixin.AddResults`)
    * ``residuals_calculate`` (bool)
      Whether to calculate and expose the residuals (model minus data).
    * ``residuals`` (:class:`~jdaviz.core.template_mixin.AutoTextField`)
      Label of the residuals to apply when calling :meth:`calculate_fit` if ``residuals_calculate``
      is ``True``.
    * :meth:`calculate_fit`
    * :meth:`fitted_models`
    * :meth:`get_models`
    * :meth:`get_model_parameters`
    """
    dialog = Bool(False).tag(sync=True)
    template_file = __file__, "model_fitting.vue"
    form_valid_model_component = Bool(False).tag(sync=True)

    # model components:
    model_comp_items = List().tag(sync=True)
    model_comp_selected = Unicode().tag(sync=True)
    poly_order = IntHandleEmpty(0).tag(sync=True)

    comp_label = Unicode().tag(sync=True)
    comp_label_default = Unicode().tag(sync=True)
    comp_label_auto = Bool(True).tag(sync=True)
    comp_label_invalid_msg = Unicode().tag(sync=True)

    model_equation = Unicode().tag(sync=True)
    model_equation_default = Unicode().tag(sync=True)
    model_equation_auto = Bool(True).tag(sync=True)
    model_equation_invalid_msg = Unicode().tag(sync=True)

    eq_error = Bool(False).tag(sync=True)
    component_models = List([]).tag(sync=True)
    display_order = Bool(False).tag(sync=True)

    cube_fit = Bool(False).tag(sync=True)

    # residuals (non-cube fit only)
    residuals_calculate = Bool(False).tag(sync=True)
    residuals_label = Unicode().tag(sync=True)
    residuals_label_default = Unicode().tag(sync=True)
    residuals_label_auto = Bool(True).tag(sync=True)
    residuals_label_invalid_msg = Unicode('').tag(sync=True)

    def __init__(self, *args, **kwargs):
        super().__init__(*args, **kwargs)

        self._units = {}  # string representation of display units
        self._fitted_model = None
        self._fitted_spectrum = None
        self._fitted_models = {}
        self.component_models = []
        self._initialized_models = {}
        self._display_order = False

        # description displayed under plugin title in tray
        self._plugin_description = 'Fit an analytic model to data or a subset of data.'

        # create the label first so that when model_component defaults to the first selection,
        # the label automatically defaults as well
        self.model_component_label = AutoTextField(self, 'comp_label', 'comp_label_default',
                                                   'comp_label_auto', 'comp_label_invalid_msg')

        self.model_component = SelectPluginComponent(self,
                                                     items='model_comp_items',
                                                     selected='model_comp_selected',
                                                     manual_options=list(MODELS.keys()))

        if self.config == 'cubeviz':
            # use mean whenever extracting the 1D spectrum of a cube to initialize model params
            self.dataset._spectral_extraction_function = 'Mean'
        # by default, require entries to be in spectrum-viewer (not other cubeviz images, etc)
        # in cubeviz, the cube_fit toggle will then replace this filter to filter for cubes
        self.dataset.add_filter('layer_in_spectrum_viewer')

        self.equation = AutoTextField(self, 'model_equation', 'model_equation_default',
                                      'model_equation_auto', 'model_equation_invalid_msg')

        self.residuals = AutoTextField(self, 'residuals_label', 'residuals_label_default',
                                       'residuals_label_auto', 'residuals_label_invalid_msg')

        headers = ['model', 'data_label', 'spectral_subset', 'equation']
        if self.config == 'cubeviz':
            headers += ['cube_fit']

        self.table.headers_avail = headers
        self.table.headers_visible = headers
        # when model parameters are added as columns, only show the value/unit columns by default
        # (other columns can be show in the dropdown by the user)
        self.table._new_col_visible = lambda colname: colname.split(':')[-1] not in ('fixed', 'uncert', 'std')  # noqa

        # set the filter on the viewer options
        self._update_viewer_filters()

        self.hub.subscribe(self, GlobalDisplayUnitChanged,
                           handler=self._on_global_display_unit_changed)

        self._set_relevant()

    @observe('dataset_items')
    def _set_relevant(self, *args):
        if self.app.config != 'deconfigged':
            return
        if not len(self.dataset_items):
            self.irrelevant_msg = 'No valid datasets loaded'
        else:
            self.irrelevant_msg = ''

    @property
    def _default_spectrum_viewer_reference_name(self):
        return getattr(
            self.app._jdaviz_helper, '_default_spectrum_viewer_reference_name', 'spectrum-viewer'
        )

    @property
    def _default_flux_viewer_reference_name(self):
        return getattr(
            self.app._jdaviz_helper, '_default_flux_viewer_reference_name', 'flux-viewer'
        )

    @property
    def user_api(self):
        expose = ['dataset']
        if self.config == "cubeviz":
            expose += ['cube_fit']
        expose += ['spectral_subset', 'model_component', 'poly_order', 'model_component_label',
                   'model_components', 'valid_model_components',
                   'create_model_component', 'remove_model_component',
                   'get_model_component', 'set_model_component', 'reestimate_model_parameters',
                   'equation', 'equation_components',
                   'add_results', 'residuals_calculate', 'residuals']
        expose += ['calculate_fit', 'clear_table', 'export_table',
                   'fitted_models', 'get_models', 'get_model_parameters']
        return PluginUserApi(self, expose=expose)

    def _param_units(self, param, model_type=None):
        """Helper function to handle units that depend on x and y"""
        y_params = ["amplitude", "amplitude_L", "intercept", "scale"]

        if param == "slope":
            return str(u.Unit(self._units["y"]) / u.Unit(self._units["x"]))
        elif model_type == 'Polynomial1D':
            # param names are all named cN, where N is the order
            order = int(float(param[1:]))
            return str(u.Unit(self._units["y"]) / u.Unit(self._units["x"])**order)
        elif param == "temperature":
            return str(u.K)
        elif param == "scale" and model_type == "BlackBody":
            return str("")

        return self._units["y"] if param in y_params else self._units["x"]

    def _update_parameters_from_fit(self):
        """Insert the results of the model fit into the component_models"""
        for m in self.component_models:
            submodel_index = None
            name = m["id"]
            if hasattr(self._fitted_model, "submodel_names"):
                for i in range(len(self._fitted_model.submodel_names)):
                    if name == self._fitted_model.submodel_names[i]:
                        m_fit = self._fitted_model[name]
                        submodel_index = i
                if submodel_index is None:
                    continue
            elif self._fitted_model.name == name:
                m_fit = self._fitted_model
            else:
                # then the component was not in the fitted model
                continue

            temp_params = []
            for i in range(0, len(m_fit.parameters)):
                temp_param = [x for x in m["parameters"] if x["name"] ==
                              m_fit.param_names[i]]
                temp_param[0]["value"] = m_fit.parameters[i]
                # The submodels don't have uncertainties attached, only the compound model
                if self._fitted_model.stds is not None:
                    std_name = temp_param[0]["name"]
                    if submodel_index is not None:
                        std_name = f"{std_name}_{submodel_index}"
                    if std_name in self._fitted_model.stds.param_names:
                        temp_param[0]["std"] = self._fitted_model.stds[std_name]

                temp_params += temp_param

            m["parameters"] = temp_params

        self.send_state('component_models')

    def _update_parameters_from_QM(self):
        """
        Parse out result parameters from a QuantityModel, which isn't
        subscriptable with model name
        """
        if hasattr(self._fitted_model, "submodel_names"):
            submodel_names = self._fitted_model.submodel_names
            submodels = True
        else:
            submodel_names = [self._fitted_model.name]
            submodels = False
        fit_params = self._fitted_model.parameters
        param_names = self._fitted_model.param_names

        for i in range(len(submodel_names)):
            name = submodel_names[i]
            m = [x for x in self.component_models if x["id"] == name][0]
            temp_params = []
            if submodels:
                idxs = [j for j in range(len(param_names)) if
                        int(param_names[j][-1]) == i]
            else:
                idxs = [j for j in range(len(param_names))]
            # This is complicated by needing to handle parameter names that
            # have underscores in them, since QuantityModel adds an underscore
            # and integer to indicate to which model a parameter belongs
            for idx in idxs:
                if submodels:
                    temp_param = [x for x in m["parameters"] if x["name"] ==
                                  "_".join(param_names[idx].split("_")[0:-1])]
                else:
                    temp_param = [x for x in m["parameters"] if x["name"] ==
                                  param_names[idx]]
                temp_param[0]["value"] = fit_params[idx]
                temp_params += temp_param
            m["parameters"] = temp_params

        self.send_state('component_models')

    def _update_initialized_parameters(self):
        # If the user changes a parameter value, we need to change it in the
        # initialized model
        for m in self.component_models:
            name = m["id"]
            for param in m["parameters"]:
                quant_param = u.Quantity(param["value"], param["unit"])
                setattr(self._initialized_models[name], param["name"],
                        quant_param)

    def _warn_if_no_equation(self):
        if self.model_equation == "" or self.model_equation is None:
            example = "+".join([m["id"] for m in self.component_models])
            snackbar_message = SnackbarMessage(
                f"Error: a model equation must be defined, e.g. {example}",
                color='error',
                sender=self)
            self.hub.broadcast(snackbar_message)
            return True
        else:
            return False

    def _update_viewer_filters(self, event={}):
        if event.get('new', self.cube_fit):
            # only want image viewers in the options
            self.add_results.viewer.filters = ['is_image_viewer']
        else:
            # only want spectral viewers in the options
            self.add_results.viewer.filters = ['is_spectrum_viewer']

    @observe('cube_fit')
    def _cube_fit_changed(self, event={}):
        self._update_viewer_filters(event=event)

        sb_unit = self.app._get_display_unit('sb')
        spectral_y_unit = self.app._get_display_unit('spectral_y')
        if event.get('new'):
            self._units['y'] = str(sb_unit)
            self.dataset.add_filter('is_flux_cube')
            self.dataset.remove_filter('layer_in_spectrum_viewer')
        else:
            self._units['y'] = str(spectral_y_unit)
            self.dataset.add_filter('layer_in_spectrum_viewer')
            self.dataset.remove_filter('is_flux_cube')

        self.dataset._clear_cache()
        if sb_unit != spectral_y_unit:
            # We make the user hit the reestimate button themselves
            for model_index, comp_model in enumerate(self.component_models):
                self.component_models[model_index]["compat_display_units"] = False
            self.send_state('component_models')

    @observe("dataset_selected")
    def _dataset_selected_changed(self, event=None):
        """
        Callback method for when the user has selected data from the drop down
        in the front-end. It is here that we actually parse and create a new
        data object from the selected data. From this data object, unit
        information is scraped, and the selected spectrum is stored for later
        use in fitting.

        Parameters
        ----------
        event : str
            IPyWidget callback event object. In this case, represents the data
            label of the data collection object selected by the user.
        """
        if not hasattr(self, 'dataset') or self.app._jdaviz_helper is None or self.dataset_selected == '':  # noqa
            # during initial init, this can trigger before the component is initialized
            return

        selected_spec = self.dataset.selected_obj
        if selected_spec is None:
            return

        # Replace NaNs from collapsed Spectrum1D in Cubeviz
        # (won't affect calculations because these locations are masked)
        selected_spec.flux[np.isnan(selected_spec.flux)] = 0.0

    def _default_comp_label(self, model, poly_order=None):
        abbrevs = {'BlackBody': 'BB', 'PowerLaw': 'PL', 'Lorentz1D': 'Lo'}
        abbrev = abbrevs.get(model, model[0].upper())
        if model == "Polynomial1D":
            abbrev += f'{poly_order}'

        # append a number suffix to avoid any duplicates
        ind = 1
        while abbrev in [cm['id'] for cm in self.component_models]:
            abbrev = f'{abbrev.split("_")[0]}_{ind}'
            ind += 1

        return abbrev

    @observe('model_comp_selected', 'poly_order')
    def _update_comp_label_default(self, event={}):
        self.display_order = self.model_comp_selected == "Polynomial1D"
        self.comp_label_default = self._default_comp_label(self.model_comp_selected,
                                                           self.poly_order)

    @observe('comp_label')
    def _comp_label_changed(self, event={}):
        if not len(self.comp_label.strip()):
            # strip will raise the same error for a label of all spaces
            self.comp_label_invalid_msg = 'label must be provided'
            return
        if self.comp_label in [cm['id'] for cm in self.component_models]:
            self.comp_label_invalid_msg = 'label already in use'
            return
        self.comp_label_invalid_msg = ''

    def _update_model_equation_default(self):
        self.model_equation_default = '+'.join(cm['id'] for cm in self.component_models)

    def _reinitialize_with_fixed(self):
        """
        Reinitialize all component models with current values and the
        specified parameters fixed (can't easily update fixed dictionary in
        an existing model)
        """
        temp_models = []
        for m in self.component_models:
            fixed = {}

            # Set the initial values as quantities to make sure model units
            # are set correctly.
            initial_values = {p["name"]: u.Quantity(p["value"], p["unit"]) for p in m["parameters"]}

            for p in m["parameters"]:
                fixed[p["name"]] = p["fixed"]

            # Have to initialize with fixed dictionary
            temp_model = MODELS[m["model_type"]](name=m["id"], fixed=fixed,
                                                 **initial_values, **m.get("model_kwargs", {}))

            temp_models.append(temp_model)

        return temp_models

    def create_model_component(self, model_component=None, model_component_label=None,
                               poly_order=None):
        """
        Add a new model component to the list of available model components

        Parameters
        ----------
        model_component : str
            Type of model component to add.  If not provided, will default according to
            ``model_component``.
        model_component_label : str
            Name of the model component to add.  If not provided, will default according to
            ``model_component_label`` (if ``model_component_label.auto`` is True and
            ``model_component`` is passed as an argument, then the default label will be recomputed
            rather than applying the current value).
        poly_order : int
            Order of the polynomial if ``model_component`` is (or defaults to) "Polynomial1D".
            Will raise an error if provided and ``model_component`` is not "Polynomial1D".
            If not provided, will default according to ``poly_order``.
        """
        model_comp = model_component if model_component is not None else self.model_comp_selected

        if model_comp != "Polynomial1D" and poly_order is not None:
            raise ValueError("poly_order should only be passed if model_component is Polynomial1D")
        poly_order = poly_order if poly_order is not None else self.poly_order

        # if model_component was passed and different than the one set in the traitlet, AND
        # model_component_label is not passed, AND the auto is enabled on the label, then
        # recompute a temporary default model label rather than use the value set in the traitlet
        if model_comp != self.model_comp_selected and model_component_label is None and self.model_component_label.auto:  # noqa
            comp_label = self._default_comp_label(model_comp, poly_order)
        else:
            comp_label = model_component_label if model_component_label is not None else self.comp_label  # noqa

        # validate provided label (only allow "word characters").   These should already be
        # stripped by JS in the UI element, but we'll confirm here (especially if this is ever
        # extended to have better API-support)
        if re.search(r'\W+', comp_label) or not len(comp_label):
            raise ValueError(f"invalid model component label '{comp_label}'")

        if comp_label in [cm['id'] for cm in self.component_models]:
            raise ValueError(f"model component label '{comp_label}' already in use")

        new_model = self._initialize_model_component(model_comp, comp_label, poly_order=poly_order)
        self.component_models = self.component_models + [new_model]
        # update the default label (likely adding the suffix)
        self._update_comp_label_default()
        self._update_model_equation_default()

    def _initialize_model_component(self, model_comp, comp_label, poly_order=None):
        new_model = {"id": comp_label, "model_type": model_comp,
                     "parameters": [], "model_kwargs": {}}
        model_cls = MODELS[model_comp]

        # Need to set the units the first time we initialize a model component, after this
        # we listen for display unit changes
        if self._units.get('x', '') == '':
            self._units['x'] = str(self.app._get_display_unit('spectral'))
        if self._units.get('y', '') == '':
            if self.cube_fit:
                self._units['y'] = str(self.app._get_display_unit('sb'))
            else:
                self._units['y'] = str(self.app._get_display_unit('spectral_y'))

        if model_comp == "Polynomial1D":
            # self.poly_order is the value in the widget for creating
            # the new model component.  We need to store that with the
            # model itself as the value could change for another component.
            new_model["model_kwargs"] = {"degree": poly_order}
        elif model_comp == "BlackBody":
            new_model["model_kwargs"] = {"output_units": self._units["y"],
                                         "bounds": {"scale": (0.0, None)}}

        initial_values = {}
        for param_name in get_model_parameters(model_cls, new_model["model_kwargs"]):
            # access the default value from the model class itself
            default_param = getattr(model_cls, param_name, _EmptyParam(0))
            default_units = self._param_units(param_name,
                                              model_type=new_model["model_type"])

            if default_param.unit is None:
                # then the model parameter accepts unitless, but we want
                # to pass with appropriate default units
                initial_val = u.Quantity(default_param.value, default_units)
            else:
                # then the model parameter has default units.  We want to pass
                # with jdaviz default units (based on x/y units) but need to
                # convert the default parameter unit to these units
                if default_param.unit != default_units:
                    pixar_sr = self.app.data_collection[0].meta.get('PIXAR_SR', 1)
                    viewer = self.app.get_viewer("spectrum-viewer")
                    cube_wave = viewer.slice_value * u.Unit(self.app._get_display_unit('spectral'))
                    equivs = all_flux_unit_conversion_equivs(pixar_sr, cube_wave)

                    initial_val = flux_conversion_general([default_param.value],
                                                          default_param.unit,
                                                          default_units, equivs)
                else:
                    initial_val = default_param

            initial_values[param_name] = initial_val

        if self.cube_fit:
            # We need to input the whole cube when initializing the model so the units are correct.
            if self.dataset_selected in self.app.data_collection.labels:
                data = self.app.data_collection[self.dataset_selected].get_object(statistic=None)
            else:  # User selected some subset from spectrum viewer, just use original cube
                data = self.app.data_collection[0].get_object(statistic=None)
            masked_spectrum = self._apply_subset_masks(data, self.spectral_subset)
        else:
            masked_spectrum = self._apply_subset_masks(self.dataset.selected_spectrum,
                                                       self.spectral_subset)
        mask = masked_spectrum.mask
        if mask is not None:
            if mask.ndim == 3:
                spectral_mask = mask.all(axis=(0, 1))
            else:
                spectral_mask = mask
            init_x = masked_spectrum.spectral_axis[~spectral_mask]
            orig_flux_shape = masked_spectrum.flux.shape
            init_y = masked_spectrum.flux[~mask]
            if mask.ndim == 3:
                init_y = init_y.reshape(orig_flux_shape[0],
                                        orig_flux_shape[1],
                                        len(init_x))
        else:
            init_x = masked_spectrum.spectral_axis
            init_y = masked_spectrum.flux

        if init_y.unit != self._units['y']:
            # equivs for spectral density and flux<>sb
            pixar_sr = masked_spectrum.meta.get('_pixel_scale_factor', 1.0)
            equivs = all_flux_unit_conversion_equivs(pixar_sr, init_x)

            init_y = flux_conversion_general([init_y.value],
                                             init_y.unit,
                                             self._units['y'],
                                             equivs)

        initialized_model = initialize(
            MODELS[model_comp](name=comp_label,
                               **initial_values,
                               **new_model.get("model_kwargs", {})),
            init_x, init_y)

        # need to loop over parameters again as the initializer may have overridden
        # the original default value. However, if we toggled cube_fit, we may need to override
        for param_name in get_model_parameters(model_cls, new_model["model_kwargs"]):
            param_quant = getattr(initialized_model, param_name)
            new_model["parameters"].append({"name": param_name,
                                            "value": param_quant.value,
                                            "unit": str(param_quant.unit),
                                            "fixed": False})
        self._initialized_models[comp_label] = initialized_model

        new_model["Initialized"] = True
        new_model["initialized_display_units"] = self._units.copy()

        new_model["compat_display_units"] = True  # always compatible at time of creation
        return new_model

    def _check_model_component_compat(self, axes=['x', 'y'], display_units=None):
        if display_units is None:
            display_units = [u.Unit(self._units[ax]) for ax in axes]

        disp_physical_types = [unit.physical_type for unit in display_units]

        for model_index, comp_model in enumerate(self.component_models):
            compat = True
            for ax, ax_physical_type in zip(axes, disp_physical_types):
                comp_unit = u.Unit(comp_model["initialized_display_units"][ax])
                compat = comp_unit.physical_type == ax_physical_type
                if not compat:
                    break
            self.component_models[model_index]["compat_display_units"] = compat

        # length hasn't changed, so we need to force the traitlet to update
        self.send_state("component_models")
        self._check_model_equation_invalid()

    def _on_global_display_unit_changed(self, msg):
        if msg.axis in ('spectral_y', 'sb', 'flux'):
            axis = 'y'
        elif msg.axis == 'spectral':
            axis = 'x'
        else:
            return

        unit = msg.unit

        if axis == 'y':
            # The units have to be in surface brightness for a cube fit.
            uc = self.app._jdaviz_helper.plugins['Unit Conversion']
            if self.cube_fit and unit != uc._obj.sb_unit_selected:
                self._units[axis] = uc._obj.sb_unit_selected
                self._check_model_component_compat([axis], [u.Unit(uc._obj.sb_unit_selected)])
                return
            elif msg.axis == 'flux' and uc._obj.has_sb:
                unit = u.Unit(self.app._get_display_unit('sb'))

        # update internal tracking of current units
        self._units[axis] = str(unit)

        self._check_model_component_compat([axis], [unit])

    def remove_model_component(self, model_component_label):
        """
        Remove an existing model component.

        Parameters
        ----------
        model_component_label : str
            The label given to the existing model component
        """
        if model_component_label not in [x["id"] for x in self.component_models]:
            raise ValueError(f"model component with label '{model_component_label}' does not exist")

        self.component_models = [x for x in self.component_models
                                 if x["id"] != model_component_label]
        del self._initialized_models[model_component_label]
        self._update_comp_label_default()
        self._update_model_equation_default()

    def get_model_component(self, model_component_label, parameter=None):
        """
        Get a (read-only) dictionary representation of an existing model component.

        Parameters
        ----------
        model_component_label : str
            The label given to the existing model component
        parameter : str
            Optional.  The name of a valid parameter in the model component, in which case only
            the information on that parameter is returned.
        """
        try:
            model_component = [x for x in self.component_models
                               if x["id"] == model_component_label][0]
        except IndexError:
            raise ValueError(f"'{model_component_label}' is not a label of an existing model component")  # noqa

        comp = {"model_type": model_component['model_type'],
                "parameters": {p['name']: {'value': p['value'],
                                           'unit': p['unit'],
                                           'std': p.get('std', np.nan),
                                           'fixed': p['fixed']} for p in model_component['parameters']}}  # noqa

        if parameter is not None:
            return comp['parameters'].get(parameter)
        return comp

    def set_model_component(self, model_component_label, parameter, value=None, fixed=None):
        """
        Set the value or fixed attribute of a parameter in an existing model component.

        Parameters
        ----------
        model_component_label : str
            The label given to the existing model component
        parameter : str
            The name of a valid parameter in the model component.
        value : float
            Optional.  The new initial value of the parameter.  If not provided or None, will
            remain unchanged.
        fixed : bool
            Optional.  The new state of the fixed attribute of the parameter.  If not provided
            or None, will remain unchanged.

        Returns
        -------
        updated dictionary of the parameter representation
        """
        cms = self.component_models
        try:
            model_component = [x for x in cms if x["id"] == model_component_label][0]
        except IndexError:
            raise ValueError(f"'{model_component_label}' is not a label of an existing model component")  # noqa
        try:
            parameter = [p for p in model_component['parameters'] if p['name'] == parameter][0]
        except IndexError:
            raise ValueError(f"'{parameter}' is not the name of a parameter in the '{model_component_label}' model component")  # noqa

        if value is not None:
            if not isinstance(value, (int, float)):
                raise TypeError("value must be a float")
            parameter['value'] = value
        if fixed is not None:
            if not isinstance(fixed, bool):
                raise TypeError("fixed must be a boolean")
            parameter['fixed'] = fixed

        self.component_models = []
        self.component_models = cms

        return parameter

    def vue_reestimate_model_parameters(self, model_component_label=None, **kwargs):
        self.reestimate_model_parameters(model_component_label=model_component_label)

    def reestimate_model_parameters(self, model_component_label=None):
        """
        Re-estimate all free parameters in a given model component given the currently selected
        data and subset selections.

        Parameters
        ----------
        model_component_label : str or None.
            The label given to the existing model component.  If None, will iterate over all model
            components.
        """
        if model_component_label is None:
            return [self.reestimate_model_parameters(model_comp["id"])
                    for model_comp in self.component_models]

        try:
            model_index, model_comp = [(i, x) for i, x in enumerate(self.component_models)
                                       if x["id"] == model_component_label][0]
        except IndexError:
            raise ValueError(f"'{model_component_label}' is not a label of an existing model component")  # noqa

        # store user-fixed parameters so we can revert after re-initializing
        fixed_params = {p['name']: p for p in model_comp['parameters'] if p['fixed']}

        new_model = self._initialize_model_component(model_comp['model_type'],
                                                     model_component_label,
                                                     poly_order=model_comp['model_kwargs'].get('degree', None))  # noqa

        # revert fixed parameters to user-value
        new_model['parameters'] = [fixed_params.get(p['name'], p) for p in new_model['parameters']]

        self.component_models[model_index] = new_model
        # length hasn't changed, so we need to force the traitlet to update
        self.send_state("component_models")

        # model units may have changed, need to re-check their compatibility with display units
        self._check_model_component_compat()

        # return user-friendly info on revised model
        return self.get_model_component(model_component_label)

    @property
    def model_components(self):
        """
        List of the labels of existing model components
        """
        return [x["id"] for x in self.component_models]

    @property
    def valid_model_components(self):
        """
        List of the labels of existing valid (due to display units) model components
        """
        return [x["id"] for x in self.component_models if x["compat_display_units"]]

    @property
    def equation_components(self):
        """
        List of the labels of model components in the current equation
        """
        return re.split(r'[+*/-]', self.equation.value.replace(' ', ''))

    @property
    def fitted_models(self):
        """
        Dictionary of all previously fitted models.
        """
        return self._fitted_models

    def get_models(self, models=None, model_label=None, x=None, y=None):
        """
        Loop through all models and output models of the label model_label.
        If x or y is set, return model_labels of those (x, y) coordinates.
        If x and y are None, print all models regardless of coordinates.

        Parameters
        ----------
        models : dict
            A dict of models, with the key being the label name and the value
            being an `astropy.modeling.CompoundModel` object. Defaults to
            `fitted_models` if no parameter is provided.
        model_label : str
            The name of the model that will be found and returned. If it
            equals default, every model present will be returned.
        x : int
            The x coordinate of the model spaxels that will be returned.
        y : int
            The y coordinate of the model spaxels that will be returned.

        Returns
        -------
        selected_models : dict
            Dictionary of the selected models.
        """
        selected_models = {}
        # If models is not provided, use the app's fitted models
        if not models:
            models = self.fitted_models

        # Loop through all keys in the dict models
        for label in models:
            # Prevent "Model 2" from being returned when model_label is "Model"
            if model_label is not None:
                if label.split(" (")[0] != model_label:
                    continue

            # If no label was provided, use label name without coordinates.
            if model_label is None and " (" in label:
                find_label = label.split(" (")[0]
            # If coordinates are not present, just use the label.
            elif model_label is None:
                find_label = label
            else:
                find_label = model_label

            # If x and y are set, return keys that match the model plus that
            # coordinate pair. If only x or y is set, return keys that fit
            # that value for the appropriate coordinate.
            if x is not None and y is not None:
                find_label = r"{} \({}, {}\)".format(find_label, x, y)
            elif x:
                find_label = r"{} \({}, .+\)".format(find_label, x)
            elif y:
                find_label = r"{} \(.+, {}\)".format(find_label, y)

            if re.search(find_label, label):
                selected_models[label] = models[label]

        return selected_models

    def _get_model_parameters(self, models=None, model_label=None, x=None, y=None):
        """
        Convert each parameter of model inside models into a coordinate that
        maps the model name and parameter name to a `astropy.units.Quantity`
        object.

        Parameters
        ----------
        models : dict
            A dictionary where the key is a model name and the value is an
            `astropy.modeling.CompoundModel` object.
        model_label : str
            Get model parameters for a particular model by inputting its label.
        x : int
            The x coordinate of the model spaxels that will be returned from
            get_models.
        y : int
            The y coordinate of the model spaxels that will be returned from
            get_models.

        Returns
        -------
        :dict: a dictionary of the form
            {model name: {parameter name: [[`astropy.units.Quantity`]]}}
            for 3d models or
            {model name: {parameter name: `astropy.units.Quantity`}} where the
            Quantity object represents the parameter value and unit of one of
            spaxel models or the 1d models, respectively.
        """
        if models and model_label:
            models = self.get_models(models=models, model_label=model_label, x=x, y=y)
        elif models is None and model_label:
            models = self.get_models(model_label=model_label, x=x, y=y)
        elif models is None:
            models = self.fitted_models

        data_shapes = {}
        for label in models:
            data_label = label.split(" (")[0]
            if data_label not in data_shapes:
                data_shapes[data_label] = self.app.data_collection[data_label].data.shape

        param_dict = {}
        parameters_cube = {}
        param_x_y = {}
        param_units = {}

        for label in models:
            # 3d models take the form of "Model (1,2)" so this if statement
            # looks for that style and separates out the pertinent information.
            if " (" in label:
                label_split = label.split(" (")
                model_name = label_split[0]
                x = int(label_split[1].split(", ")[0])
                y = int(label_split[1].split(", ")[1][:-1])

                # x and y values are added to this dict where they will be used
                # to convert the models of each spaxel into a single
                # coordinate in the parameters_cube dictionary.
                if model_name not in param_x_y:
                    param_x_y[model_name] = {'x': [], 'y': []}
                if x not in param_x_y[model_name]['x']:
                    param_x_y[model_name]['x'].append(x)
                if y not in param_x_y[model_name]['y']:
                    param_x_y[model_name]['y'].append(y)

            # 1d models will be handled by this else statement.
            else:
                model_name = label

            if model_name not in param_dict:
                param_dict[model_name] = list(models[label].param_names)

        # This adds another dictionary as the value of
        # parameters_cube[model_name] where the key is the parameter name
        # and the value is either a 2d array of zeros or a single value, depending
        # on whether the model in question is 3d or 1d, respectively.
        for model_name in param_dict:
            if model_name in param_x_y:
                parameters_cube[model_name] = {x: np.zeros(shape=data_shapes[model_name][:2])
                                               for x in param_dict[model_name]}
            else:
                parameters_cube[model_name] = {x: 0
                                               for x in param_dict[model_name]}

        # This loop handles the actual placement of param.values and
        # param.units into the parameter_cubes dictionary.
        for label in models:
            if " (" in label:
                label_split = label.split(" (")
                model_name = label_split[0]

                # If the get_models method is used to build a dictionary of
                # models and a value is set for the x or y parameters, that
                # will mean that only one x or y value is present in the
                # models.
                if len(param_x_y[model_name]['x']) == 1:
                    x = 0
                else:
                    x = int(label_split[1].split(", ")[0])

                if len(param_x_y[model_name]['y']) == 1:
                    y = 0
                else:
                    y = int(label_split[1].split(", ")[1][:-1])

                param_units[model_name] = {}

                for name in param_dict[model_name]:
                    param = getattr(models[label], name)
                    parameters_cube[model_name][name][x][y] = param.value
                    param_units[model_name][name] = param.unit
            else:
                model_name = label
                param_units[model_name] = {}

                # 1d models do not have anything set of param.unit, so the
                # return_units and input_units properties need to be used
                # instead, depending on the type of parameter `name` is.
                for name in param_dict[model_name]:
                    param = getattr(models[label], name)
                    parameters_cube[model_name][name] = param.value
                    param_units[model_name][name] = param.unit

        # Convert values of parameters_cube[key][param_name] into u.Quantity
        # objects that contain the appropriate unit set in
        # param_units[key][param_name]
        for key in parameters_cube:
            for param_name in parameters_cube[key]:
                parameters_cube[key][param_name] = u.Quantity(
                    parameters_cube[key][param_name],
                    param_units[key].get(param_name, None))

        return parameters_cube

    def get_model_parameters(self, model_label=None, x=None, y=None):
        """
        Convert each parameter of model inside models into a coordinate that
        maps the model name and parameter name to a `astropy.units.Quantity`
        object.

        Parameters
        ----------
        model_label : str
            Get model parameters for a particular model by inputting its label.
        x : int
            The x coordinate of the model spaxels that will be returned from
            get_models.
        y : int
            The y coordinate of the model spaxels that will be returned from
            get_models.

        Returns
        -------
        :dict: a dictionary of the form
            {model name: {parameter name: [[`astropy.units.Quantity`]]}}
            for 3d models or
            {model name: {parameter name: `astropy.units.Quantity`}} where the
            Quantity object represents the parameter value and unit of one of
            spaxel models or the 1d models, respectively.
        """
        return self._get_model_parameters(models=None, model_label=model_label,
                                          x=x, y=y)

    def vue_add_model(self, event):
        self.create_model_component()

    def vue_remove_model(self, event):
        self.remove_model_component(event)

    @observe('model_equation')
    def _check_model_equation_invalid(self, event=None):
        # Length is a dummy check to test the infrastructure
        if len(self.model_equation) == 0:
            self.model_equation_invalid_msg = 'model equation is required.'
            return
        if '' in self.equation_components:
            # includes an operator without a variable (ex: 'C+')
            self.model_equation_invalid_msg = 'incomplete equation.'
            return

        components_not_existing = [comp for comp in self.equation_components
                                   if comp not in self.model_components]
        if len(components_not_existing):
            if len(components_not_existing) == 1:
                msg = "is not an existing model component."
            else:
                msg = "are not existing model components."
            self.model_equation_invalid_msg = f'{", ".join(components_not_existing)} {msg}'
            return
        components_not_valid = [comp for comp in self.equation_components
                                if comp not in self.valid_model_components]
        if len(components_not_valid):
            if len(components_not_valid) == 1:
                msg = ("is currently disabled because it has"
                       " incompatible units with the current display units."
                       " Remove the component from the equation,"
                       " re-estimate its free parameters to use the new units"
                       " or revert the display units.")
            else:
                msg = ("are currently disabled because they have"
                       " incompatible units with the current display units."
                       " Remove the components from the equation,"
                       " re-estimate their free parameters to use the new units"
                       " or revert the display units.")
            self.model_equation_invalid_msg = f'{", ".join(components_not_valid)} {msg}'
            return
        self.model_equation_invalid_msg = ''

    @observe("dataset_selected", "dataset_items", "cube_fit")
    def _set_default_results_label(self, event={}):
        label_comps = []
        if hasattr(self, 'dataset') and (len(self.dataset.labels) > 1 or self.app.config == 'mosviz'):  # noqa
            label_comps += [self.dataset_selected]
        label_comps += ["model"]
        self.results_label_default = " ".join(label_comps)

    @observe("results_label")
    def _set_residuals_label_default(self, event={}):
        self.residuals_label_default = self.results_label+" residuals"

    @with_spinner()
    def calculate_fit(self, add_data=True):
        """
        Calculate the fit.

        Parameters
        ----------
        add_data : bool
            Whether to add the resulting spectrum/cube to the app as a data entry according to
            ``add_results``.

        Returns
        -------
        fitted model
        fitted spectrum/cube
        residuals (if ``residuals_calculate`` is set to ``True``)
        """

        if not self.spectral_subset_valid:
            valid, spec_range, subset_range = self._check_dataset_spectral_subset_valid(return_ranges=True)  # noqa
            raise ValueError(f"spectral subset '{self.spectral_subset.selected}' {subset_range} is outside data range of '{self.dataset.selected}' {spec_range}")  # noqa
        if len(self.model_equation_invalid_msg):
            raise ValueError(f"model equation is invalid: {self.model_equation_invalid_msg}")

        if self.cube_fit:
            ret = self._fit_model_to_cube(add_data=add_data)
        else:
            ret = self._fit_model_to_spectrum(add_data=add_data)

        if ret is None:  # pragma: no cover
            # something went wrong in the fitting call and (hopefully) already raised a warning,
            # but we don't have anything to add to the table
            return ret

        if self.cube_fit:
            # cube fits are currently unsupported in tables
            return ret

        row = {'model': self.results_label if add_data else '',
               'data_label': self.dataset_selected,
               'spectral_subset': self.spectral_subset_selected,
               'equation': self.equation.value}

        equation_components = self.equation_components
        for comp_ind, comp in enumerate(equation_components):
            for param_name, param_dict in self.get_model_component(comp).get('parameters', {}).items():  # noqa
                colprefix = f"{comp}:{param_name}_{comp_ind}"
                row[colprefix] = param_dict.get('value')
                row[f"{colprefix}:unit"] = param_dict.get('unit')
                row[f"{colprefix}:fixed"] = param_dict.get('fixed')
                row[f"{colprefix}:std"] = param_dict.get('std')

        self.table.add_item(row)

        return ret

    def vue_apply(self, event):
        self.calculate_fit()

    def _fit_model_to_spectrum(self, add_data):
        """
        Run fitting on the initialized models, fixing any parameters marked
        as such by the user, then update the displayed parameters with fit
        values
        """
        if self._warn_if_no_equation():
            return
        models_to_fit = self._reinitialize_with_fixed()

        spec = self.dataset.get_selected_spectrum(use_display_units=True)

        masked_spectrum = self._apply_subset_masks(spec,
                                                   self.spectral_subset)

        try:
            fitted_model, fitted_spectrum = fit_model_to_spectrum(
                masked_spectrum,
                models_to_fit,
                self.model_equation,
                run_fitter=True,
                window=None
            )
        except AttributeError:
            msg = SnackbarMessage("Unable to fit: model equation may be invalid",
                                  color="error", sender=self)
            self.hub.broadcast(msg)
            return

        selected_spec = self.dataset.selected_obj
        if '_pixel_scale_factor' in selected_spec.meta:
            fitted_spectrum.meta['_pixel_scale_factor'] = selected_spec.meta['_pixel_scale_factor']

        self._fitted_model = fitted_model
        self._fitted_spectrum = fitted_spectrum

        if add_data:
            self._fitted_models[self.results_label] = fitted_model
            self.add_results.add_results_from_plugin(fitted_spectrum)

            if self.residuals_calculate:
                # NOTE: this will NOT load into the viewer since we have already called
                # add_results_from_plugin above.
                self.add_results.add_results_from_plugin(masked_spectrum-fitted_spectrum,
                                                         label=self.residuals.value,
                                                         replace=False)

        self._set_default_results_label()

        # Update component model parameters with fitted values
        if isinstance(self._fitted_model, QuantityModel):
            self._update_parameters_from_QM()
        else:
            self._update_parameters_from_fit()

        # Also update the _initialized_models so we can use these values
        # as the starting point for cube fitting
        self._update_initialized_parameters()

        if self.residuals_calculate:
            return fitted_model, fitted_spectrum, masked_spectrum-fitted_spectrum
        return fitted_model, fitted_spectrum

    def _fit_model_to_cube(self, add_data):

        if self._warn_if_no_equation():
            return

        if self.dataset_selected in self.app.data_collection.labels:
            data = self.app.data_collection[self.dataset_selected]
        else:  # User selected some subset from spectrum viewer, just use original cube
            data = self.app.data_collection[0]

        # First, ensure that the selected data is cube-like. It is possible
        # that the user has selected a pre-existing 1d data object.
        if data.ndim != 3:
            snackbar_message = SnackbarMessage(
                f"Selected data {self.dataset_selected} is not cube-like",
                color='error',
                sender=self)
            self.hub.broadcast(snackbar_message)
            return

        # Get the primary data component
        if "_orig_spec" in data.meta:
            spec = data.meta["_orig_spec"]
        else:
            spec = data.get_object(cls=Spectrum1D, statistic=None)

        sb_unit = self.app._get_display_unit('sb')
        if spec.flux.unit != sb_unit:
            # ensure specutils has access to jdaviz custom unit equivalencies
            pixar_sr = spec.meta.get('_pixel_scale_factor', None)
            equivalencies = all_flux_unit_conversion_equivs(pixar_sr=pixar_sr,
                                                            cube_wave=spec.spectral_axis)

            pix2_in_flux = 'pix2' in spec.flux.unit.to_string()
            pix2_in_sb = 'pix2' in sb_unit
            # Handle various cases when PIX2 angle unit is present in the conversion
            if pix2_in_flux and pix2_in_sb:
                spec = spec.with_flux_unit(u.Unit(spec.flux.unit)*PIX2, equivalencies=equivalencies)  # noqa
                spec = spec.with_flux_unit(u.Unit(sb_unit)*PIX2, equivalencies=equivalencies)
            elif pix2_in_flux:
                spec = spec.with_flux_unit(u.Unit(spec.flux.unit) * PIX2, equivalencies=equivalencies)  # noqa
            elif pix2_in_sb:
                spec = spec.with_flux_unit(u.Unit(spec.flux.unit) / PIX2, equivalencies=equivalencies)  # noqa

            spec = spec.with_flux_unit(sb_unit, equivalencies=equivalencies)

        snackbar_message = SnackbarMessage(
            "Fitting model to cube...",
            loading=True, sender=self)
        self.hub.broadcast(snackbar_message)

        # Retrieve copy of the models with proper "fixed" dictionaries
        models_to_fit = self._reinitialize_with_fixed()

        # Apply masks from selected spectral subset
        spec = self._apply_subset_masks(spec, self.spectral_subset)
        # Also mask out NaNs for fitting. Simply adding filter_non_finite to the cube fit
        # didn't work out of the box, so doing this for now.
        if spec.mask is None:
            spec.mask = np.isnan(spec.flux)
        else:
            spec.mask = spec.mask | np.isnan(spec.flux)

        try:
            fitted_model, fitted_spectrum = fit_model_to_spectrum(
                spec,
                models_to_fit,
                self.model_equation,
                run_fitter=True,
                window=None
            )
        except ValueError:
            snackbar_message = SnackbarMessage(
                "Cube fitting failed",
                color='error', loading=False, sender=self)
            self.hub.broadcast(snackbar_message)
            raise

        # Save fitted 3D model in a way that the cubeviz
        # helper can access it.
        if add_data:
            for m in fitted_model:
                temp_label = "{} ({}, {})".format(self.results_label, m["x"], m["y"])
                self._fitted_models[temp_label] = m["model"]

        output_cube = Spectrum1D(flux=fitted_spectrum.flux, wcs=fitted_spectrum.wcs)

        selected_spec = self.dataset.selected_obj
        if '_pixel_scale_factor' in selected_spec.meta:
            output_cube.meta['_pixel_scale_factor'] = selected_spec.meta['_pixel_scale_factor']

        # Create new data entry for glue
        if add_data:
            self.add_results.add_results_from_plugin(output_cube)
            self._set_default_results_label()

        snackbar_message = SnackbarMessage(
            "Finished cube fitting",
            color='success', loading=False, sender=self)
        self.hub.broadcast(snackbar_message)

        return fitted_model, output_cube

    def _apply_subset_masks(self, spectrum, subset_component):
        """
        For a spectrum/spectral cube ``spectrum``, add a mask attribute
        if none exists. Mask excludes non-selected spectral subsets.
        """
        # only look for a mask if there is a selected subset:
        if subset_component.selected == subset_component.default_text:
            return spectrum

        spectrum = deepcopy(spectrum)
        subset_mask = subset_component.selected_subset_mask

        if spectrum.mask is not None:
            if subset_mask.ndim == 3:
                if spectrum.mask.ndim == 1:
                    # if subset mask is 3D and the `spectrum` mask is 1D, which
                    # happens when `spectrum` has been collapsed from 3D->1D,
                    # then also collapse the 3D mask in the spatial
                    # dimensions (0, 1) so that slices in the spectral axis that
                    # are masked in all pixels become masked in the spectral subset:
                    subset_mask = np.all(subset_mask, axis=(0, 1))
            spectrum.mask |= subset_mask
        else:
            if subset_mask.ndim < spectrum.flux.ndim:
                # correct the shape of spectral/spatial axes when they're different:
                subset_mask = np.broadcast_to(subset_mask, spectrum.flux.shape)

            elif (subset_mask.ndim == spectrum.flux.ndim and
                  subset_mask.shape != spectrum.flux.shape):
                # if the number of dimensions is correct but shape is
                # different, rearrange the arrays for specutils:
                subset_mask = np.swapaxes(subset_mask, 1, 0)

            spectrum.mask = subset_mask
        return spectrum<|MERGE_RESOLUTION|>--- conflicted
+++ resolved
@@ -40,11 +40,7 @@
                                    self.unit if self.unit is not None else u.dimensionless_unscaled)
 
 
-<<<<<<< HEAD
-@tray_registry('g-model-fitting', label="Model Fitting")
-=======
 @tray_registry('g-model-fitting', label="Model Fitting", category="data:analysis")
->>>>>>> b0bdeba3
 class ModelFitting(PluginTemplateMixin, DatasetSelectMixin,
                    SpectralSubsetSelectMixin, DatasetSpectralSubsetValidMixin,
                    NonFiniteUncertaintyMismatchMixin,
