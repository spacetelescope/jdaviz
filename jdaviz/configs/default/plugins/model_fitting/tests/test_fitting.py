import warnings
import os
# Ensure worker processes inherit the warning filter; set before other imports.
os.environ['PYTHONWARNINGS'] = 'ignore'
import numpy as np
import pytest
from astropy import units as u
from astropy.io import fits
from astropy.modeling import models
from astropy.nddata import StdDevUncertainty
from astropy.tests.helper import assert_quantity_allclose
from astropy.wcs import WCS
from glue.core.roi import XRangeROI
from numpy.testing import assert_allclose, assert_array_equal
from specutils.spectra import Spectrum
from specutils import SpectralRegion
from traitlets import TraitError

from jdaviz.configs.default.plugins.model_fitting import fitting_backend as fb
from jdaviz.configs.default.plugins.model_fitting import initializers
from jdaviz.core.custom_units_and_equivs import PIX2
from jdaviz.conftest import _create_spectrum1d_cube_with_fluxunit

SPECTRUM_SIZE = 200  # length of spectrum


def build_spectrum(sigma=0.1):
    g1 = models.Gaussian1D(1, 4.6, 0.2)
    g2 = models.Gaussian1D(2.5, 5.5, 0.1)
    g3 = models.Gaussian1D(-1.7, 8.2, 0.1)

    x = np.linspace(0, 10, SPECTRUM_SIZE)
    y = g1(x) + g2(x) + g3(x)

    noise = np.random.normal(4., sigma, x.shape)

    return x, y + noise


def test_model_params():
    # expected model parameters:
    model_parameters = {"Gaussian1D": ["amplitude", "stddev", "mean"],
                        "Const1D": ["amplitude"],
                        "Linear1D": ["slope", "intercept"],
                        "Polynomial1D": ["c0", "c1"],
                        "PowerLaw1D": ["amplitude", "x_0", "alpha"],
                        "Lorentz1D": ["amplitude", "x_0", "fwhm"],
                        "Voigt1D": ["x_0", "amplitude_L", "fwhm_L", "fwhm_G"],
                        "BlackBody": ["temperature", "scale"],
                        "Spline1D": [],
                        }

    for model_name in initializers.MODELS.keys():
        if model_name not in model_parameters.keys():
            # this would be caught later by the assertion anyways,
            # but raising an error will be more clear that the
            # test needs to be updated rather than the code breaking
            raise ValueError(f"{model_name} not in test dictionary of expected parameters")
        expected_params = model_parameters.get(model_name, [])

        params = []
        # SplineSmoothingFitter does not have knot points, so no scalar parameters
        # Will need to account for if SplineExactKnotsFitter is implemented
        if model_name != "Spline1D":
            params = initializers.get_model_parameters(model_name)
        assert len(params) == len(expected_params)
        assert np.all([p in expected_params for p in params])


def test_check_poly_order_function(specviz_helper, spectrum1d):
    specviz_helper.load_data(spectrum1d)
    plugin = specviz_helper.plugins["Model Fitting"]._obj
    plugin.dataset_selected = '1D Spectrum'

    result = plugin._check_poly_order()
    assert result is None

    result = plugin._check_poly_order(model_comp='fake')
    assert result is None

    result = plugin._check_poly_order(poly_order=-1.5)
    assert plugin.poly_order_invalid_msg == ""
    assert result is None

    result = plugin._check_poly_order(model_comp='fake', poly_order=-1.5)
    assert plugin.poly_order_invalid_msg == ""
    assert result is None

    poly_order_default = 0
    assert plugin.poly_order == poly_order_default  # stays default

    plugin.poly_order = poly_order_default
    plugin.model_comp_selected = 'Polynomial1D'

    result = plugin._check_poly_order()
    assert result == poly_order_default

    result = plugin._check_poly_order(model_comp='Polynomial1D')
    assert result == poly_order_default

    result = plugin._check_poly_order(poly_order=4)
    assert result == 4
    # doesn't change actual value of plugin.poly_order
    assert plugin.poly_order == poly_order_default

    result = plugin._check_poly_order(model_comp='Polynomial1D', poly_order=5)
    assert result == 5
    # doesn't change actual value of plugin.poly_order
    assert plugin.poly_order == poly_order_default

    for poly_order in [-2, -1, 2.5]:
        result = plugin._check_poly_order(poly_order=poly_order)
        assert plugin.poly_order_invalid_msg == "Order must be an integer >= 0"
        assert result is None


def test_check_poly_order_observer(specviz_helper, spectrum1d):
    specviz_helper.load_data(spectrum1d)
    plugin = specviz_helper.plugins["Model Fitting"]._obj
    plugin.dataset_selected = '1D Spectrum'

    # poly_order default
    assert plugin.poly_order == 0
    # No model components added yet
    assert len(plugin.model_components) == 0

    # Make sure that the observer doesn't interfere with the other models
    non_poly_model_comps = [m for m in initializers.MODELS.keys() if m != "Polynomial1D"]
    for i, model_comp in enumerate(non_poly_model_comps):
        plugin.model_comp_selected = model_comp
        # Run the observer by setting poly_order
        plugin.poly_order -= 1
        plugin.vue_add_model({})
        # Check that the model component exists (i.e. was added successfully)
        assert len(plugin.model_components) == i + 1
        assert plugin.model_components[i]

    plugin.model_comp_selected = "Polynomial1D"

    vue_err_msg = "Order must be an integer >= 0"
    err_msg = f"poly_{vue_err_msg.lower()}"
    with pytest.raises(ValueError, match=err_msg):
        plugin.vue_add_model({})

    for poly_order in range(-3, 0):
        plugin.poly_order = poly_order
        assert plugin.poly_order_invalid_msg == vue_err_msg
        with pytest.raises(ValueError, match=err_msg):
            plugin.vue_add_model({})


    with pytest.raises(TraitError, match="The 'poly_order' trait of a ModelFitting instance expected an int, not the float 2.5."): # noqa
        plugin.poly_order = 2.5

    plugin.poly_order = 3
    plugin.model_comp_selected = "Polynomial1D"
    plugin.vue_add_model({})
    assert plugin.model_components[-1] == 'P3'


def test_model_ids(cubeviz_helper, spectral_cube_wcs):
    cubeviz_helper.load_data(Spectrum(flux=np.ones((3, 4, 5)) * u.nJy, wcs=spectral_cube_wcs),
                             data_label='test')
    plugin = cubeviz_helper.plugins["Model Fitting"]._obj
    plugin.dataset_selected = 'Spectrum (sum)'
    plugin.component_models = [{'id': 'valid_string_already_exists'}]
    plugin.model_comp_selected = 'Linear1D'

    with pytest.raises(
            ValueError,
            match="model component label 'valid_string_already_exists' already in use"):
        plugin.comp_label = 'valid_string_already_exists'
        plugin.vue_add_model({})

    with pytest.raises(
            ValueError,
            match="invalid model component label 'invalid-string'"):
        plugin.comp_label = 'invalid-string'
        plugin.vue_add_model({})


def test_parameter_retrieval(cubeviz_helper, spectral_cube_wcs):

    flux_unit = u.nJy
    sb_unit = flux_unit / PIX2
    wav_unit = u.Hz

    flux = np.ones((3, 4, 5))
    flux[2, 2, :] = [1, 2, 3, 4, 5]
    cubeviz_helper.load_data(Spectrum(flux=flux * flux_unit, wcs=spectral_cube_wcs),
                             data_label='test')

    plugin = cubeviz_helper.plugins["Model Fitting"]

    # since cube_fit is true, output fit should be in SB units
    # even though the spectral y axis is in 'flux' by default
    plugin.cube_fit = True

    assert cubeviz_helper.app._get_display_unit('spectral') == wav_unit
    assert cubeviz_helper.app._get_display_unit('spectral_y') == flux_unit
    assert cubeviz_helper.app._get_display_unit('sb') == sb_unit

    plugin.create_model_component("Linear1D", "L")
    # NOTE: Hardcoding n_cpu=1 to run in serial, it's slower to spool up
    # multiprocessing for the size of the cube
    plugin._obj.parallel_n_cpu = 1
    with warnings.catch_warnings():
        warnings.filterwarnings('ignore', message='Model is linear in parameters*')
        plugin.calculate_fit()

    params = cubeviz_helper.plugins['Model Fitting'].get_model_parameters()
    slope_res = np.zeros((3, 4))
    slope_res[2, 2] = 1.0

    slope_res = slope_res * sb_unit / wav_unit
    intercept_res = np.ones((3, 4))
    intercept_res[2, 2] = 0
    intercept_res = intercept_res * sb_unit
    assert_quantity_allclose(params['model']['slope'], slope_res,
                             atol=1e-10 * sb_unit / wav_unit)
    assert_quantity_allclose(params['model']['intercept'], intercept_res,
                             atol=1e-10 * sb_unit)


@pytest.mark.parametrize(
    ('n_cpu', 'unc'), [
        (1, "zeros"),
        (1, None),
        (None, "zeros"),
        (None, None),])
def test_fitting_backend(n_cpu, unc):
    np.random.seed(42)

    x, y = build_spectrum()

    # The uncertainty array of all zero should be ignored when fitting
    if unc == "zeros":
        uncertainties = StdDevUncertainty(np.zeros(y.shape)*u.Jy)
    elif unc is None:
        uncertainties = None
    spectrum = Spectrum(flux=y*u.Jy, spectral_axis=x*u.um, uncertainty=uncertainties)

    g1f = models.Gaussian1D(0.7*u.Jy, 4.65*u.um, 0.3*u.um, name='g1')
    g2f = models.Gaussian1D(2.0*u.Jy, 5.55*u.um, 0.3*u.um, name='g2')
    g3f = models.Gaussian1D(-2.*u.Jy, 8.15*u.um, 0.2*u.um, name='g3')
    zero_level = models.Const1D(1.*u.Jy, name='const1d')

    model_list = [g1f, g2f, g3f, zero_level]
    expression = "g1 + g2 + g3 + const1d"

    # Returns the initial model
    fm, fitted_spectrum = fb.fit_model_to_spectrum(spectrum, model_list, expression,
                                                   run_fitter=False, n_cpu=n_cpu)

    parameters_expected = np.array([0.7, 4.65, 0.3, 2., 5.55, 0.3, -2.,
                                    8.15, 0.2, 1.])
    assert_allclose(fm.parameters, parameters_expected, atol=1e-5)

    # Returns the fitted model
    fm, fitted_spectrum = fb.fit_model_to_spectrum(spectrum, model_list, expression,
                                                   run_fitter=True, n_cpu=n_cpu)

    parameters_expected = np.array([1.0104705, 4.58956282, 0.19590464, 2.39892026,
                                    5.49867754, 0.10834472, -1.66902953, 8.19714439,
                                    0.09535613, 3.99125545])
    assert_allclose(fm.parameters, parameters_expected, atol=1e-5)


# For coverage of serial vs multiprocessing and unc
@pytest.mark.parametrize(
    ('n_cpu', 'unc'), [
        (1, "zeros"),
        (1, None),
        (None, "zeros"),
        (None, None)])
def test_cube_fitting_backend(cubeviz_helper, unc, n_cpu, tmp_path):
    np.random.seed(42)

    SIGMA = 0.1  # noise in data
    TOL = 0.4  # test tolerance
    IMAGE_SIZE_X = 15
    IMAGE_SIZE_Y = 14

    # Flux cube oriented as in JWST data. To build a Spectrum
    # instance with this, one need to transpose it so the spectral
    # axis direction corresponds to the last index.
    flux_cube = np.zeros((SPECTRUM_SIZE, IMAGE_SIZE_X, IMAGE_SIZE_Y))

    # Generate list of all spaxels to be fitted
    _spx = [[(x, y) for x in range(IMAGE_SIZE_X)] for y in range(IMAGE_SIZE_Y)]
    spaxels = [item for sublist in _spx for item in sublist]

    # Fill cube spaxels with spectra that differ from
    # each other only by their noise component.
    x, _ = build_spectrum()
    for spx in spaxels:
        flux_cube[:, spx[0], spx[1]] = build_spectrum(sigma=SIGMA)[1]

    # Transpose so it can be packed in a Spectrum instance.
    flux_cube = flux_cube.transpose(1, 2, 0)  # (15, 14, 200)
    cube_wcs = WCS({
        'WCSAXES': 3, 'RADESYS': 'ICRS', 'EQUINOX': 2000.0,
        'CRPIX3': 38.0, 'CRPIX2': 38.0, 'CRPIX1': 1.0,
        'CRVAL3': 205.4384, 'CRVAL2': 27.004754, 'CRVAL1': 0.0,
        'CDELT3': 0.01, 'CDELT2': 0.01, 'CDELT1': 0.05,
        'CUNIT3': 'deg', 'CUNIT2': 'deg', 'CUNIT1': 'um',
        'CTYPE3': 'RA---TAN', 'CTYPE2': 'DEC--TAN', 'CTYPE1': 'WAVE'})

    # Mask part of the spectral axis to later ensure that it gets propagated through:
    mask = np.zeros_like(flux_cube).astype(bool)
    mask[..., :SPECTRUM_SIZE // 10] = True

    # The uncertainty array of all zero should be ignored when fitting
    if unc == "zeros":
        uncertainties = StdDevUncertainty(np.zeros(flux_cube.shape)*u.Jy)
    elif unc is None:
        uncertainties = None

    spectrum = Spectrum(flux=flux_cube*u.Jy, wcs=cube_wcs,
                        uncertainty=uncertainties, mask=mask)

    # Initial model for fit.
    g1f = models.Gaussian1D(0.7*u.Jy, 4.65*u.um, 0.3*u.um, name='g1')
    g2f = models.Gaussian1D(2.0*u.Jy, 5.55*u.um, 0.3*u.um, name='g2')
    g3f = models.Gaussian1D(-2.*u.Jy, 8.15*u.um, 0.2*u.um, name='g3')
    zero_level = models.Const1D(1.*u.Jy, name='const1d')

    model_list = [g1f, g2f, g3f, zero_level]
    expression = "g1 + g2 + g3 + const1d"

    # Fit to all spaxels.
    with warnings.catch_warnings():
        warnings.filterwarnings("ignore", message="The fit may be unsuccessful*")
        fitted_parameters, fitted_spectrum = fb.fit_model_to_spectrum(
            spectrum, model_list, expression, n_cpu=n_cpu)

    # Check that parameter results are formatted as expected.
    assert isinstance(fitted_parameters, list)
    assert len(fitted_parameters) == IMAGE_SIZE_X * IMAGE_SIZE_Y

    for m in fitted_parameters:
        if m['x'] == 3 and m['y'] == 2:
            fitted_model = m['model']

    assert isinstance(fitted_model[0].amplitude.value, np.float64)
    assert fitted_model[0].amplitude.unit == u.Jy

    assert isinstance(fitted_model[0], models.Gaussian1D)
    assert isinstance(fitted_model[0].mean.value, np.float64)
    assert fitted_model[0].mean.unit == u.um

    # Check that spectrum result is formatted as expected.
    assert isinstance(fitted_spectrum, Spectrum)
    assert len(fitted_spectrum.shape) == 3
    assert fitted_spectrum.shape == (IMAGE_SIZE_X, IMAGE_SIZE_Y, SPECTRUM_SIZE)

    # since were not loading data into app, results are just u.Jy not u.Jy / pix2
    assert fitted_spectrum.flux.unit == u.Jy
    assert not np.all(fitted_spectrum.flux.value == 0)

    # The important point here isn't to check the accuracy of the
    # fit, which was already tested elsewhere. We are mostly
    # interested here in checking the correctness of the data
    # packaging into the output products.

    assert_allclose(fitted_model[0].amplitude.value, 1.09, atol=TOL)
    assert_allclose(fitted_model[1].amplitude.value, 2.4, atol=TOL)
    assert_allclose(fitted_model[2].amplitude.value, -1.7, atol=TOL)

    assert_allclose(fitted_model[0].mean.value, 4.6, atol=TOL)
    assert_allclose(fitted_model[1].mean.value, 5.5, atol=TOL)
    assert_allclose(fitted_model[2].mean.value, 8.2, atol=TOL)

    assert_allclose(fitted_model[0].stddev.value, 0.2, atol=TOL)
    assert_allclose(fitted_model[1].stddev.value, 0.1, atol=TOL)
    assert_allclose(fitted_model[2].stddev.value, 0.1, atol=TOL)

    assert_allclose(fitted_model[3].amplitude.value, 4.0, atol=TOL)

    # Check that the fitted spectrum is masked correctly:
    assert_array_equal(fitted_spectrum.mask, mask)

    # Check I/O roundtrip.
    out_fn = tmp_path / "fitted_cube.fits"
    fitted_spectrum.write(out_fn, format="wcs1d-fits", hdu=1, flux_name="SCI", overwrite=True)
    flux_unit_str = fitted_spectrum.flux.unit.to_string(format="fits")
    coo_expected = fitted_spectrum.wcs.pixel_to_world(1, 0, 2)
    with fits.open(out_fn) as pf:
        assert len(pf) == 3
        assert pf[0].name == "PRIMARY"
        assert pf[1].name == "SCI"
        assert pf[1].header["BUNIT"] == flux_unit_str
        assert_allclose(pf[1].data, fitted_spectrum.flux.value)
        assert pf[2].name == "MASK"
        assert_array_equal(pf[2].data, mask)
        w = WCS(pf[1].header)
        coo = w.pixel_to_world(1, 0, 2)
        assert_allclose(coo[0].value, coo_expected[0].value)  # SpectralCoord
        assert_allclose([coo[1].ra.deg, coo[1].dec.deg],
                        [coo_expected[1].ra.deg, coo_expected[1].dec.deg])

    # Check Cubeviz roundtrip. This should automatically go through wcs1d-fits reader.
    cubeviz_helper.load_data(out_fn)
    assert len(cubeviz_helper.app.data_collection) == 3
    data_sci = cubeviz_helper.app.data_collection["fitted_cube"]
    flux_sci = data_sci.get_component("flux")
    assert_allclose(flux_sci.data, fitted_spectrum.flux.value)
    # now that the flux cube was loaded into cubeviz, there will be a factor
    # of pix2 applied to the flux unit
    assert flux_sci.units == f'{flux_unit_str} / pix2'
    coo = data_sci.coords.pixel_to_world(1, 0, 2)
    assert_allclose(coo[0].value, coo_expected[0].value)  # SpectralCoord
    assert_allclose([coo[1].ra.deg, coo[1].dec.deg],
                    [coo_expected[1].ra.deg, coo_expected[1].dec.deg])
    data_mask = cubeviz_helper.app.data_collection["fitted_cube [MASK]"]
    flux_mask = data_mask.get_component("flux")
    assert_array_equal(flux_mask.data, mask)


def test_results_table(specviz_helper, spectrum1d):
    data_label = 'test'
    specviz_helper.load_data(spectrum1d, data_label=data_label)

    mf = specviz_helper.plugins['Model Fitting']
    mf.create_model_component('Linear1D')

    uc = specviz_helper.plugins['Unit Conversion']

    mf.add_results.label = 'linear model'
    mf._obj.parallel_n_cpu = 1
    with warnings.catch_warnings():
        warnings.filterwarnings('ignore', message='Model is linear in parameters*')
        mf.calculate_fit(add_data=True)
    mf_table = mf.export_table()
    assert len(mf_table) == 1
    assert mf_table['equation'][-1] == 'L'
    assert mf_table.colnames == ['model', 'data_label', 'spectral_subset', 'equation',
                                 'L:slope_0', 'L:slope_0:unit',
                                 'L:slope_0:fixed', 'L:slope_0:std',
                                 'L:intercept_0', 'L:intercept_0:unit',
                                 'L:intercept_0:fixed', 'L:intercept_0:std']

    # verify units in table match the current display unit
    assert mf_table['L:intercept_0:unit'][-1] == uc.flux_unit

    mf.create_model_component('Gaussian1D')
    mf.add_results.label = 'composite model'
    with warnings.catch_warnings():
        warnings.filterwarnings('ignore', message='Model is linear in parameters*')
        warnings.filterwarnings('ignore', message='The fit may be unsuccessful*')
        mf.calculate_fit(add_data=True)
    mf_table = mf.export_table()
    assert len(mf_table) == 2
    assert mf_table['equation'][-1] == 'L+G'
    assert mf_table.colnames == ['model', 'data_label', 'spectral_subset', 'equation',
                                 'L:slope_0', 'L:slope_0:unit',
                                 'L:slope_0:fixed', 'L:slope_0:std',
                                 'L:intercept_0', 'L:intercept_0:unit',
                                 'L:intercept_0:fixed', 'L:intercept_0:std',
                                 'G:amplitude_1', 'G:amplitude_1:unit',
                                 'G:amplitude_1:fixed', 'G:amplitude_1:std',
                                 'G:mean_1', 'G:mean_1:unit',
                                 'G:mean_1:fixed', 'G:mean_1:std',
                                 'G:stddev_1', 'G:stddev_1:unit',
                                 'G:stddev_1:fixed', 'G:stddev_1:std']

    mf.remove_model_component('G')
    assert len(mf_table) == 2

    # verify Spectrum model fitting plugin and table can handle spectral density conversions
    uc.flux_unit = 'erg / (Angstrom s cm2)'
    mf.reestimate_model_parameters()

    with warnings.catch_warnings():
        warnings.filterwarnings('ignore', message='Model is linear in parameters*')
        mf.calculate_fit(add_data=True)

    assert mf_table['L:intercept_0:unit'][-1] == uc.flux_unit


def test_equation_validation(specviz_helper, spectrum1d):
    data_label = 'test'
    specviz_helper.load_data(spectrum1d, data_label=data_label)

    mf = specviz_helper.plugins['Model Fitting']
    mf.create_model_component('Const1D')
    mf.create_model_component('Linear1D')

    assert mf.equation == 'C+L'
    assert mf._obj.model_equation_invalid_msg == ''

    mf.equation = 'L+'
    assert mf._obj.model_equation_invalid_msg == 'incomplete equation.'

    mf.equation = 'L+C'
    assert mf._obj.model_equation_invalid_msg == ''

    mf.equation = 'L+CC'
    assert mf._obj.model_equation_invalid_msg == 'CC is not an existing model component.'

    mf.equation = 'L+CC+DD'
    assert mf._obj.model_equation_invalid_msg == 'CC, DD are not existing model components.'

    mf.equation = ''
    assert mf._obj.model_equation_invalid_msg == 'model equation is required.'


def test_incompatible_units(specviz_helper, spectrum1d):
    data_label = 'test'
    specviz_helper.load_data(spectrum1d, data_label=data_label)

    mf = specviz_helper.plugins['Model Fitting']
    mf.create_model_component('Linear1D')

    mf.add_results.label = 'model native units'
    mf._obj.parallel_n_cpu = 1
    with warnings.catch_warnings():
        warnings.filterwarnings('ignore', message='Model is linear in parameters*')
        mf.calculate_fit(add_data=True)

    uc = specviz_helper.plugins['Unit Conversion']
    assert uc.spectral_unit.selected == "Angstrom"
    uc.spectral_unit = u.Hz

    assert 'L is currently disabled' in mf._obj.model_equation_invalid_msg
    mf.add_results.label = 'frequency units'
    with pytest.raises(ValueError, match="model equation is invalid.*"):
        mf.calculate_fit(add_data=True)

    mf.reestimate_model_parameters()
    assert mf._obj.model_equation_invalid_msg == ''
    with warnings.catch_warnings():
        warnings.filterwarnings('ignore', message='Model is linear in parameters*')
        mf.calculate_fit(add_data=True)


def test_cube_fit_with_nans(cubeviz_helper):
    flux = np.ones((7, 8, 9)) * u.nJy
    flux[:, :, 0] = np.nan
    spec = Spectrum(flux=flux, spectral_axis_index=2)
    cubeviz_helper.load_data(spec, data_label="test")

    mf = cubeviz_helper.plugins["Model Fitting"]
    mf.cube_fit = True
    mf.create_model_component("Const1D")
    mf._obj.parallel_n_cpu = 1

    with warnings.catch_warnings():
        warnings.filterwarnings('ignore', message='Model is linear in parameters*')
        mf.calculate_fit()

    result = cubeviz_helper.app.data_collection['model']
    assert np.all(result.get_component("flux").data == 1)

    # Switch back to non-cube fit, check that units are marked incompatible
    mf.cube_fit = False
    assert mf._obj.component_models[0]['compat_display_units'] is False


def test_cube_fit_with_subset_and_nans(cubeviz_helper):
    # Also test with existing mask
    flux = np.ones((7, 8, 9)) * u.nJy
    flux[:, :, 0] = np.nan
    spec = Spectrum(flux=flux, spectral_axis_index=2)
    spec.flux[5, 5, 7] = 10 * u.nJy
    cubeviz_helper.load_data(spec, data_label="test")

    sv = cubeviz_helper.app.get_viewer('spectrum-viewer')
    sv.apply_roi(XRangeROI(0, 5))

    mf = cubeviz_helper.plugins["Model Fitting"]
    mf.cube_fit = True
    mf.spectral_subset = 'Subset 1'
    mf.create_model_component("Const1D")
    mf._obj.parallel_n_cpu = 1

    with warnings.catch_warnings():
        warnings.filterwarnings('ignore', message='Model is linear in parameters*')
        mf.calculate_fit()
    result = cubeviz_helper.app.data_collection['model']
    assert np.all(result.get_component("flux").data == 1)


def test_fit_with_count_units(cubeviz_helper):
    flux = np.random.random((7, 8, 9)) * u.count
    spectral_axis = np.linspace(4000, 5000, flux.shape[-1]) * u.AA

    spec = Spectrum(flux=flux, spectral_axis=spectral_axis, spectral_axis_index=2)
    cubeviz_helper.load_data(spec, data_label="test")

    mf = cubeviz_helper.plugins["Model Fitting"]
    mf.cube_fit = True
    mf.create_model_component("Const1D")
    mf._obj.parallel_n_cpu = 1

    # ensures specutils.Spectrum.with_flux_unit has access to Jdaviz custom equivalencies for
    # PIX^2 unit
    with warnings.catch_warnings():
        warnings.filterwarnings('ignore', message='Model is linear in parameters*')
        mf.calculate_fit()

    assert mf._obj.component_models[0]['parameters'][0]['unit'] == 'ct / pix2'

    model_flux = cubeviz_helper.app.data_collection[-1].get_component('flux')
    assert model_flux.units == 'ct / pix2'


@pytest.mark.parametrize("solid_angle_unit", [u.sr, PIX2])
def test_cube_fit_after_unit_change(cubeviz_helper, solid_angle_unit):
    cube = _create_spectrum1d_cube_with_fluxunit(fluxunit=u.Jy / solid_angle_unit, shape=(10, 4, 5),
                                                 with_uncerts=True)
    cubeviz_helper.load_data(cube, data_label="test")
    solid_angle_string = str(solid_angle_unit)

    uc = cubeviz_helper.plugins['Unit Conversion']
    mf = cubeviz_helper.plugins['Model Fitting']
    uc.flux_unit = "MJy"
    mf.cube_fit = True

    mf.create_model_component("Const1D")
    # ensure parameters amplitude unit matches display unit
    assert mf.get_model_component('C').get('parameters').get('amplitude').get('unit') == f'MJy / {solid_angle_string}'  # noqa
    # Check that the parameter is using the current units when initialized
    assert mf._obj.component_models[0]['parameters'][0]['unit'] == f'MJy / {solid_angle_string}'

    mf._obj.parallel_n_cpu = 1
    with warnings.catch_warnings():
        warnings.filterwarnings('ignore', message='Model is linear in parameters*')
        mf.calculate_fit()

    # It was easier to transpose this for new data shape than rewrite it
    expected_result_slice = np.array([[9.00e-05, 9.50e-05, 1.00e-04, 1.05e-04],
                                      [9.10e-05, 9.60e-05, 1.01e-04, 1.06e-04],
                                      [9.20e-05, 9.70e-05, 1.02e-04, 1.07e-04],
                                      [9.30e-05, 9.80e-05, 1.03e-04, 1.08e-04],
                                      [9.40e-05, 9.90e-05, 1.04e-04, 1.09e-04]]).T

    model_flux = cubeviz_helper.app.data_collection[-1].get_component('flux')
    assert model_flux.units == f'MJy / {solid_angle_string}'
    assert np.allclose(model_flux.data[1, :, :], expected_result_slice)

    # Switch back to Jy, see that the component didn't change but the output does
    uc.flux_unit = 'Jy'
    assert mf._obj.component_models[0]['parameters'][0]['unit'] == f'Jy / {solid_angle_string}'
    with warnings.catch_warnings():
        warnings.filterwarnings('ignore', message='Model is linear in parameters*')
        mf.calculate_fit()

    model_flux = cubeviz_helper.app.data_collection[-1].get_component('flux')
    assert model_flux.units == f'Jy / {solid_angle_string}'
    assert np.allclose(model_flux.data[1, :, :], expected_result_slice * 1e6)

    # ensure conversions that require the spectral axis/translations are handled by the plugin
    uc.spectral_y_type = 'Surface Brightness'
    uc.flux_unit = 'erg / (Angstrom s cm2)'

    mf.reestimate_model_parameters()

    if solid_angle_string == 'sr':
        expected_unit_string = f'erg / (Angstrom s {solid_angle_string} cm2)'
        assert mf.get_model_component('C').get('parameters').get('amplitude').get('unit') == expected_unit_string  # noqa
    else:
        expected_unit_string = f'erg / (Angstrom s cm2 {solid_angle_string})'
        assert mf.get_model_component('C').get('parameters').get('amplitude').get('unit') == expected_unit_string  # noqa

    assert mf._obj.component_models[0]['parameters'][0]['unit'] == expected_unit_string

    # running this ensures specutils.Spectrum.with_flux_unit has Jdaviz custom equivalencies
    # for spectral axis conversions and scale factor translations
    with warnings.catch_warnings():
        warnings.filterwarnings('ignore', message='Model is linear in parameters*')
        mf.calculate_fit()

    model_flux = cubeviz_helper.app.data_collection[-1].get_component('flux')
    assert model_flux.units == expected_unit_string


@pytest.mark.parametrize('op, allowed',[('+', True),('-', True),('*', False),('/', False),('**', False),],)  # noqa
def test_valid_component_operators(deconfigged_helper, op, allowed):
    flux = np.ones(9) * u.Jy
    flux[7] = 10 * u.Jy
    wavelength = np.arange(9) * u.um
    spec = Spectrum(flux=flux, spectral_axis=wavelength)
    deconfigged_helper.load(
        spec, data_label='1D Spectrum', format='1D Spectrum'
    )

    mf = deconfigged_helper.plugins['Model Fitting']
    mf.create_model_component('Const1D')
    mf.create_model_component('Const1D')

    mf.equation.value = f'C{op}C_1'

    if allowed:
        assert mf._obj.model_equation_invalid_msg == ''
    else:
        assert 'unsupported operator' in mf._obj.model_equation_invalid_msg
        assert op in mf._obj.model_equation_invalid_msg


def test_deconf_mf_with_subset(deconfigged_helper):
    flux = np.ones(9) * u.Jy
    flux[7] = 10 * u.Jy
    wavelength = np.arange(9) * u.um
    spec = Spectrum(flux=flux, spectral_axis=wavelength)
    deconfigged_helper.load(spec, data_label="1D Spectrum", format='1D Spectrum')

    subset = deconfigged_helper.plugins['Subset Tools']
    subset.import_region(SpectralRegion(6 * u.Unit('um'), 7 * u.Unit('um')))

    mf = deconfigged_helper.plugins['Model Fitting']
    # ensure deconfigged app can access subsets in plugin
    mf.spectral_subset.selected = 'Subset 1'
    mf.add_results.label = 'linear model'
    mf._obj.parallel_n_cpu = 1
    mf.create_model_component()

    with warnings.catch_warnings():
        warnings.filterwarnings('ignore', message='Model is linear in parameters*')
        mf.calculate_fit()


@pytest.mark.parametrize('fitter', ['TRFLSQFitter', 'DogBoxLSQFitter', 'LMLSQFitter',
                                    'LevMarLSQFitter', 'LinearLSQFitter', 'SLSQPLSQFitter',
                                    'SimplexLSQFitter'])
def test_different_fitters(specviz_helper, spectrum1d, fitter):
    data_label = 'test'
    specviz_helper.load_data(spectrum1d, data_label=data_label)

    mf = specviz_helper.plugins['Model Fitting']._obj
    if fitter == 'SimplexLSQFitter':
        mf.create_model_component('Const1D')
    else:
        mf.create_model_component('Linear1D')

    mf.fitter_component.selected = fitter
    # change maxiter to 50
    if fitter != 'LinearLSQFitter':
        mf.fitter_parameters['parameters'][0]['value'] = 50

    with warnings.catch_warnings():
        warnings.filterwarnings('ignore', message='Model is linear in parameters*')
        mf.calculate_fit(add_data=True)

    result = specviz_helper.app.data_collection['model']
    expected_result = [6000., 6222.22222222, 6444.44444444, 6666.66666667, 6888.88888889,
                       7111.11111111, 7333.33333333, 7555.55555556, 7777.77777778, 8000.] * u.AA
    assert_allclose(result.get_object().spectral_axis, expected_result)


def test_specviz2d_linking(specviz2d_helper):
    header = {
              'WCSAXES': 2,
              'CRPIX1': 0.0, 'CRPIX2': 8.5,
              'CDELT1': 1E-06, 'CDELT2': 7.5E-05,
              'CUNIT1': 'm', 'CUNIT2': 'deg',
              'CTYPE1': 'WAVE', 'CTYPE2': 'OFFSET',
              'CRVAL1': 0.0, 'CRVAL2': 5.0,
              'RADESYS': 'ICRS', 'SPECSYS': 'BARYCENT'}
    wcs = WCS(header)

    x_values = np.linspace(0, 10, 128)
    y_values = np.linspace(0, 5, 256)

    # Create a continuous 2D
    data = np.sin(x_values[:, np.newaxis]) * np.cos(y_values) * u.one
    spectrum_data = Spectrum(data, wcs=wcs, meta=header)
    specviz2d_helper.load_data(spectrum_2d=spectrum_data)

    viewer_1d = specviz2d_helper.app.get_viewer(
        specviz2d_helper._default_spectrum_viewer_reference_name)

    mf = specviz2d_helper.plugins['Model Fitting']
    mf.create_model_component('Const1D')
    with warnings.catch_warnings():
        warnings.filterwarnings('ignore', message='Model is linear in parameters*')
        mf.calculate_fit()

    # testing to ensure a bug where the fit values create a vertical line along the
    # x-axis (x=0). This test verifies that the x-range is of the fit is within the
    # limits of the spectrum data used to produce the fit.
    fit_marks_x = viewer_1d.native_marks[-1].x
    fit_x_min = np.min(fit_marks_x)
    fit_x_max = np.max(fit_marks_x)

    data_marks_x = viewer_1d.native_marks[0].x
    data_x_min = np.min(data_marks_x)
    data_x_max = np.max(data_marks_x)

    assert data_x_min <= fit_x_min <= fit_x_max <= data_x_max, (
        f"Fit range [{fit_x_min},{fit_x_max}] isn't within data range [{data_x_min},{data_x_max}]"
    )


def test_model_equation_with_different_flux_units(specviz_helper):
    wavelength = np.linspace(6000, 8000, 100) * u.AA
    # Define individual model components
    # Linear model: y = 2.0 * x (slope=2.0)
    linear_component = 2.0 * wavelength.value
    # Constant model: y = 500 (constant=500)
    constant_component = 500.0
    # Polynomial model: y = 0.0001 * x^2 - 0.5 * x + 100 (c0=100, c1=-0.5, c2=0.0001)
    poly_component = 0.0001 * wavelength.value**2 - 0.5 * wavelength.value + 100
    # Combine all components
    flux = (linear_component + constant_component + poly_component) * u.Jy
    # Add uncertainty
    uncertainty = StdDevUncertainty(np.ones_like(flux.value) * 0.1 * u.Jy)
    # Create spectrum
    spec = Spectrum(spectral_axis=wavelength, flux=flux, uncertainty=uncertainty)
    data_label = 'test'
    specviz_helper.load_data(spec, data_label=data_label)

    mf = specviz_helper.plugins['Model Fitting']
    uc = specviz_helper.plugins['Unit Conversion']

    mf._obj.fitter_component.selected = 'LevMarLSQFitter'

    # Create first model component with flux unit MJy
    uc.flux_unit = 'MJy'
    mf.model_component = 'Linear1D'
    mf.create_model_component()

    # Make sure unit conversion is correct for model component params
    assert_allclose(mf._obj.component_models[0]['parameters'][0]['value'], 0.016034, rtol=1e-5)
    assert_allclose(mf._obj.component_models[0]['parameters'][1]['value'], 0.0029, rtol=1e-5)

    # Set initial values to be exact answer to test if reestimate works
    # mf._obj.component_models[0]['parameters'][0]['value'] = 0.002
    # mf._obj.component_models[0]['parameters'][1]['value'] = 0.001

    with warnings.catch_warnings():
        warnings.filterwarnings('ignore', message='Model is linear in parameters*')
        mf.calculate_fit(add_data=True)

    # Make sure the slope values and units are updating correctly
    assert mf._obj.component_models[0]['parameters'][0]['unit'] == 'MJy / Angstrom'
    assert_allclose(mf._obj.component_models[0]['parameters'][0]['value'], 2.90e-06)
    assert_allclose(mf._obj.component_models[0]['parameters'][0]['std'], 1.714816e-11, rtol=1e-5)
    # Make sure the intercept values and units are updating correctly
    assert mf._obj.component_models[0]['parameters'][1]['unit'] == 'MJy'
    assert_allclose(mf._obj.component_models[0]['parameters'][1]['value'], -0.004266, rtol=1e-5)
    assert_allclose(mf._obj.component_models[0]['parameters'][1]['std'], 1.204529e-07, rtol=1e-5)

    # Create second model component with flux unit Jy
    uc.flux_unit = 'Jy'
    mf.model_component = 'Const1D'
    mf.create_model_component()

    with warnings.catch_warnings():
        warnings.filterwarnings('ignore', message='Model is linear in parameters*')
        mf.calculate_fit(add_data=True)

    # Testing the individual parameter values and units in the component models
    # was not working because after the calculate_fit call, the Linear1D models
    # would add together to equal the correct slope and intercept. Checking the individual
    # model component parameters after this call would not work because the values could be
    # different depending on the environment. So instead we just check the units here and
    # make sure the final model matches the input spectrum.

    # Make sure the slope units are updating correctly
    assert mf._obj.component_models[0]['parameters'][0]['unit'] == 'Jy / Angstrom'

    # Create third model component with flux unit W / (Hz m2)
    uc.flux_unit = 'W / (Hz m2)'
    mf.model_component = 'Polynomial1D'
    mf.create_model_component()

    # Make sure unit conversion is correct for model component params

    with warnings.catch_warnings():
        warnings.filterwarnings('ignore', message='Model is linear in parameters*')
        mf.calculate_fit(add_data=True)

    # Make sure the slope units are updating correctly
    assert mf._obj.component_models[0]['parameters'][0]['unit'] == 'W / (Angstrom Hz m2)'

    model = specviz_helper.app.data_collection['model'].get_object(Spectrum)
    assert model.flux.unit == 'W / (Hz m2)'
    assert_allclose(model.flux, spec.flux.to('W / (Hz m2)'), rtol=1e-2)


<<<<<<< HEAD
def test_get_fitter_parameter(specviz_helper, spectrum1d):
    """Test the get_fitter_parameter method."""
    specviz_helper.load_data(spectrum1d)
    plugin = specviz_helper.plugins["Model Fitting"]

    # Test default fitter (TRFLSQFitter) parameters
    assert plugin.fitter_component == 'TRFLSQFitter'

    # Test getting maxiter parameter
    maxiter_value = plugin.get_fitter_parameter('maxiter')
    assert maxiter_value == 100  # default value

    # Test getting filter_non_finite parameter
    filter_value = plugin.get_fitter_parameter('filter_non_finite')
    assert filter_value is True  # default value

    # Test getting calc_uncertainties parameter
    calc_uncert_value = plugin.get_fitter_parameter('calc_uncertainties')
    assert calc_uncert_value is True  # default value

    # Test getting non-existent parameter
    non_existent = plugin.get_fitter_parameter('non_existent_param')
    assert non_existent is None

    # Test with different fitter
    plugin.fitter_component = 'LinearLSQFitter'
    calc_uncert_value = plugin.get_fitter_parameter('calc_uncertainties')
    assert calc_uncert_value is True

    # maxiter should not exist for LinearLSQFitter
    maxiter_value = plugin.get_fitter_parameter('maxiter')
    assert maxiter_value is None


def test_set_fitter_parameter(specviz_helper, spectrum1d):
    """Test the set_fitter_parameter method."""
    specviz_helper.load_data(spectrum1d)
    plugin = specviz_helper.plugins["Model Fitting"]._obj

    # Test default fitter (TRFLSQFitter)
    assert plugin.fitter_component == 'TRFLSQFitter'

    # Test setting maxiter parameter
    original_maxiter = plugin.get_fitter_parameter('maxiter')
    assert original_maxiter == 100

    plugin.set_fitter_parameter('maxiter', 50)
    new_maxiter = plugin.get_fitter_parameter('maxiter')
    assert new_maxiter == 50

    # Test setting filter_non_finite parameter
    plugin.set_fitter_parameter('filter_non_finite', False)
    filter_value = plugin.get_fitter_parameter('filter_non_finite')
    assert filter_value is False

    # Test setting calc_uncertainties parameter
    plugin.set_fitter_parameter('calc_uncertainties', False)
    calc_uncert_value = plugin.get_fitter_parameter('calc_uncertainties')
    assert calc_uncert_value is False

    # Set back to True
    plugin.set_fitter_parameter('calc_uncertainties', True)
    calc_uncert_value = plugin.get_fitter_parameter('calc_uncertainties')
    assert calc_uncert_value is True

    # Test that setting non-existent parameter doesn't raise error
    # (it should just do nothing)
    plugin.set_fitter_parameter('non_existent_param', 123)
    # No error expected, parameter just won't be set

    # Test with different fitter
    plugin.fitter_component = 'SimplexLSQFitter'
    plugin.set_fitter_parameter('maxiter', 200)
    maxiter_value = plugin.get_fitter_parameter('maxiter')
    assert maxiter_value == 200


def test_fitter_parameter_persistence(specviz_helper, spectrum1d):
    """Test that fitter parameters persist when switching between fitters."""
    specviz_helper.load_data(spectrum1d)
    plugin = specviz_helper.plugins["Model Fitting"]

    # Set custom value for TRFLSQFitter
    plugin.fitter_component = 'TRFLSQFitter'
    plugin.set_fitter_parameter('maxiter', 75)

    # Switch to different fitter
    plugin.fitter_component = 'LevMarLSQFitter'
    plugin.set_fitter_parameter('maxiter', 150)

    # Switch back to TRFLSQFitter and check if value persisted
    plugin.fitter_component = 'TRFLSQFitter'
    maxiter_value = plugin.get_fitter_parameter('maxiter')
    assert maxiter_value == 75  # Should have persisted

    # Check that LevMarLSQFitter value also persisted
    plugin.fitter_component = 'LevMarLSQFitter'
    maxiter_value = plugin.get_fitter_parameter('maxiter')
    assert maxiter_value == 150
=======
def test_spline(specviz_helper, spectrum1d):
    data_label = 'test'
    specviz_helper.load_data(spectrum1d, data_label=data_label)
    mf = specviz_helper.plugins['Model Fitting']._obj
    mf.create_model_component('Spline1D')

    mf.fitter_component.selected = 'SplineSmoothingFitter'

    # check that smoothing_factor parameter exists and has a value (initialized as 0
    # by unitl the fitter component is selected)
    assert mf.fitter_parameters['parameters'][1]['name'] == 'smoothing_factor'
    assert mf.fitter_parameters['parameters'][1]['value'] is not None

    deg_param = next(p for p in mf.fitter_parameters['parameters']
                     if p['name'] == 'degree')

    # degree must be between 1 and 5
    deg_param['value'] = 0
    with pytest.raises(ValueError, match=r"k should be 1 <= k <= 5"):
        mf.calculate_fit(add_data=False)
    deg_param['value'] = 6
    with pytest.raises(ValueError, match=r"k should be 1 <= k <= 5"):
        mf.calculate_fit(add_data=False)

    deg_param['value'] = 3

    mf.calculate_fit(add_data=True)

    # ensure that Spline1D is not combined with any other model components
    mf.create_model_component('Const1D')
    assert mf.model_equation_invalid_msg == (
                    "Spline1D cannot be combined with other model components."
                )
    mf.remove_model_component('C')

    # ensure that only SplineSmoothingFitter fitter component can be used
    # with the Spline1D model parameter
    assert mf.fitter_component.choices == ['SplineSmoothingFitter']

    mf.remove_model_component('S')
    mf.create_model_component('Const1D')

    # make sure fitter components update when Spline1D model component is removed
    assert mf.fitter_component.choices == ['TRFLSQFitter',
                                           'DogBoxLSQFitter',
                                           'LMLSQFitter',
                                           'LevMarLSQFitter',
                                           'LinearLSQFitter',
                                           'SLSQPLSQFitter',
                                           'SimplexLSQFitter',
                                           'SplineSmoothingFitter']
>>>>>>> 79a69c7a
<|MERGE_RESOLUTION|>--- conflicted
+++ resolved
@@ -879,7 +879,6 @@
     assert_allclose(model.flux, spec.flux.to('W / (Hz m2)'), rtol=1e-2)
 
 
-<<<<<<< HEAD
 def test_get_fitter_parameter(specviz_helper, spectrum1d):
     """Test the get_fitter_parameter method."""
     specviz_helper.load_data(spectrum1d)
@@ -979,7 +978,8 @@
     plugin.fitter_component = 'LevMarLSQFitter'
     maxiter_value = plugin.get_fitter_parameter('maxiter')
     assert maxiter_value == 150
-=======
+
+
 def test_spline(specviz_helper, spectrum1d):
     data_label = 'test'
     specviz_helper.load_data(spectrum1d, data_label=data_label)
@@ -1030,5 +1030,4 @@
                                            'LinearLSQFitter',
                                            'SLSQPLSQFitter',
                                            'SimplexLSQFitter',
-                                           'SplineSmoothingFitter']
->>>>>>> 79a69c7a
+                                           'SplineSmoothingFitter']