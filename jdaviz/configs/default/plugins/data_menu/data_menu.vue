--- conflicted
+++ resolved
@@ -1,458 +1,445 @@
-<template>
-  <div :style="loaded_n_data === 0 ? 'height: 100%' : ''">
-    <div class="viewer-label-container">
-      <div>
-        <v-menu
-          offset-x
-          left
-          nudge-left="8"
-          transition="slide-x-reverse-transition"
-          :close-on-content-click="false"
-          v-model="data_menu_open">
-          <template v-slot:activator="{ on, attrs }">
-            <div :id="'layer-legend-'+ viewer_id" class="layer-legend">
-              <div
-                v-if="Object.keys(viewer_icons).length > 1 || Object.keys(visible_layers).length == 0 || data_menu_open"
-                :class="loaded_n_data === 0 && !data_menu_open ? 'viewer-label pulse' : 'viewer-label'"
-              >
-                <span style="float: right">
-                  <j-layer-viewer-icon-stylized
-                    :tooltip="data_menu_open ? 'close menu' : 'View data layers and subsets'"
-                    :label="viewer_id"
-                    :icon="data_menu_open ? 'mdi-close' : viewer_icons[viewer_id]"
-                    :visible="true"
-                    :is_subset="false"
-                    :colors="['#939393']"
-                    :linewidth="0"
-                    :cmap_samples="cmap_samples"
-                    btn_style="margin-bottom: 0px"
-                    @click="() => {data_menu_open = !data_menu_open}"
-                  />
-                </span>
-                <span class="invert-if-dark" style="margin-left: 30px; margin-right: 36px; line-height: 28px">{{viewer_reference || viewer_id}}</span>
-              </div>
-
-              <div v-for="item in layer_items" class="viewer-label">
-                <div v-if="item.visible">
-                  <span style="float: right">
-                    <j-layer-viewer-icon-stylized
-                      tooltip="View data layers and subsets"
-                      :label="item.label"
-                      :icon="item.icon"
-                      :visible="item.visible"
-                      :is_subset="item.is_subset"
-                      :colors="item.colors"
-                      :linewidth="item.linewidth"
-                      :cmap_samples="cmap_samples"
-                      btn_style="margin-bottom: 0px"
-                      @click="() => {data_menu_open = !data_menu_open}"
-                    />
-                  </span>
-                  <span class="invert-if-dark" style="margin-left: 30px; margin-right: 36px; line-height: 28px">
-                    <j-subset-icon v-if="item.subset_type" :subset_type="item.subset_type" />
-                    <j-child-layer-icon v-if="/\d/.test(item.icon)" :icon="item.icon" />
-                    <j-plugin-live-results-icon v-if="item.live_plugin_results" />
-                    {{ item.label }}
-                  </span>
-                </div>
-              </div>
-            </div>
-          </template>
-          <v-list :id="'dm-content-' + viewer_id" style="width: 400px" class="overflow-y-auto">
-            <v-list-item v-if="api_hints_enabled" style="min-height: 12px">
-              <v-list-item-content>
-                <span class="api-hint">
-                  <b>dm = {{ api_hints_obj }}.viewers['{{viewer_reference}}'].data_menu</b>
-                </span>
-              </v-list-item-content>
-            </v-list-item>
-            <v-list-item class="dm-header">
-              <v-list-item-icon>
-                <j-tooltip
-                  v-if="false"
-                  tooltipcontent="Reorder layers (COMING SOON)"
-                >
-                  <v-btn
-                    icon
-                    disabled
-                  >
-                    <v-icon class="invert-if-dark">mdi-format-vertical-align-center</v-icon>
-                  </v-btn>
-                </j-tooltip>
-              </v-list-item-icon>
-              <v-list-item-content
-                v-if="loaded_n_data > 0"
-                style="display: inline-block"
-              >
-                <j-tooltip
-                  v-if="orientation_enabled"
-                  :tooltipcontent="orientation_align_by_wcs ? 'Open orientation plugin' : 'data is aligned by pixel (app-wide).  To choose orientation, open the orientation plugin and link by WCS.'"
-                  span_style="display: inline-block"
-                  >
-                  <span
-                    style="cursor: pointer; display: inline-block; height: 100%; vertical-align: bottom;"
-                    @click="() => {open_orientation_plugin()}"
-                  >
-                    <v-icon class="invert-if-dark" style="margin-right: 8px">mdi-compass-outline</v-icon>
-                    <label v-if="!orientation_align_by_wcs" style="font-size: 12px; line-height: 20px; color: rgba(0, 0, 0, 0.6); position: absolute; top: -5px">Orientation</label>
-                    <span v-if="!orientation_align_by_wcs" class="invert-if-dark" style="position: absolute; margin-top: 12px">aligned by pixel</span>
-                  </span>
-                </j-tooltip>
-                <v-select
-                  v-if="orientation_enabled && orientation_align_by_wcs && orientation_layer_items.length > 0"
-                  dense
-                  :items="orientation_layer_items"
-                  v-model="orientation_layer_selected"
-                  :label="api_hints_enabled ? 'dm.orientation = ' : 'Orientation'"
-                  :class="api_hints_enabled ? 'api-hint api-hint-invert-color' : 'invert-if-dark'"
-                  item-text="label"
-                  item-value="label"
-                  :hide-details="true"
-                  style="padding-top: 8px !important; padding-bottom: 4px !important; display: inline-block; width: 212px"
-                >
-                  <template slot="selection" slot-scope="data">
-                    <div class="single-line" style="width: 100%">
-                      <span :class="api_hints_enabled ? 'api-hint api-hint-invert-color' : null">
-                        <j-layer-viewer-icon v-if="data.item.icon && !api_hints_enabled" span_style="margin-right: 4px" :icon="data.item.icon" :icons="icons" :prevent_invert_if_dark="true"></j-layer-viewer-icon>
-                        {{ api_hints_enabled ?
-                          '\'' + data.item.label + '\''
-                          :
-                          data.item.label
-                        }}
-                      </span>
-                    </div>
-                  </template>
-                  <template slot="item" slot-scope="data">
-                    <div class="single-line">
-                      <span>
-                        <j-layer-viewer-icon span_style="margin-right: 4px" :icon="data.item.icon" :icons="icons" :prevent_invert_if_dark="true"></j-layer-viewer-icon>
-                        {{ data.item.label }}
-                      </span>
-                    </div>
-                  </template>
-                </v-select>
-              </v-list-item-content>
-              <v-list-item-content v-else>
-                <span>No data in viewer</span>
-              </v-list-item-content>
-              <v-list-item-action>
-                <data-menu-add
-                  :dataset_items="dataset_items"
-                  :subset_tools="subset_tools"
-                  :loaded_n_data="loaded_n_data"
-                  :api_hints_enabled="api_hints_enabled"
-                  :icons="icons"
-                  @add-data="(data_label) => {add_data_to_viewer({data_label: data_label})}"
-                  @create-subset="(subset_type) => {create_subset({subset_type: subset_type}); data_menu_open = false}"
-                >
-                </data-menu-add>
-              </v-list-item-action>
-            </v-list-item>
-            <v-list-item
-              v-if="api_hints_enabled"
-            >
-              <v-list-item-content>
-                <span class="api-hint">dm.layer = {{ layer_selected }}</span>
-              </v-list-item-content>
-            </v-list-item>
-            <v-list-item-group
-              v-model="dm_layer_selected"
-              active-class="active-list-item"
-              style="max-height: 265px; overflow-y: auto;"
-              multiple
-              dense
-            >
-              <div>
-                <draggable v-model="layer_items">
-                  <v-list-item
-                    v-for="item in layer_items"
-                    :key="item.label"
-                    class="layer-select"
-                  >
-<<<<<<< HEAD
-                    <v-btn icon disabled>
-                      <v-icon>mdi-eye-off</v-icon>
-                    </v-btn>
-                  </j-tooltip>
-                  <j-tooltip
-                    v-else-if="viewer_supports_visible_toggle"
-                    :tooltipcontent="api_hints_enabled ? '' : item.is_sonified ? 'Toggle sonification' :'Toggle visibility'"
-                    >
-                    <plugin-switch
-                      :value="item.visible"
-                      @click="(value) => {set_layer_visibility({layer: item.label, value: value})}"
-                      @mouseover = "() => {hover_api_hint = 'dm.set_layer_visibility(\'' + item.label + '\', '+boolToString(item.visible)+')'}"
-                      @mouseleave = "() => {if (!lock_hover_api_hint) {hover_api_hint = ''}}"
-                      :api_hints_enabled="false"
-                      :use_icon="item.is_sonified ? 'speaker' : 'eye'"
-                    />
-                  </j-tooltip>
-                </v-list-item-action>
-              </v-list-item>
-=======
-                    <v-list-item-icon>
-                      <j-layer-viewer-icon-stylized
-                          :label="item.label"
-                          :icon="item.icon"
-                          :visible="item.visible"
-                          :is_subset="item.is_subset"
-                          :colors="item.colors"
-                          :linewidth="item.linewidth"
-                          :cmap_samples="cmap_samples"
-                          btn_style="margin-bottom: 0px"
-                          disabled="true"
-                        />
-                    </v-list-item-icon>
-                    <v-list-item-content>
-                      <span style="display: inline-block">
-                        <j-subset-icon v-if="item.subset_type" :subset_type="item.subset_type" />
-                        <j-child-layer-icon v-if="/\d/.test(item.icon)" :icon="item.icon" />
-                        <j-plugin-live-results-icon v-if="item.live_plugin_results" />
-                        {{ item.label }}
-                      </span>
-                    </v-list-item-content>
-                    <v-list-item-action>
-                      <j-tooltip
-                        :tooltipcontent="api_hints_enabled ? '' : 'Toggle visibility'"
-                      >
-                        <plugin-switch
-                          :value="item.visible"
-                          @click="(value) => {set_layer_visibility({layer: item.label, value: value})}"
-                          @mouseover = "() => {hover_api_hint = 'dm.set_layer_visibility(\'' + item.label + '\', '+boolToString(item.visible)+')'}"
-                          @mouseleave = "() => {if (!lock_hover_api_hint) {hover_api_hint = ''}}"
-                          :api_hints_enabled="false"
-                          :use_icon="item.is_sonified ? 'speaker' : 'eye'"
-                        />
-                      </j-tooltip>
-                    </v-list-item-action>
-                  </v-list-item>
-                </draggable>
->>>>>>> 66779e08
-              </div>
-            </v-list-item-group>
-            <hover-api-hint
-              v-if="api_hints_enabled" 
-              :hover_api_hint.sync="hover_api_hint" 
-              :lock_hover_api_hint.sync="lock_hover_api_hint" 
-              :icons="icons"
-            />
-            <v-list-item class="dm-footer" v-if="loaded_n_data > 0">
-              <v-list-item-content style="display: inline-block">
-                <data-menu-remove
-                  :delete_enabled="delete_enabled"
-                  :delete_tooltip="delete_tooltip"
-                  :delete_viewer_tooltip="delete_viewer_tooltip"
-                  :delete_app_enabled="delete_app_enabled"
-                  :delete_app_tooltip="delete_app_tooltip"
-                  :api_hints_enabled="api_hints_enabled"
-                  @remove-from-viewer="remove_from_viewer"
-                  @remove-from-app="remove_from_app"
-                />
-                <j-tooltip
-                  :span_style="'display: inline-block; float: right; ' + (info_enabled ? '' : 'cursor: default;')"
-                  :tooltipcontent="info_tooltip"
-                >
-                  <v-btn
-                    icon
-                    @click="view_info"
-                    :disabled="!info_enabled"
-                  >
-                    <v-icon class="invert-if-dark">mdi-label</v-icon>
-                  </v-btn>
-                </j-tooltip>
-                <data-menu-subset-edit
-                  :subset_edit_enabled="subset_edit_enabled"
-                  :subset_edit_tooltip="subset_edit_tooltip"
-                  :selected_n_subsets="selected_n_subsets"
-                  :subset_edit_modes="subset_edit_modes"
-                  :subset_tools="subset_tools"
-                  :subset_selected="layer_selected[0]"
-                  :api_hints_enabled="api_hints_enabled"
-                  @view-info="view_info"
-                  @modify-subset="(combination_mode, tool) => {modify_subset({combination_mode: combination_mode,
-                                                                              subset_type: tool});
-                                                              data_menu_open = false}"
-                />
-              </v-list-item-content>
-            </v-list-item>
-          </v-list>
-        </v-menu>
-      </div>
-      <div :id="'dm-target-' + viewer_id"></div>
-    </div>
-    <div v-if="loaded_n_data == 0 && dataset_items.length > 0" style="height: 100%">
-      <v-list style="height: 100%">
-        <v-subheader><span>Load Data into Viewer</span></v-subheader>
-        <v-list-item
-          v-for="data in dataset_items"
-        >
-          <v-list-item-content>
-            <j-tooltip tooltipcontent="add data to viewer">
-              <span
-                style="cursor: pointer; width: 100%"
-                @click="add_data_to_viewer({data_label: data.label})"
-              >
-                {{ data.label }}
-              </span>
-            </j-tooltip>
-          </v-list-item-content>
-        </v-list-item>
-      </v-list>
-    </div>
-  </div>
-</template>
-
-<script>
-  module.exports = {
-    data: function () {
-      return {
-        data_menu_open: false,
-        hover_api_hint: '',
-        lock_hover_api_hint: false
-      }
-    },
-    mounted() {
-      let element = document.getElementById(`dm-target-${this.viewer_id}`).parentElement
-      if (element === null) {
-        return
-      }
-      while (element["tagName"] !== "BODY") {
-        if (["auto", "scroll"].includes(window.getComputedStyle(element).overflowY)) {
-          element.addEventListener("scroll", this.onScroll);
-        }
-        element = element.parentElement;
-      }
-      this.jupyterLabCell = this.$el.closest(".jp-Notebook-cell");
-    },
-    beforeDestroy() {
-      let element = document.getElementById(`dm-target-${this.viewer_id}`).parentElement
-      if (element === null) {
-        return
-      }
-      while (element["tagName"] !== "BODY") {
-        if (["auto", "scroll"].includes(window.getComputedStyle(element).overflowY)) {
-          element.removeEventListener("scroll", this.onScroll);
-        }
-        element = element.parentElement;
-      }
-    },
-    watch: {
-      force_open_menu: function (val) {
-        if (val) {
-          this.data_menu_open = true;
-          this.force_open_menu = false;
-        }
-      }
-    },
-    methods: {
-      onScroll(e) {
-        if (this.data_menu_open && document.getElementById(`dm-target-${this.viewer_id}`)) {
-          const dataMenuHeight = document.getElementById(`layer-legend-${this.viewer_id}`).parentElement.getBoundingClientRect().height
-          const top = document.getElementById(`dm-target-${this.viewer_id}`).getBoundingClientRect().y + document.body.parentElement.scrollTop + dataMenuHeight;
-          const menuContent = document.getElementById(`dm-content-${this.viewer_id}`);
-          if (menuContent === null || menuContent.parentElement === null) {
-            return;
-          }
-          menuContent.parentElement.style.top = top + "px";
-
-          /* since Jupyter Lab 4.2 cells outside the view port get a height of 0, causing the menu to be visible when
-           * that happens. This workaround hides the menu when it's parent cell is not in the viewport. */
-          const labCellHidden = this.jupyterLabCell && window.getComputedStyle(this.jupyterLabCell).height === "0px";
-          menuContent.parentElement.style.display = labCellHidden ? "none" : "";
-        }
-      },
-      boolToString(b) {
-        if (b) {
-          return 'True'
-        } else {
-          return 'False'
-        }
-      }
-    },
-  }
-</script>
-
-<style scoped>
-  .viewer-label-container {
-    position: absolute;
-    right: 0;
-    z-index: 999;
-    width: 24px;
-  }
-  .viewer-label {
-    display: block;
-    float: right;
-    background-color: #c3c3c32c;
-    width: 30px;
-    overflow: hidden;
-    white-space: nowrap;
-  }
-  .viewer-label:last-child {
-    padding-bottom: 0px;
-    border-bottom-left-radius: 4px;
-  }
-  .viewer-label:hover {
-    background-color: #e5e5e5;
-    width: auto;
-    border-top-left-radius: 4px;
-    border-bottom-left-radius: 4px;
-  }
-  .v-list {
-    padding-top: 0px !important;
-    padding-bottom: 0px !important;
-  }
-  .v-list-item__icon, .v-list-item__content, .v-list-item__action {
-    /* even denser than dense */
-    padding-top: 4px !important;
-    padding-bottom: 4px !important;
-    margin-top: 2px !important;
-    margin-bottom: 2px !important;
-  }
-  .v-list-item__icon {
-    margin-top: 6px !important;
-  }
-  .layer-select {
-    /* spacing between entries so selections are more apparent */
-    margin-top: 1px !important;
-    margin-bottom: 1px !important;
-  }
-  .layer-select:nth-child(even) {
-    /* alternating row colors */
-    background-color: #f1f2f85a;
-  }
-  .active-list-item {
-    background-color: #d1f4ff75 !important;
-    font-weight: 500;
-  }
-  .dm-header, .dm-footer {
-    background-color: #003B4D !important;
-    font-weight: bold;
-  }
-  .dm-header > .v-list-item__icon, .dm-header > .v-list-item__content, .dm-header > .v-list-item__action,
-  .dm-footer > .v-list-item__icon, .dm-footer > .v-list-item__content, .dm-footer > .v-list-item__action {
-    filter: invert(1);
-  }
-
-  .dm-header.v-btn--disabled  .v-icon {
-    color: green !important;
-  }
-  .pulse {
-    animation: pulse_anim 2s infinite;
-  }
-  @keyframes pulse_anim {
-    0% {
-        transform: scale(0.95);
-        box-shadow: 0 0 0 0 rgba(0, 0, 0, 0.7);
-    }
-
-    70% {
-        transform: scale(1);
-        box-shadow: 0 0 0 10px rgba(0, 0, 0, 0);
-    }
-
-    100% {
-        transform: scale(0.95);
-        box-shadow: 0 0 0 0 rgba(0, 0, 0, 0);
-    }
-}
+<template>
+  <div :style="loaded_n_data === 0 ? 'height: 100%' : ''">
+    <div class="viewer-label-container">
+      <div>
+        <v-menu
+          offset-x
+          left
+          nudge-left="8"
+          transition="slide-x-reverse-transition"
+          :close-on-content-click="false"
+          v-model="data_menu_open">
+          <template v-slot:activator="{ on, attrs }">
+            <div :id="'layer-legend-'+ viewer_id" class="layer-legend">
+              <div
+                v-if="Object.keys(viewer_icons).length > 1 || Object.keys(visible_layers).length == 0 || data_menu_open"
+                :class="loaded_n_data === 0 && !data_menu_open ? 'viewer-label pulse' : 'viewer-label'"
+              >
+                <span style="float: right">
+                  <j-layer-viewer-icon-stylized
+                    :tooltip="data_menu_open ? 'close menu' : 'View data layers and subsets'"
+                    :label="viewer_id"
+                    :icon="data_menu_open ? 'mdi-close' : viewer_icons[viewer_id]"
+                    :visible="true"
+                    :is_subset="false"
+                    :colors="['#939393']"
+                    :linewidth="0"
+                    :cmap_samples="cmap_samples"
+                    btn_style="margin-bottom: 0px"
+                    @click="() => {data_menu_open = !data_menu_open}"
+                  />
+                </span>
+                <span class="invert-if-dark" style="margin-left: 30px; margin-right: 36px; line-height: 28px">{{viewer_reference || viewer_id}}</span>
+              </div>
+
+              <div v-for="item in layer_items" class="viewer-label">
+                <div v-if="item.visible">
+                  <span style="float: right">
+                    <j-layer-viewer-icon-stylized
+                      tooltip="View data layers and subsets"
+                      :label="item.label"
+                      :icon="item.icon"
+                      :visible="item.visible"
+                      :is_subset="item.is_subset"
+                      :colors="item.colors"
+                      :linewidth="item.linewidth"
+                      :cmap_samples="cmap_samples"
+                      btn_style="margin-bottom: 0px"
+                      @click="() => {data_menu_open = !data_menu_open}"
+                    />
+                  </span>
+                  <span class="invert-if-dark" style="margin-left: 30px; margin-right: 36px; line-height: 28px">
+                    <j-subset-icon v-if="item.subset_type" :subset_type="item.subset_type" />
+                    <j-child-layer-icon v-if="/\d/.test(item.icon)" :icon="item.icon" />
+                    <j-plugin-live-results-icon v-if="item.live_plugin_results" />
+                    {{ item.label }}
+                  </span>
+                </div>
+              </div>
+            </div>
+          </template>
+          <v-list :id="'dm-content-' + viewer_id" style="width: 400px" class="overflow-y-auto">
+            <v-list-item v-if="api_hints_enabled" style="min-height: 12px">
+              <v-list-item-content>
+                <span class="api-hint">
+                  <b>dm = {{ api_hints_obj }}.viewers['{{viewer_reference}}'].data_menu</b>
+                </span>
+              </v-list-item-content>
+            </v-list-item>
+            <v-list-item class="dm-header">
+              <v-list-item-icon>
+                <j-tooltip
+                  v-if="false"
+                  tooltipcontent="Reorder layers (COMING SOON)"
+                >
+                  <v-btn
+                    icon
+                    disabled
+                  >
+                    <v-icon class="invert-if-dark">mdi-format-vertical-align-center</v-icon>
+                  </v-btn>
+                </j-tooltip>
+              </v-list-item-icon>
+              <v-list-item-content
+                v-if="loaded_n_data > 0"
+                style="display: inline-block"
+              >
+                <j-tooltip
+                  v-if="orientation_enabled"
+                  :tooltipcontent="orientation_align_by_wcs ? 'Open orientation plugin' : 'data is aligned by pixel (app-wide).  To choose orientation, open the orientation plugin and link by WCS.'"
+                  span_style="display: inline-block"
+                  >
+                  <span
+                    style="cursor: pointer; display: inline-block; height: 100%; vertical-align: bottom;"
+                    @click="() => {open_orientation_plugin()}"
+                  >
+                    <v-icon class="invert-if-dark" style="margin-right: 8px">mdi-compass-outline</v-icon>
+                    <label v-if="!orientation_align_by_wcs" style="font-size: 12px; line-height: 20px; color: rgba(0, 0, 0, 0.6); position: absolute; top: -5px">Orientation</label>
+                    <span v-if="!orientation_align_by_wcs" class="invert-if-dark" style="position: absolute; margin-top: 12px">aligned by pixel</span>
+                  </span>
+                </j-tooltip>
+                <v-select
+                  v-if="orientation_enabled && orientation_align_by_wcs && orientation_layer_items.length > 0"
+                  dense
+                  :items="orientation_layer_items"
+                  v-model="orientation_layer_selected"
+                  :label="api_hints_enabled ? 'dm.orientation = ' : 'Orientation'"
+                  :class="api_hints_enabled ? 'api-hint api-hint-invert-color' : 'invert-if-dark'"
+                  item-text="label"
+                  item-value="label"
+                  :hide-details="true"
+                  style="padding-top: 8px !important; padding-bottom: 4px !important; display: inline-block; width: 212px"
+                >
+                  <template slot="selection" slot-scope="data">
+                    <div class="single-line" style="width: 100%">
+                      <span :class="api_hints_enabled ? 'api-hint api-hint-invert-color' : null">
+                        <j-layer-viewer-icon v-if="data.item.icon && !api_hints_enabled" span_style="margin-right: 4px" :icon="data.item.icon" :icons="icons" :prevent_invert_if_dark="true"></j-layer-viewer-icon>
+                        {{ api_hints_enabled ?
+                          '\'' + data.item.label + '\''
+                          :
+                          data.item.label
+                        }}
+                      </span>
+                    </div>
+                  </template>
+                  <template slot="item" slot-scope="data">
+                    <div class="single-line">
+                      <span>
+                        <j-layer-viewer-icon span_style="margin-right: 4px" :icon="data.item.icon" :icons="icons" :prevent_invert_if_dark="true"></j-layer-viewer-icon>
+                        {{ data.item.label }}
+                      </span>
+                    </div>
+                  </template>
+                </v-select>
+              </v-list-item-content>
+              <v-list-item-content v-else>
+                <span>No data in viewer</span>
+              </v-list-item-content>
+              <v-list-item-action>
+                <data-menu-add
+                  :dataset_items="dataset_items"
+                  :subset_tools="subset_tools"
+                  :loaded_n_data="loaded_n_data"
+                  :api_hints_enabled="api_hints_enabled"
+                  :icons="icons"
+                  @add-data="(data_label) => {add_data_to_viewer({data_label: data_label})}"
+                  @create-subset="(subset_type) => {create_subset({subset_type: subset_type}); data_menu_open = false}"
+                >
+                </data-menu-add>
+              </v-list-item-action>
+            </v-list-item>
+            <v-list-item
+              v-if="api_hints_enabled"
+            >
+              <v-list-item-content>
+                <span class="api-hint">dm.layer = {{ layer_selected }}</span>
+              </v-list-item-content>
+            </v-list-item>
+            <v-list-item-group
+              v-model="dm_layer_selected"
+              active-class="active-list-item"
+              style="max-height: 265px; overflow-y: auto;"
+              multiple
+              dense
+            >
+              <div>
+                <draggable v-model="layer_items">
+                  <v-list-item
+                    v-for="item in layer_items"
+                    :key="item.label"
+                    class="layer-select"
+                  >
+                    <v-list-item-icon>
+                      <j-layer-viewer-icon-stylized
+                          :label="item.label"
+                          :icon="item.icon"
+                          :visible="item.visible"
+                          :is_subset="item.is_subset"
+                          :colors="item.colors"
+                          :linewidth="item.linewidth"
+                          :cmap_samples="cmap_samples"
+                          btn_style="margin-bottom: 0px"
+                          disabled="true"
+                        />
+                    </v-list-item-icon>
+                    <v-list-item-content>
+                      <span style="display: inline-block">
+                        <j-subset-icon v-if="item.subset_type" :subset_type="item.subset_type" />
+                        <j-child-layer-icon v-if="/\d/.test(item.icon)" :icon="item.icon" />
+                        <j-plugin-live-results-icon v-if="item.live_plugin_results" />
+                        {{ item.label }}
+                      </span>
+                    </v-list-item-content>
+                    <v-list-item-action>
+                      <j-tooltip
+                        v-if="disabled_layers_due_to_pixel_link.includes(item.label)"
+                        tooltipcontent="Layer cannot be made visible when viewer is aligned by pixel coordinates."
+                      >
+                        <v-btn icon disabled>
+                          <v-icon>mdi-eye-off</v-icon>
+                        </v-btn>
+                      </j-tooltip>
+                      <j-tooltip
+                        v-else-if="viewer_supports_visible_toggle"
+                        :tooltipcontent="api_hints_enabled ? '' : item.is_sonified ? 'Toggle sonification' :'Toggle visibility'"
+                      >
+                        <plugin-switch
+                          :value="item.visible"
+                          @click="(value) => {set_layer_visibility({layer: item.label, value: value})}"
+                          @mouseover = "() => {hover_api_hint = 'dm.set_layer_visibility(\'' + item.label + '\', '+boolToString(item.visible)+')'}"
+                          @mouseleave = "() => {if (!lock_hover_api_hint) {hover_api_hint = ''}}"
+                          :api_hints_enabled="false"
+                          :use_icon="item.is_sonified ? 'speaker' : 'eye'"
+                        />
+                      </j-tooltip>
+                    </v-list-item-action>
+                  </v-list-item>
+                </draggable>
+              </div>
+            </v-list-item-group>
+            <hover-api-hint
+              v-if="api_hints_enabled"
+              :hover_api_hint.sync="hover_api_hint"
+              :lock_hover_api_hint.sync="lock_hover_api_hint"
+              :icons="icons"
+            />
+            <v-list-item class="dm-footer" v-if="loaded_n_data > 0">
+              <v-list-item-content style="display: inline-block">
+                <data-menu-remove
+                  :delete_enabled="delete_enabled"
+                  :delete_tooltip="delete_tooltip"
+                  :delete_viewer_tooltip="delete_viewer_tooltip"
+                  :delete_app_enabled="delete_app_enabled"
+                  :delete_app_tooltip="delete_app_tooltip"
+                  :api_hints_enabled="api_hints_enabled"
+                  @remove-from-viewer="remove_from_viewer"
+                  @remove-from-app="remove_from_app"
+                />
+                <j-tooltip
+                  :span_style="'display: inline-block; float: right; ' + (info_enabled ? '' : 'cursor: default;')"
+                  :tooltipcontent="info_tooltip"
+                >
+                  <v-btn
+                    icon
+                    @click="view_info"
+                    :disabled="!info_enabled"
+                  >
+                    <v-icon class="invert-if-dark">mdi-label</v-icon>
+                  </v-btn>
+                </j-tooltip>
+                <data-menu-subset-edit
+                  :subset_edit_enabled="subset_edit_enabled"
+                  :subset_edit_tooltip="subset_edit_tooltip"
+                  :selected_n_subsets="selected_n_subsets"
+                  :subset_edit_modes="subset_edit_modes"
+                  :subset_tools="subset_tools"
+                  :subset_selected="layer_selected[0]"
+                  :api_hints_enabled="api_hints_enabled"
+                  @view-info="view_info"
+                  @modify-subset="(combination_mode, tool) => {modify_subset({combination_mode: combination_mode,
+                                                                              subset_type: tool});
+                                                              data_menu_open = false}"
+                />
+              </v-list-item-content>
+            </v-list-item>
+          </v-list>
+        </v-menu>
+      </div>
+      <div :id="'dm-target-' + viewer_id"></div>
+    </div>
+    <div v-if="loaded_n_data == 0 && dataset_items.length > 0" style="height: 100%">
+      <v-list style="height: 100%">
+        <v-subheader><span>Load Data into Viewer</span></v-subheader>
+        <v-list-item
+          v-for="data in dataset_items"
+        >
+          <v-list-item-content>
+            <j-tooltip tooltipcontent="add data to viewer">
+              <span
+                style="cursor: pointer; width: 100%"
+                @click="add_data_to_viewer({data_label: data.label})"
+              >
+                {{ data.label }}
+              </span>
+            </j-tooltip>
+          </v-list-item-content>
+        </v-list-item>
+      </v-list>
+    </div>
+  </div>
+</template>
+
+<script>
+  module.exports = {
+    data: function () {
+      return {
+        data_menu_open: false,
+        hover_api_hint: '',
+        lock_hover_api_hint: false
+      }
+    },
+    mounted() {
+      let element = document.getElementById(`dm-target-${this.viewer_id}`).parentElement
+      if (element === null) {
+        return
+      }
+      while (element["tagName"] !== "BODY") {
+        if (["auto", "scroll"].includes(window.getComputedStyle(element).overflowY)) {
+          element.addEventListener("scroll", this.onScroll);
+        }
+        element = element.parentElement;
+      }
+      this.jupyterLabCell = this.$el.closest(".jp-Notebook-cell");
+    },
+    beforeDestroy() {
+      let element = document.getElementById(`dm-target-${this.viewer_id}`).parentElement
+      if (element === null) {
+        return
+      }
+      while (element["tagName"] !== "BODY") {
+        if (["auto", "scroll"].includes(window.getComputedStyle(element).overflowY)) {
+          element.removeEventListener("scroll", this.onScroll);
+        }
+        element = element.parentElement;
+      }
+    },
+    watch: {
+      force_open_menu: function (val) {
+        if (val) {
+          this.data_menu_open = true;
+          this.force_open_menu = false;
+        }
+      }
+    },
+    methods: {
+      onScroll(e) {
+        if (this.data_menu_open && document.getElementById(`dm-target-${this.viewer_id}`)) {
+          const dataMenuHeight = document.getElementById(`layer-legend-${this.viewer_id}`).parentElement.getBoundingClientRect().height
+          const top = document.getElementById(`dm-target-${this.viewer_id}`).getBoundingClientRect().y + document.body.parentElement.scrollTop + dataMenuHeight;
+          const menuContent = document.getElementById(`dm-content-${this.viewer_id}`);
+          if (menuContent === null || menuContent.parentElement === null) {
+            return;
+          }
+          menuContent.parentElement.style.top = top + "px";
+
+          /* since Jupyter Lab 4.2 cells outside the view port get a height of 0, causing the menu to be visible when
+           * that happens. This workaround hides the menu when it's parent cell is not in the viewport. */
+          const labCellHidden = this.jupyterLabCell && window.getComputedStyle(this.jupyterLabCell).height === "0px";
+          menuContent.parentElement.style.display = labCellHidden ? "none" : "";
+        }
+      },
+      boolToString(b) {
+        if (b) {
+          return 'True'
+        } else {
+          return 'False'
+        }
+      }
+    },
+  }
+</script>
+
+<style scoped>
+  .viewer-label-container {
+    position: absolute;
+    right: 0;
+    z-index: 999;
+    width: 24px;
+  }
+  .viewer-label {
+    display: block;
+    float: right;
+    background-color: #c3c3c32c;
+    width: 30px;
+    overflow: hidden;
+    white-space: nowrap;
+  }
+  .viewer-label:last-child {
+    padding-bottom: 0px;
+    border-bottom-left-radius: 4px;
+  }
+  .viewer-label:hover {
+    background-color: #e5e5e5;
+    width: auto;
+    border-top-left-radius: 4px;
+    border-bottom-left-radius: 4px;
+  }
+  .v-list {
+    padding-top: 0px !important;
+    padding-bottom: 0px !important;
+  }
+  .v-list-item__icon, .v-list-item__content, .v-list-item__action {
+    /* even denser than dense */
+    padding-top: 4px !important;
+    padding-bottom: 4px !important;
+    margin-top: 2px !important;
+    margin-bottom: 2px !important;
+  }
+  .v-list-item__icon {
+    margin-top: 6px !important;
+  }
+  .layer-select {
+    /* spacing between entries so selections are more apparent */
+    margin-top: 1px !important;
+    margin-bottom: 1px !important;
+  }
+  .layer-select:nth-child(even) {
+    /* alternating row colors */
+    background-color: #f1f2f85a;
+  }
+  .active-list-item {
+    background-color: #d1f4ff75 !important;
+    font-weight: 500;
+  }
+  .dm-header, .dm-footer {
+    background-color: #003B4D !important;
+    font-weight: bold;
+  }
+  .dm-header > .v-list-item__icon, .dm-header > .v-list-item__content, .dm-header > .v-list-item__action,
+  .dm-footer > .v-list-item__icon, .dm-footer > .v-list-item__content, .dm-footer > .v-list-item__action {
+    filter: invert(1);
+  }
+
+  .dm-header.v-btn--disabled  .v-icon {
+    color: green !important;
+  }
+  .pulse {
+    animation: pulse_anim 2s infinite;
+  }
+  @keyframes pulse_anim {
+    0% {
+        transform: scale(0.95);
+        box-shadow: 0 0 0 0 rgba(0, 0, 0, 0.7);
+    }
+
+    70% {
+        transform: scale(1);
+        box-shadow: 0 0 0 10px rgba(0, 0, 0, 0);
+    }
+
+    100% {
+        transform: scale(0.95);
+        box-shadow: 0 0 0 0 rgba(0, 0, 0, 0);
+    }
+}
 </style>