<template>
  <j-tray-plugin
<<<<<<< HEAD
    :description="docs_description || 'for selecting and interacting with subsets.'"
=======
    :description="docs_description"
>>>>>>> f715ffec
    :link="docs_link || 'https://jdaviz.readthedocs.io/en/'+vdocs+'/'+config+'/plugins.html#subset-tools'"
    :popout_button="popout_button"
    :scroll_to.sync="scroll_to">

    <v-row v-if="config === 'imviz'">
      <div style="width: calc(100% - 32px)">
      </div>
      <div style="width: 32px">
        <j-tooltip tooltipcontent="Multiselect for recentering subsets">
          <v-btn
            icon
            style="opacity: 0.7"
            @click="() => {multiselect = !multiselect}"
          >
            <img :src="multiselect ? icon_checktoradial : icon_radialtocheck" width="24" class="invert-if-dark"/>
          </v-btn>
        </j-tooltip>
      </div>
    </v-row>

    <v-row align=center>
      <v-col cols=10 justify="left">
        <plugin-subset-select 
          :items="subset_items"
          :selected.sync="subset_selected"
          :multiselect="multiselect"
          :show_if_single_entry="true"
          label="Subset"
          hint="Select subset to edit."
        />
      </v-col>

      <v-col justify="center" cols=2>
        <j-tooltip tipid='g-subset-mode'>
          <g-subset-mode></g-subset-mode>
        </j-tooltip>
      </v-col>
    </v-row>

    <!-- Sub-plugin for recentering of spatial subset (Imviz only) -->
    <v-row v-if="config=='imviz' && is_centerable">
      <v-expansion-panels accordion v-model="subplugins_opened">
        <v-expansion-panel>
          <v-expansion-panel-header >
            <span style="padding: 6px">Recenter</span>
          </v-expansion-panel-header>
          <v-expansion-panel-content class="plugin-expansion-panel-content">
            <plugin-dataset-select
             :items="dataset_items"
             :selected.sync="dataset_selected"
             :show_if_single_entry="true"
             label="Data"
             hint="Select the data for centroiding."
            />
            <v-row justify="end" no-gutters>
              <v-btn color="primary" text @click="recenter_subset">Recenter</v-btn>
            </v-row>
          </v-expansion-panel-content>
        </v-expansion-panel>
      </v-expansion-panels>
    </v-row>

    <!-- Show all subregions of a subset, including Glue state and subset type. -->
    <div v-for="(region, index) in subset_definitions">
      <j-plugin-section-header style="margin: 0px; margin-left: -12px; text-align: left; font-size: larger; font-weight: bold">
       Subregion {{ index }}</j-plugin-section-header>
      <v-row class="row-no-outside-padding">
        <div style="margin-top: 4px">
            {{ subset_types[index] }} applied with
        </div>
        <div style="margin-top: -2px; padding-bottom: 8px">
            <div v-if="index === 0">
              <img :src="icon_replace" width="20"/>
              replace mode
            </div>
            <div v-else-if="glue_state_types[index] === 'AndState'">
              <img :src="icon_and" width="20"/>
              and mode
            </div>
            <div v-else-if="glue_state_types[index] === 'OrState'">
              <img :src="icon_or" width="20"/>
              add mode
            </div>
            <div v-else-if="glue_state_types[index] === 'AndNotState'">
              <img :src="icon_andnot" width="20"/>
              remove mode
            </div>
            <div v-else-if="glue_state_types[index] === 'XorState'">
              <img :src="icon_xor" width="20"/>
              xor mode
            </div>
        </div>
      </v-row>

      <div v-for="(item, index2) in region">
        <v-row v-if="item.name === 'Parent' || item.name === 'Masked values'" class="row-no-outside-padding">
          <v-text-field
            :label="item.name"
            :value="item.value"
            style="padding-top: 0px; margin-top: 0px; margin-bottom: 10px;"
            :readonly="true"
            :hint="item.name === 'Parent' ? 'Subset was defined with respect to this reference data (read-only)' : 'Number of elements included by mask'"
            persistent-hint
          ></v-text-field>
        </v-row>
        <v-row v-else class="row-no-outside-padding">
          <v-text-field
            :label="item.name"
            v-model.number="item.value"
            type="number"
            style="padding-top: 0px; margin-top: 0px; margin-bottom: 10px;"
            :suffix="item.unit ? item.unit.replace('Angstrom', 'A') : ''"
          ></v-text-field>
        </v-row>
      </div>
    </div>

      <v-row v-if="!multiselect" justify="end" no-gutters>
        <j-tooltip v-if="can_freeze" tooltipcontent="Freeze subset to a mask on the underlying data entries">
          <plugin-action-button
            :results_isolated_to_plugin="false"
            @click="freeze_subset"
          >
              Freeze
          </plugin-action-button>
        </j-tooltip>
        <j-tooltip tooltipcontent="Convert composite subset to use only add mode to connect subregions">
          <plugin-action-button
            :disabled="!can_simplify"
            :results_isolated_to_plugin="false"
            @click="simplify_subset"
          >
            Simplify
          </plugin-action-button>
        </j-tooltip>
        <plugin-action-button
          :disabled="subset_selected === 'Create New'"
          :results_isolated_to_plugin="false"
          @click="update_subset"
        >
          Update
        </plugin-action-button>
      </v-row>
  </j-tray-plugin>
</template><|MERGE_RESOLUTION|>--- conflicted
+++ resolved
@@ -1,10 +1,6 @@
 <template>
   <j-tray-plugin
-<<<<<<< HEAD
-    :description="docs_description || 'for selecting and interacting with subsets.'"
-=======
     :description="docs_description"
->>>>>>> f715ffec
     :link="docs_link || 'https://jdaviz.readthedocs.io/en/'+vdocs+'/'+config+'/plugins.html#subset-tools'"
     :popout_button="popout_button"
     :scroll_to.sync="scroll_to">
