--- conflicted
+++ resolved
@@ -203,7 +203,6 @@
     assert os.path.isfile("cubeviz_export.fits")
     assert ep.data_invalid_msg == ''
 
-<<<<<<< HEAD
 def test_disable_export_for_unsupported_units(specviz2d_helper):
     from astropy.units import def_unit, Unit
     dn = def_unit("DN", represents=Unit("count"))
@@ -224,7 +223,7 @@
     ep.dataset_selected = "Spectrum 1D smooth stddev-3.0"
     assert ep.dataset.selected_obj.unit == "DN/s"
     assert ep.data_invalid_msg == "Export Disabled: The unit DN / s could not be saved in native FITS format."
-=======
+
 
 class TestExportPluginPlots():
 
@@ -295,5 +294,4 @@
         export_plugin.plot_format.selected = 'svg'
 
         # just check that it doesn't crash, since we can't download
-        export_plugin.export()
->>>>>>> 77d50993
+        export_plugin.export()