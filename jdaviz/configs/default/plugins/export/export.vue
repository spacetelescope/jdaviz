--- conflicted
+++ resolved
@@ -1,235 +1,232 @@
-<template>
-  <j-tray-plugin
-    description='Export data or plots from the app to a file.'
-    :link="docs_link || 'https://jdaviz.readthedocs.io/en/'+vdocs+'/'+config+'/plugins.html#export'"
-    :popout_button="popout_button"
-    :scroll_to.sync="scroll_to">
-
-    <j-multiselect-toggle
-      v-if="dev_multi_support"
-      :multiselect.sync="multiselect"
-      :icon_checktoradial="icon_checktoradial"
-      :icon_radialtocheck="icon_radialtocheck"
-    ></j-multiselect-toggle>
-
-    <j-plugin-section-header style="margin-top: 12px">Viewers</j-plugin-section-header>
-    <plugin-inline-select
-      :items="viewer_items"
-      :selected.sync="viewer_selected"
-      :multiselect="multiselect"
-      :single_select_allow_blank="false"
-    >
-    </plugin-inline-select>
-    <v-row v-if="viewer_selected.length > 0" class="row-min-bottom-padding">
-      <v-select
-        :menu-props="{ left: true }"
-        attach
-        v-model="viewer_format_selected"
-        :items="viewer_format_items.map(i => i.label)"
-        label="Format"
-        hint="Image format for exporting viewers."
-        persistent-hint
-      >
-      </v-select>
-    </v-row>
-    <v-row v-if="viewer_invalid_msg.length > 0">
-      <span class="v-messages v-messages__message text--secondary" style="color: red !important">
-                {{viewer_invalid_msg}}
-      </span>
-    </v-row>
-    <div v-if="viewer_selected.length > 0 && viewer_format_selected === 'mp4'" class="row-min-bottom-padding">
-      <div v-if="movie_enabled">
-        <v-row class="row-min-bottom-padding">
-          <v-col>
-            <v-text-field
-              v-model.number="i_start"
-              class="mt-0 pt-0"
-              type="number"
-              :rules="[() => i_start>=0 || 'Must be at least zero.']"
-              label="Start"
-              hint="Start Slice"
-              persistent-hint
-            ></v-text-field>
-          </v-col>
-          <v-col>
-            <v-text-field
-              v-model.number="i_end"
-              class="mt-0 pt-0"
-              type="number"
-              :rules="[() => i_end>i_start || 'Must be larger than Start Slice.']"
-              label="End"
-              hint="End Slice"
-               persistent-hint
-            ></v-text-field>
-          </v-col>
-        </v-row>
-        <v-row class="row-min-bottom-padding">
-          <v-col>
-            <v-text-field
-              v-model.number="movie_fps"
-              class="mt-0 pt-0"
-              type="number"
-              :rules="[() => movie_fps>0 || 'Must be positive.']"
-              label="FPS"
-              hint="Frame rate"
-               persistent-hint
-            ></v-text-field>
-          </v-col>
-        </v-row>
-      </div>
-      <div v-else>
-        <v-alert type='warning' style="margin-left: -12px; margin-right: -12px">
-          opencv-python required to export to movie
-        </v-alert>
-      </div>
-    </div>
-
-    <div v-if="dataset_items.length > 0">
-      <j-plugin-section-header style="margin-top: 12px">Data</j-plugin-section-header>
-      <plugin-inline-select
-        :items="dataset_items"
-        :selected.sync="dataset_selected"
-        :multiselect="multiselect"
-        :single_select_allow_blank="false"
-      >
-      </plugin-inline-select>
-    </div>
-    <v-row v-if="data_invalid_msg.length > 0">
-      <span class="v-messages v-messages__message text--secondary" style="color: red !important">
-                {{data_invalid_msg}}
-      </span>
-    </v-row>
-    <v-row v-if="dataset_selected" class="row-min-bottom-padding">
-        <v-select
-          :menu-props="{ left: true }"
-          attach
-          v-model="dataset_format_selected"
-          :items="dataset_format_items.map(i => i.label)"
-          label="Format"
-          hint="Format for exporting datasets."
-          persistent-hint
-        >
-        </v-select>
-      </v-row>
-
-    <div v-if="subset_items.length > 0">
-      <j-plugin-section-header style="margin-top: 12px">Subsets</j-plugin-section-header>
-      <v-row>
-        <span class="v-messages v-messages__message text--secondary"> Save subset as astropy region. </span>
-      </v-row>
-      <plugin-inline-select
-        :items="subset_items"
-        :selected.sync="subset_selected"
-        :multiselect="multiselect"
-        :single_select_allow_blank="false"
-      >
-      </plugin-inline-select>
-    </div>
-
-    <v-row v-if="subset_invalid_msg.length > 0">
-      <span class="v-messages v-messages__message text--secondary" style="color: red !important">
-                {{subset_invalid_msg}}
-      </span>
-    </v-row>
-
-      <v-row v-if="subset_selected" class="row-min-bottom-padding">
-        <v-select
-          :menu-props="{ left: true }"
-          attach
-          v-model="subset_format_selected"
-          :items="subset_format_items.map(i => i.label)"
-          label="Format"
-          hint="Format for exporting subsets."
-          persistent-hint
-        >
-        </v-select>
-      </v-row>
-
-    <div v-if="table_items.length > 0">
-      <j-plugin-section-header style="margin-top: 12px">Plugin Tables</j-plugin-section-header>
-      <plugin-inline-select
-        :items="table_items"
-        :selected.sync="table_selected"
-        :multiselect="multiselect"
-        :single_select_allow_blank="false"
-      >
-      </plugin-inline-select>
-      <v-row v-if="table_selected.length > 0" class="row-min-bottom-padding">
-        <v-select
-          :menu-props="{ left: true }"
-          attach
-          v-model="table_format_selected"
-          :items="table_format_items.map(i => i.label)"
-          label="Format"
-          hint="File format for exporting plugin tables."
-          persistent-hint
-        >
-        </v-select>
-      </v-row>
-    </div>
-
-    <div v-if="plot_items.length > 0">
-      <j-plugin-section-header style="margin-top: 12px">Plugin Plots</j-plugin-section-header>
-      <plugin-inline-select
-        :items="plot_items"
-        :selected.sync="plot_selected"
-        :multiselect="multiselect"
-        :single_select_allow_blank="false"
-      >
-      </plugin-inline-select>
-      <v-row v-if="plot_selected.length > 0" class="row-min-bottom-padding">
-        <v-select
-          :menu-props="{ left: true }"
-          attach
-          v-model="plot_format_selected"
-          :items="plot_format_items.map(i => i.label)"
-          label="Format"
-          hint="File format for exporting plugin plots."
-          persistent-hint
-        >
-        </v-select>
-      </v-row>
-    </div>
-
-    <j-plugin-section-header style="margin-top: 12px">Export To</j-plugin-section-header>
-
-    <v-row>
-        <v-text-field
-        v-model="filename"
-        label="Filename"
-        hint="Export to a file on disk"
-        :rules="[() => !!filename || 'This field is required']"
-        persistent-hint>
-        </v-text-field>
-    </v-row>
-
-    <v-row justify="end">
-      <j-tooltip v-if="movie_recording" tooltipcontent="Interrupt recording and delete movie file">
-          <plugin-action-button
-             :results_isolated_to_plugin="true"
-             @click="interrupt_recording"
-             :disabled="!movie_recording"
-          >
-            <v-icon>stop</v-icon>
-          </plugin-action-button>
-      </j-tooltip>
-
-      <plugin-action-button
-        :results_isolated_to_plugin="true"
-        @click="export_from_ui"
-        :spinner="spinner"
-        :disabled="filename.length === 0 ||
-                   movie_recording ||
-                   subset_invalid_msg.length > 0 || data_invalid_msg.length > 0 ||
-<<<<<<< HEAD
-=======
-                   viewer_invalid_msg.length > 0 ||
->>>>>>> b98f2ec6
-                   (viewer_selected.length > 0 && viewer_format_selected == 'mp4' && !movie_enabled)"
-      >
-        Export
-      </plugin-action-button>
-    </v-row>
-
-  </j-tray-plugin>
-</template>
+<template>
+  <j-tray-plugin
+    description='Export data or plots from the app to a file.'
+    :link="docs_link || 'https://jdaviz.readthedocs.io/en/'+vdocs+'/'+config+'/plugins.html#export'"
+    :popout_button="popout_button"
+    :scroll_to.sync="scroll_to">
+
+    <j-multiselect-toggle
+      v-if="dev_multi_support"
+      :multiselect.sync="multiselect"
+      :icon_checktoradial="icon_checktoradial"
+      :icon_radialtocheck="icon_radialtocheck"
+    ></j-multiselect-toggle>
+
+    <j-plugin-section-header style="margin-top: 12px">Viewers</j-plugin-section-header>
+    <plugin-inline-select
+      :items="viewer_items"
+      :selected.sync="viewer_selected"
+      :multiselect="multiselect"
+      :single_select_allow_blank="false"
+    >
+    </plugin-inline-select>
+    <v-row v-if="viewer_selected.length > 0" class="row-min-bottom-padding">
+      <v-select
+        :menu-props="{ left: true }"
+        attach
+        v-model="viewer_format_selected"
+        :items="viewer_format_items.map(i => i.label)"
+        label="Format"
+        hint="Image format for exporting viewers."
+        persistent-hint
+      >
+      </v-select>
+    </v-row>
+    <v-row v-if="viewer_invalid_msg.length > 0">
+      <span class="v-messages v-messages__message text--secondary" style="color: red !important">
+                {{viewer_invalid_msg}}
+      </span>
+    </v-row>
+    <div v-if="viewer_selected.length > 0 && viewer_format_selected === 'mp4'" class="row-min-bottom-padding">
+      <div v-if="movie_enabled">
+        <v-row class="row-min-bottom-padding">
+          <v-col>
+            <v-text-field
+              v-model.number="i_start"
+              class="mt-0 pt-0"
+              type="number"
+              :rules="[() => i_start>=0 || 'Must be at least zero.']"
+              label="Start"
+              hint="Start Slice"
+              persistent-hint
+            ></v-text-field>
+          </v-col>
+          <v-col>
+            <v-text-field
+              v-model.number="i_end"
+              class="mt-0 pt-0"
+              type="number"
+              :rules="[() => i_end>i_start || 'Must be larger than Start Slice.']"
+              label="End"
+              hint="End Slice"
+               persistent-hint
+            ></v-text-field>
+          </v-col>
+        </v-row>
+        <v-row class="row-min-bottom-padding">
+          <v-col>
+            <v-text-field
+              v-model.number="movie_fps"
+              class="mt-0 pt-0"
+              type="number"
+              :rules="[() => movie_fps>0 || 'Must be positive.']"
+              label="FPS"
+              hint="Frame rate"
+               persistent-hint
+            ></v-text-field>
+          </v-col>
+        </v-row>
+      </div>
+      <div v-else>
+        <v-alert type='warning' style="margin-left: -12px; margin-right: -12px">
+          opencv-python required to export to movie
+        </v-alert>
+      </div>
+    </div>
+
+    <div v-if="dataset_items.length > 0">
+      <j-plugin-section-header style="margin-top: 12px">Data</j-plugin-section-header>
+      <plugin-inline-select
+        :items="dataset_items"
+        :selected.sync="dataset_selected"
+        :multiselect="multiselect"
+        :single_select_allow_blank="false"
+      >
+      </plugin-inline-select>
+    </div>
+    <v-row v-if="data_invalid_msg.length > 0">
+      <span class="v-messages v-messages__message text--secondary" style="color: red !important">
+                {{data_invalid_msg}}
+      </span>
+    </v-row>
+    <v-row v-if="dataset_selected" class="row-min-bottom-padding">
+        <v-select
+          :menu-props="{ left: true }"
+          attach
+          v-model="dataset_format_selected"
+          :items="dataset_format_items.map(i => i.label)"
+          label="Format"
+          hint="Format for exporting datasets."
+          persistent-hint
+        >
+        </v-select>
+      </v-row>
+
+    <div v-if="subset_items.length > 0">
+      <j-plugin-section-header style="margin-top: 12px">Subsets</j-plugin-section-header>
+      <v-row>
+        <span class="v-messages v-messages__message text--secondary"> Save subset as astropy region. </span>
+      </v-row>
+      <plugin-inline-select
+        :items="subset_items"
+        :selected.sync="subset_selected"
+        :multiselect="multiselect"
+        :single_select_allow_blank="false"
+      >
+      </plugin-inline-select>
+    </div>
+
+    <v-row v-if="subset_invalid_msg.length > 0">
+      <span class="v-messages v-messages__message text--secondary" style="color: red !important">
+                {{subset_invalid_msg}}
+      </span>
+    </v-row>
+
+      <v-row v-if="subset_selected" class="row-min-bottom-padding">
+        <v-select
+          :menu-props="{ left: true }"
+          attach
+          v-model="subset_format_selected"
+          :items="subset_format_items.map(i => i.label)"
+          label="Format"
+          hint="Format for exporting subsets."
+          persistent-hint
+        >
+        </v-select>
+      </v-row>
+
+    <div v-if="table_items.length > 0">
+      <j-plugin-section-header style="margin-top: 12px">Plugin Tables</j-plugin-section-header>
+      <plugin-inline-select
+        :items="table_items"
+        :selected.sync="table_selected"
+        :multiselect="multiselect"
+        :single_select_allow_blank="false"
+      >
+      </plugin-inline-select>
+      <v-row v-if="table_selected.length > 0" class="row-min-bottom-padding">
+        <v-select
+          :menu-props="{ left: true }"
+          attach
+          v-model="table_format_selected"
+          :items="table_format_items.map(i => i.label)"
+          label="Format"
+          hint="File format for exporting plugin tables."
+          persistent-hint
+        >
+        </v-select>
+      </v-row>
+    </div>
+
+    <div v-if="plot_items.length > 0">
+      <j-plugin-section-header style="margin-top: 12px">Plugin Plots</j-plugin-section-header>
+      <plugin-inline-select
+        :items="plot_items"
+        :selected.sync="plot_selected"
+        :multiselect="multiselect"
+        :single_select_allow_blank="false"
+      >
+      </plugin-inline-select>
+      <v-row v-if="plot_selected.length > 0" class="row-min-bottom-padding">
+        <v-select
+          :menu-props="{ left: true }"
+          attach
+          v-model="plot_format_selected"
+          :items="plot_format_items.map(i => i.label)"
+          label="Format"
+          hint="File format for exporting plugin plots."
+          persistent-hint
+        >
+        </v-select>
+      </v-row>
+    </div>
+
+    <j-plugin-section-header style="margin-top: 12px">Export To</j-plugin-section-header>
+
+    <v-row>
+        <v-text-field
+        v-model="filename"
+        label="Filename"
+        hint="Export to a file on disk"
+        :rules="[() => !!filename || 'This field is required']"
+        persistent-hint>
+        </v-text-field>
+    </v-row>
+
+    <v-row justify="end">
+      <j-tooltip v-if="movie_recording" tooltipcontent="Interrupt recording and delete movie file">
+          <plugin-action-button
+             :results_isolated_to_plugin="true"
+             @click="interrupt_recording"
+             :disabled="!movie_recording"
+          >
+            <v-icon>stop</v-icon>
+          </plugin-action-button>
+      </j-tooltip>
+
+      <plugin-action-button
+        :results_isolated_to_plugin="true"
+        @click="export_from_ui"
+        :spinner="spinner"
+        :disabled="filename.length === 0 ||
+                   movie_recording ||
+                   subset_invalid_msg.length > 0 || data_invalid_msg.length > 0 ||
+                   viewer_invalid_msg.length > 0 ||
+                   (viewer_selected.length > 0 && viewer_format_selected == 'mp4' && !movie_enabled)"
+      >
+        Export
+      </plugin-action-button>
+    </v-row>
+
+  </j-tray-plugin>
+</template>