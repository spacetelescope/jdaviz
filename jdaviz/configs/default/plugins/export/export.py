import os
import time
from pathlib import Path
from traitlets import Bool, List, Unicode, observe
from glue_jupyter.bqplot.image import BqplotImageView

from jdaviz.core.custom_traitlets import FloatHandleEmpty, IntHandleEmpty
from jdaviz.core.marks import ShadowMixin
from jdaviz.core.registries import tray_registry
from jdaviz.core.template_mixin import (PluginTemplateMixin, SelectPluginComponent,
                                        ViewerSelectMixin, DatasetMultiSelectMixin,
                                        SubsetSelectMixin, PluginTableSelectMixin,
                                        PluginPlotSelectMixin, AutoTextField,
                                        MultiselectMixin, with_spinner)
from glue.core.message import SubsetCreateMessage, SubsetDeleteMessage, SubsetUpdateMessage

from jdaviz.core.events import AddDataMessage, SnackbarMessage
from jdaviz.core.user_api import PluginUserApi
from jdaviz.core.region_translators import region2stcs_string

from specutils import Spectrum1D
from astropy import units as u
from astropy.nddata import CCDData
<<<<<<< HEAD
import bqplot
import IPython
=======
from regions import CircleSkyRegion, EllipseSkyRegion
>>>>>>> 45d3d984

try:
    import cv2
except ImportError:
    HAS_OPENCV = False
else:
    import threading
    HAS_OPENCV = True

__all__ = ['Export']


@tray_registry('export', label="Export",
               category='core', sidebar='save')
class Export(PluginTemplateMixin, ViewerSelectMixin, SubsetSelectMixin,
             DatasetMultiSelectMixin, PluginTableSelectMixin, PluginPlotSelectMixin,
             MultiselectMixin):
    """
    See the :ref:`Export Plugin Documentation <imviz-export-plot>` for more details.

    Only the following attributes and methods are available through the
    :ref:`public plugin API <plugin-apis>`:

    * :meth:`~jdaviz.core.template_mixin.PluginTemplateMixin.show`
    * :meth:`~jdaviz.core.template_mixin.PluginTemplateMixin.open_in_tray`
    * :meth:`~jdaviz.core.template_mixin.PluginTemplateMixin.close_in_tray`
    * ``viewer`` (:class:`~jdaviz.core.template_mixin.ViewerSelect`)
    * ``viewer_format`` (:class:`~jdaviz.core.template_mixin.SelectPluginComponent`)
    * ``dataset`` (:class:`~jdaviz.core.template_mixin.DatasetSelect`)
    * ``dataset_format`` (:class:`~jdaviz.core.template_mixin.SelectPluginComponent`)
    * ``subset`` (:class:`~jdaviz.core.template_mixin.SubsetSelect`)
    * ``subset_format`` (:class:`~jdaviz.core.template_mixin.SelectPluginComponent`)
    * ``plugin_table`` (:class:`~jdaviz.core.template_mixin.PluginTableSelect`)
    * ``plugin_table_format`` (:class:`~jdaviz.core.template_mixin.SelectPluginComponent`)
    * ``plugin_plot`` (:class:`~jdaviz.core.template_mixin.PluginPlotSelect`)
    * ``plugin_plot_format`` (:class:`~jdaviz.core.template_mixin.SelectPluginComponent`)
    * ``filename``
    * :meth:`export`
    """
    template_file = __file__, "export.vue"

    dev_multi_support = Bool(False).tag(sync=True)  # when enabling: add entries to docstring

    viewer_format_items = List().tag(sync=True)
    viewer_format_selected = Unicode().tag(sync=True)

    plugin_table_format_items = List().tag(sync=True)
    plugin_table_format_selected = Unicode().tag(sync=True)

    subset_format_items = List().tag(sync=True)
    subset_format_selected = Unicode().tag(sync=True)

    dataset_format_items = List().tag(sync=True)
    dataset_format_selected = Unicode().tag(sync=True)

    # copy of widget of the selected plugin_plot in case the parent plugin is not opened
    plugin_plot_selected_widget = Unicode().tag(sync=True)

    plugin_plot_format_items = List().tag(sync=True)
    plugin_plot_format_selected = Unicode().tag(sync=True)

    filename_value = Unicode().tag(sync=True)
    filename_default = Unicode().tag(sync=True)
    filename_auto = Bool(True).tag(sync=True)
    filename_invalid_msg = Unicode('').tag(sync=True)

    default_filepath = Unicode().tag(sync=True)

    # if selected subset is spectral or composite, display message and disable export
    subset_invalid_msg = Unicode().tag(sync=True)
    data_invalid_msg = Unicode().tag(sync=True)

    # We currently disable exporting spectrum-viewer in Cubeviz
    viewer_invalid_msg = Unicode().tag(sync=True)

    # For Cubeviz movie.
    movie_enabled = Bool(False).tag(sync=True)
    i_start = IntHandleEmpty(0).tag(sync=True)
    i_end = IntHandleEmpty(0).tag(sync=True)
    movie_fps = FloatHandleEmpty(5.0).tag(sync=True)
    movie_recording = Bool(False).tag(sync=True)
    movie_interrupt = Bool(False).tag(sync=True)

    overwrite_warn = Bool(False).tag(sync=True)

    # This is a temporary measure to allow server-installations to disable saving server-side until
    # saving client-side is supported for all exports.
    serverside_enabled = Bool(True).tag(sync=True)

    def __init__(self, *args, **kwargs):
        super().__init__(*args, **kwargs)

        self.filename = AutoTextField(self, 'filename_value',
                                      'filename_default',
                                      'filename_auto',
                                      'filename_invalid_msg')

        # description displayed under plugin title in tray
        self._plugin_description = 'Export data/plots and other outputs to a file.'

        # NOTE: if adding export support for non-plugin products, also update the language
        # in the UI as well as in _set_dataset_not_supported_msg
        self.dataset.filters = ['is_not_wcs_only', 'not_child_layer',
                                'from_plugin']

        self.viewer.add_filter('is_not_empty')

        viewer_format_options = ['png', 'svg']
        if self.config == 'cubeviz':
            if not self.app.state.settings.get('server_is_remote'):
                viewer_format_options += ['mp4']
                # still list mp4 as an option, but display a message (and raise an error) if
                # opencv is not available
                self.movie_enabled = HAS_OPENCV

        self.viewer_format = SelectPluginComponent(self,
                                                   items='viewer_format_items',
                                                   selected='viewer_format_selected',
                                                   manual_options=viewer_format_options)

        # NOTE: see self.plugin_table.selected_obj.write.list_formats() for full list of options,
        # although not all support passing overwrite
        plugin_table_format_options = ['ecsv', 'csv', 'fits']
        self.plugin_table_format = SelectPluginComponent(self,
                                                         items='plugin_table_format_items',
                                                         selected='plugin_table_format_selected',
                                                         manual_options=plugin_table_format_options)

        subset_format_options = [{'label': 'fits', 'value': 'fits', 'disabled': False},
                                 {'label': 'reg', 'value': 'reg', 'disabled': False},
                                 {'label': 'ecsv', 'value': 'ecsv', 'disabled': True}]

        if self.config == 'imviz':
            subset_format_options.append({'label': 'stcs', 'value': 'stcs', 'disabled': False})

        self.subset_format = SelectPluginComponent(self,
                                                   items='subset_format_items',
                                                   selected='subset_format_selected',
                                                   manual_options=subset_format_options,
                                                   filters=[self._is_valid_item],
                                                   apply_filters_to_manual_options=True)

        dataset_format_options = ['fits']
        self.dataset_format = SelectPluginComponent(self,
                                                    items='dataset_format_items',
                                                    selected='dataset_format_selected',
                                                    manual_options=dataset_format_options)

        plugin_plot_format_options = ['png', 'svg']
        self.plugin_plot_format = SelectPluginComponent(self,
                                                        items='plugin_plot_format_items',
                                                        selected='plugin_plot_format_selected',
                                                        manual_options=plugin_plot_format_options)

        # default selection:
        self.dataset._default_mode = 'empty'
        self.subset._default_mode = 'empty'
        self.plugin_table._default_mode = 'empty'
        self.plugin_plot._default_mode = 'empty'
        self.plugin_plot.select_default()
        self.plugin_table.select_default()
        # viewer last so that the first viewer is the default and all others are empty
        self.viewer.select_default()

        if self.config == "cubeviz":
            self.session.hub.subscribe(self, AddDataMessage, handler=self._on_cubeviz_data_added)  # noqa: E501

        self.session.hub.subscribe(self, SubsetCreateMessage,
                                   handler=self._set_subset_not_supported_msg)
        self.session.hub.subscribe(self, SubsetUpdateMessage,
                                   handler=self._set_subset_not_supported_msg)
        self.session.hub.subscribe(self, SubsetDeleteMessage,
                                   handler=self._set_subset_not_supported_msg)

        if self.app.state.settings.get('server_is_remote', False):
            # when the server is remote, saving the file in python would save on the server, not
            # on the user's machine, so export support in cubeviz should be disabled
            self.serverside_enabled = False

        self._set_relevant()

    def _is_valid_item(self, item):
        return self._is_not_stcs(item) or self._is_stcs_region_supported(item)

    def _is_not_stcs(self, item):
        return item.get('label', '') != 'stcs'

    def _is_stcs_region_supported(self, item):
        region = getattr(self.subset, 'selected_spatial_region', None)
        return isinstance(region, (CircleSkyRegion, EllipseSkyRegion))

    @observe('subset_selected')
    def _on_subset_selected(self, event):
        if hasattr(self, 'subset_format'):
            self.subset_format._update_items()

    @observe('viewer_items', 'dataset_items', 'subset_items',
             'plugin_table_items', 'plugin_plot_items')
    def _set_relevant(self, *args):
        if self.app.config != 'deconfigged':
            return
        if not (len(self.viewer_items) or len(self.dataset_items) or len(self.subset_items)
                or len(self.plugin_table_items) or len(self.plugin_plot_items)):
            self.irrelevant_msg = 'Nothing to export'
        else:
            self.irrelevant_msg = ''

    @property
    def user_api(self):
        # TODO: backwards compat for save_figure, save_movie,
        # i_start, i_end, movie_fps, movie_filename
        expose = ['viewer', 'viewer_format',
                  'dataset', 'dataset_format',
                  'subset', 'subset_format',
                  'plugin_table', 'plugin_table_format',
                  'plugin_plot', 'plugin_plot_format',
                  'filename', 'export']

        if self.dev_multi_support:
            expose += ['multiselect']

        return PluginUserApi(self, expose=expose)

    def _on_cubeviz_data_added(self, msg):
        # NOTE: This needs revising if we allow loading more than one cube.
        if isinstance(msg.viewer, BqplotImageView):
            if len(msg.data.shape) == 3:
                self.i_end = msg.data.shape[-1] - 1

    @observe('multiselect', 'viewer_multiselect')
    def _sync_multiselect_traitlets(self, event):
        # ViewerSelectMixin brings viewer_multiselect, but we want a single traitlet to control
        # all select inputs, so we'll keep them synced here and only expose multiselect through
        # the user API
        self.multiselect = event.get('new')
        self.viewer_multiselect = event.get('new')
        if not self.multiselect:
            # default to just a single viewer
            self._sync_singleselect({'name': 'viewer', 'new': self.viewer_selected})

    @observe('viewer_selected', 'dataset_selected', 'subset_selected',
             'plugin_table_selected', 'plugin_plot_selected')
    def _sync_singleselect(self, event):

        if not hasattr(self, 'dataset') or not hasattr(self, 'viewer'):
            # plugin not fully intialized
            return
        # if multiselect is not enabled, only allow a single selection across all select components
        if self.multiselect:
            return
        if event.get('new') in ('', []):
            return
        name = event.get('name')
        for attr in ('viewer_selected', 'dataset_selected', 'subset_selected',
                     'plugin_table_selected', 'plugin_plot_selected'):
            if name != attr:
                setattr(self, attr, '')
            if attr == 'subset_selected':
                if self.subset.selected != '':
                    self._update_subset_format_disabled()
                self._set_subset_not_supported_msg()
            if attr == 'dataset_selected':
                self._set_dataset_not_supported_msg()

    @observe('viewer_selected', 'viewer_format_selected',
             'dataset_selected', 'dataset_format_selected',
             'subset_selected', 'subset_format_selected',
             'plugin_table_selected', 'plugin_table_format_selected',
             'plugin_plot_selected', 'plugin_plot_format_selected')
    def _set_filename_default(self, *args, **kwargs):
        if not hasattr(self, 'viewer'):
            return
        if self.multiselect:
            raise NotImplementedError("batch export not yet supported")
        if self.viewer_selected:
            self.filename_default = f"{self.viewer_selected}.{self.viewer_format_selected}"  # noqa
        elif self.dataset_selected:
            self.filename_default = f"{self.dataset_selected.replace(' ', '_')}.{self.dataset_format_selected}"  # noqa
        elif self.subset_selected:
            self.filename_default = f"{self.subset_selected.replace(' ', '_')}.{self.subset_format_selected}"  # noqa
        elif self.plugin_table_selected:
            self.filename_default = f"{self.plugin_table_selected.replace(':', '').replace(' ', '_')}.{self.plugin_table_format_selected}"  # noqa
        elif self.plugin_plot_selected:
            self.filename_default = f"{self.plugin_plot_selected.replace(':', '').replace(' ', '_')}.{self.plugin_plot_format_selected}"  # noqa
        else:
            self.filename_default = ''

        # Call to initially set the default filepath
        if hasattr(self, 'viewer_format') and self.filename_default:
            self._normalize_filename(filename=self.filename_default,
                                     filetype=self.viewer_format.selected,
                                     default_path=True)

    @observe('filename_value')
    def _is_filename_changed(self, event):
        # Update the UI Filepath if relative or absolute paths are provided
        # by user via self.filename_value
        expanded_path = os.path.expanduser(self.filename_value)
        abs_path = Path(expanded_path).resolve()
        self.default_filepath = str(abs_path)

        # Clear overwrite warning when user changes filename
        self.overwrite_warn = False

    def _update_subset_format_disabled(self):
        new_items = []
        if self.subset.selected is not None:
            try:
                subset = self.app.get_subsets(self.subset.selected)
            except Exception:
                # subset invalid message will already be set,
                # no need to set valid/invalid formats.
                return
            if self.app._is_subset_spectral(subset[0]):
                good_formats = ["ecsv"]
            else:
                good_formats = ["fits", "reg"]
            for item in self.subset_format_items:
                if item["label"] in good_formats:
                    item["disabled"] = False
                else:
                    item["disabled"] = True
                    if item["label"] == self.subset_format.selected:
                        self.subset_format.selected = good_formats[0]
                new_items.append(item)
        self.subset_format_items = []
        self.subset_format_items = new_items

    @observe('subset_format_selected')
    def _disable_subset_format_combo(self, event):
        # Disable selecting a bad subset+format combination from the API
        if self.subset.selected == '' or self.subset.selected is None:
            return
        subset = self.app.get_subsets(self.subset.selected)
        bad_combo = False
        if self.app._is_subset_spectral(subset[0]):
            if event['new'] != "ecsv":
                bad_combo = True
        elif event['new'] == "ecsv":
            bad_combo = True

        if bad_combo:
            # Set back to a good value and raise error
            good_format = [format["label"] for format in self.subset_format_items if
                           format["disabled"] is False][0]
            self.subset_format.selected = good_format
            raise ValueError(f"Cannot export {self.subset.selected} in {event['new']}"
                             f" format, reverting selection to {self.subset_format.selected}")

    def _set_subset_not_supported_msg(self, msg=None):
        """
        Check if selected subset is spectral or composite, and warn and
        disable Export button until these are supported.
        """

        if self.subset.selected not in [None, '']:
            try:
                subset = self.app.get_subsets(self.subset.selected)
            except Exception as e:
                self.subset_invalid_msg = f"Export for subset not supported: {e}"
            else:
                if self.subset.selected == '':
                    self.subset_invalid_msg = ''
                elif self.app._is_subset_spectral(subset[0]):
                    self.subset_invalid_msg = ''
                elif len(subset) > 1:
                    self.subset_invalid_msg = 'Export for composite subsets not yet supported.'
                else:
                    self.subset_invalid_msg = ''
        else:  # no subset selected (can be '' instead of None if previous selection made)
            self.subset_invalid_msg = ''

    def _set_dataset_not_supported_msg(self, msg=None):
        if self.dataset.selected_obj is not None:
            if self.dataset.selected_obj.meta.get("Plugin", None) is None:
                # NOTE: should not be a valid choice due to dataset filters, but we'll include
                # another check here.
                self.data_invalid_msg = "Data export is only available for plugin generated data."
            elif not isinstance(self.dataset.selected_obj, (Spectrum1D, CCDData)):
                self.data_invalid_msg = "Export is not yet implemented for this type of data"
            elif (data_unit := self.dataset.selected_obj.unit) == u.Unit('DN/s'):
                self.data_invalid_msg = f'Export Disabled: The unit {data_unit} could not be saved in native FITS format.'  # noqa: E501
            else:
                self.data_invalid_msg = ''
        else:
            self.data_invalid_msg = ''

    def _normalize_filename(self, filename=None, filetype=None, overwrite=False, default_path=False):  # noqa: E501
        # Make sure filename is valid and file does not end up in weird places in standalone mode.
        if not filename:
            raise ValueError("Invalid filename")

        if isinstance(filename, str):
            if not filename.endswith(filetype):
                filename += f".{filetype}"
            filename = Path(filename).expanduser()

        filename = filename.resolve()
        filepath = filename.parent
        if filepath and not filepath.is_dir():
            raise ValueError(f"Invalid path={filepath}")
        elif ((not filepath or str(filepath).startswith(".")) and os.environ.get("JDAVIZ_START_DIR", "")):  # noqa: E501 # pragma: no cover
            filename = os.environ["JDAVIZ_START_DIR"] / filename

        # Set the default filepath to inform user where file will be exported to
        if default_path:
            if not filepath.is_absolute():
                abs_path = filepath.resolve()
                self.default_filepath = str(abs_path)
            # set default path for standalone
            if os.environ.get("JDAVIZ_START_DIR", ""):
                self.default_filepath = os.environ["JDAVIZ_START_DIR"]

        if filename.exists() and not overwrite and not default_path:
            self.overwrite_warn = True
        else:
            self.overwrite_warn = False

        return filename

    @with_spinner()
    def export(self, filename=None, show_dialog=None, overwrite=False,
               raise_error_for_overwrite=True, width: str | None = None, height: str | None = None):
        """
        Export selected item(s)

        Parameters
        ----------
        filename : str, optional
            If not provided, plugin value will be used.

        show_dialog : bool or `None`
            If `True`, prompts dialog to save PNG/SVG from browser.

        overwrite : bool
            If `True`, silently overwrite an existing file.

        raise_error_for_overwrite : bool
            If `True`, raise exception when ``overwrite=False`` but
            output file already exists. Otherwise, a message will be sent
            to application snackbar instead.

        width : str, optional
            Width of the exported image. Required if height is provided.

        height : str, optional
            Height of the exported image. Required if width is provided.

        """
        if self.multiselect:
            raise NotImplementedError("batch export not yet supported")

        filename = filename if filename is not None else self.filename_value

        # at this point, we can assume only a single export is selected
        if len(self.viewer.selected):
            viewer = self.viewer.selected_obj
            if len(self.viewer.selected):
                if self.viewer_invalid_msg != "":
                    raise NotImplementedError(f"Viewer cannot be exported - {self.viewer_invalid_msg}")  # noqa

            viewer = self.viewer.selected_obj

            filetype = self.viewer_format.selected
            filename = self._normalize_filename(filename, filetype, overwrite=overwrite)

            if self.overwrite_warn and not overwrite:
                if raise_error_for_overwrite:
                    raise FileExistsError(f"{filename} exists but overwrite=False")
                return

            # temporarily "clean" incompatible marks of unicode characters, etc
            restores = []
            for mark in viewer.figure.marks:
                restore = {}
                if len(getattr(mark, 'text', [])):
                    if not isinstance(mark, ShadowMixin):
                        # if it is shadowing another mark, that will automatically get updated
                        # when the other mark is restored, but we'll still ensure that the mark
                        # is clean of unicode before exporting.
                        restore['text'] = [t for t in mark.text]
                    mark.text = [t.strip() for t in mark.text]
                if len(getattr(mark, 'labels', [])):
                    restore['labels'] = mark.labels[:]
                    mark.labels = [lbl.strip() for lbl in mark.labels]
                restores.append(restore)

            if filetype == "mp4":
                self.save_movie(viewer, filename, filetype, width=width, height=height)
            else:
                self.save_figure(viewer, filename, filetype, show_dialog=show_dialog,
                                 width=width, height=height)

            # restore marks to their original state
            for restore, mark in zip(restores, viewer.figure.marks):
                for k, v in restore.items():
                    setattr(mark, k, v)

        elif len(self.plugin_plot.selected):
            plot = self.plugin_plot.selected_obj._obj
            filetype = self.plugin_plot_format.selected
            filename = self._normalize_filename(filename, filetype, overwrite=overwrite)

            if not plot._plugin.is_active:
                # force an update to the plot.  This requires the plot to have set
                # update_callback when instantiated
                plot._update()

                # create a copy of the widget shown off screen to enable rendering
                # in case one was never created in the parent plugin
                self.plugin_plot_selected_widget = f'IPY_MODEL_{plot.model_id}'

            if self.overwrite_warn and not overwrite:
                if raise_error_for_overwrite:
                    raise FileExistsError(f"{filename} exists but overwrite={overwrite}")
                return

            self.save_figure(plot, filename, filetype, show_dialog=show_dialog)

        elif len(self.plugin_table.selected):
            filetype = self.plugin_table_format.selected
            filename = self._normalize_filename(filename, filetype, overwrite=overwrite)
            if self.overwrite_warn and not overwrite:
                if raise_error_for_overwrite:
                    raise FileExistsError(f"{filename} exists but overwrite=False")
                return
            self.plugin_table.selected_obj.export_table(filename, overwrite=True)

        elif len(self.subset.selected):
            selected_subset_label = self.subset.selected
            filetype = self.subset_format.selected
            filename = self._normalize_filename(filename, filetype, overwrite=overwrite)
            if self.subset_invalid_msg != '':
                raise NotImplementedError(f'Subset can not be exported - {self.subset_invalid_msg}')
            if self.overwrite_warn and not overwrite:
                if raise_error_for_overwrite:
                    raise FileExistsError(f"{filename} exists but overwrite=False")
                return
            if self.subset_format.selected in ('fits', 'reg'):
                self.save_subset_as_region(selected_subset_label, filename)
            elif self.subset_format.selected == 'ecsv':
                self.save_subset_as_table(filename)
            elif self.subset_format.selected == 'stcs':
                self.save_subset_as_stcs(filename)

        elif len(self.dataset.selected):
            filetype = self.dataset_format.selected
            filename = self._normalize_filename(filename, filetype, overwrite=overwrite)
            if self.data_invalid_msg != "":
                raise NotImplementedError(f"Data can not be exported - {self.data_invalid_msg}")
            if self.overwrite_warn and not overwrite:
                if raise_error_for_overwrite:
                    raise FileExistsError(f"{filename} exists but overwrite=False")
                return
            self.dataset.selected_obj.write(Path(filename), overwrite=True)
        else:
            raise ValueError("nothing selected for export")

        return filename

    def vue_export_from_ui(self, *args, **kwargs):
        try:
            filename = self.export(show_dialog=True, raise_error_for_overwrite=False)
        except Exception as e:
            self.hub.broadcast(SnackbarMessage(
                f"Export failed with: {e}", sender=self, color="error"))
        else:
            if filename is not None:
                self.hub.broadcast(SnackbarMessage(
                    f"Exported to {filename}", sender=self, color="success"))

    def vue_overwrite_from_ui(self, *args, **kwargs):
        """Attempt to force writing the output if the user confirms the desire to overwrite."""
        try:
            filename = self.export(show_dialog=True, overwrite=True,
                                   raise_error_for_overwrite=False)
        except Exception as e:
            self.hub.broadcast(SnackbarMessage(
                f"Export with overwrite failed with: {e}", sender=self, color="error"))
        else:
            if filename is not None:
                self.hub.broadcast(SnackbarMessage(
                    f"Exported to {filename} (overwrite)", sender=self, color="success"))
            self.overwrite_warn = False

<<<<<<< HEAD
    def save_figure(self, viewer, filename=None, filetype="png", show_dialog=False,
                    width: str | None = None, height: str | None = None):
        def get_png(figure: bqplot.Figure):
            nonlocal filename
            if filetype == "png":

                if filename is None:
                    filename = self.filename_default

                def on_img_received(data):
                    try:
                        with filename.open(mode='bw') as f:
                            f.write(data)
                    except Exception as e:
                        self.hub.broadcast(SnackbarMessage(
                            f"{self.viewer.selected} failed to export to {str(filename)}: {e}",
                            sender=self, color="error"))
                    finally:
                        self.hub.broadcast(SnackbarMessage(
                            f"{self.viewer.selected} exported to {str(filename)}",
                            sender=self, color="success"))

                if figure._upload_png_callback is not None:
                    raise ValueError("previous png export is still in progress. Wait to complete before making another call to save_figure")  # noqa: E501 # pragma: no cover

                figure.get_png_data(on_img_received)

            elif filetype == "svg":
                figure.save_svg(str(filename) if filename is not None else None)

        if width is not None or height is not None:
            assert width is not None and height is not None, \
                "Both width and height must be provided"
            import ipywidgets as widgets
            from typing import Callable

            def _show_hidden(widget: widgets.Widget, width: str, height: str):
                import ipyvuetify as v
                wrapper_widget = v.Html(
                    children=[
                        v.Html(children=[
                            widget
                        ], tag="div", style_=f"width: {width}; height: {height};")
                    ],
                    tag="div",
                    style_="overflow: hidden; width: 0px; height: 0px")
                IPython.display.display(wrapper_widget)

            def _widget_after_first_display(widget: widgets.Widget, callback: Callable):
                if widget._view_count is None:
                    widget._view_count = 0
                called_callback = False

                def view_count_changed(change):
                    nonlocal called_callback
                    if change["new"] == 1 and not called_callback:
                        called_callback = True
                        callback()
                widget.observe(view_count_changed, "_view_count")

            cloned_viewer = viewer._clone_viewer()
            # make sure we will the size of our container which defines the
            # size of the figure
            cloned_viewer.figure.layout.width = "100%"
            cloned_viewer.figure.layout.height = "100%"

            def on_figure_displayed(fig):
                # we need a bit of a delay to ensure the figure is fully displayed
                # maybe this can be fixed on the bqplot side in the future
                import time
                time.sleep(0.1)
                get_png(cloned_viewer.figure)
            _widget_after_first_display(cloned_viewer.figure, on_figure_displayed)
            _show_hidden(cloned_viewer.figure, width, height)
        else:
            get_png(viewer.figure)
=======
    def save_figure(self, viewer, filename=None, filetype="png", show_dialog=False):

        if filename is None:
            filename = self.filename_default

        def on_img_received(data):
            try:
                with filename.open(mode='bw') as f:
                    f.write(data)
            except Exception as e:
                self.hub.broadcast(SnackbarMessage(
                    f"{self.viewer.selected} failed to export to {str(filename)}: {e}",
                    sender=self, color="error"))
            finally:
                self.hub.broadcast(SnackbarMessage(
                    f"{self.viewer.selected} exported to {str(filename)}",
                    sender=self, color="success"))

        if filetype == 'png' and viewer.figure._upload_png_callback is not None:
            raise ValueError("previous png export is still in progress. Wait to complete before making another call to save_figure")  # noqa: E501 # pragma: no cover
        if filetype == 'svg' and viewer.figure._upload_svg_callback is not None:
            raise ValueError("previous svg export is still in progress. Wait to complete before making another call to save_figure")  # noqa: E501 # pragma: no cover

        if filetype == 'png':
            viewer.figure.get_png_data(on_img_received)
        elif filetype == 'svg':
            viewer.figure.get_svg_data(on_img_received)
>>>>>>> 45d3d984

    @with_spinner('movie_recording')
    def _save_movie(self, viewer, i_start, i_end, fps, filename, rm_temp_files, width, height):
        # NOTE: All the stuff here has to be in the same thread but
        #       separate from main app thread to work.

        if not self.movie_enabled:
            if not HAS_OPENCV:
                raise ImportError("Please install opencv-python")
            raise ValueError("movie support disabled")

        slice_plg = self.app._jdaviz_helper.plugins["Slice"]._obj
        orig_slice = viewer.slice
        temp_png_files = []
        i = i_start
        video = None

        # TODO: Expose to users?
        i_step = 1  # Need n_frames check if we allow tweaking

        try:
            while i <= i_end:
                if self.movie_interrupt:
                    break

                slice_plg.vue_play_next()
                cur_pngfile = Path(f"._cubeviz_movie_frame_{i}.png")
                # TODO: skip success snackbars when exporting temp movie frames?
                self.save_figure(viewer, filename=cur_pngfile, filetype="png", show_dialog=False,
                                 width=width, height=height)
                temp_png_files.append(cur_pngfile)
                i += i_step

                # Wait for the roundtrip to the frontend to complete.
                while viewer.figure._upload_png_callback is not None:
                    time.sleep(0.05)

            if not self.movie_interrupt:
                # Grab frame size.
                frame_shape = cv2.imread(temp_png_files[0]).shape
                frame_size = (frame_shape[1], frame_shape[0])

                video = cv2.VideoWriter(filename, cv2.VideoWriter_fourcc(*'mp4v'), fps, frame_size, True)  # noqa: E501
                for cur_pngfile in temp_png_files:
                    video.write(cv2.imread(cur_pngfile))
        except Exception as err:
            self.hub.broadcast(SnackbarMessage(
                f"Error saving {filename}: {err!r}", sender=self, color="error"))
        finally:
            cv2.destroyAllWindows()
            if video:
                video.release()
            slice_plg._on_slider_updated({'new': orig_slice})

        if rm_temp_files or self.movie_interrupt:
            for cur_pngfile in temp_png_files:
                if os.path.exists(cur_pngfile):
                    os.remove(cur_pngfile)

        if self.movie_interrupt:
            if os.path.exists(filename):
                os.remove(filename)
            self.movie_interrupt = False

    def save_movie(self, viewer, filename, filetype, i_start=None, i_end=None, fps=None,
                   rm_temp_files=True, width: str | None = None, height: str | None = None):
        """Save selected slices as a movie.

        This method creates a PNG file per frame (``._cubeviz_movie_frame_<n>.png``)
        in the working directory before stitching all the frames into a movie.
        Please make sure you have sufficient memory for this operation.
        PNG files are deleted after the movie is created unless otherwise specified.
        If another PNG file with the same name already exists, it will be silently replaced.

        Parameters
        ----------
        i_start, i_end : int or `None`
            Slices to record; each slice will be a frame in the movie.
            If not given, it is obtained from plugin inputs.
            Unlike Python indexing, ``i_end`` is inclusive.
            Wrapping and reverse indexing are not supported.

        fps : float or `None`
            Frame rate in frames per second (FPS).
            If not given, it is obtained from plugin inputs.

        filename : str or `None`
            Filename for the movie to be recorded. Include path if necessary.
            If not given, it is obtained from plugin inputs.
            If another file with the same name already exists, it will be silently replaced.

        filetype : {'mp4', `None`}
            Currently only MPEG-4 is supported. This keyword is reserved for future support
            of other format(s).

        rm_temp_files : bool
            Remove temporary PNG files after movie creation. Default is `True`.

        width : str, optional
            Width of the exported image. Required if height is provided.

        height : str, optional
            Height of the exported image. Required if width is provided.

        Returns
        -------
        out_filename : str
            The absolute path to the actual output file.

        """
        if self.config != "cubeviz":
            raise NotImplementedError(f"save_movie is not available for config={self.config}")

        if not HAS_OPENCV:
            raise ImportError("Please install opencv-python to save cube as movie.")

        if filetype != "mp4":
            raise NotImplementedError(f"filetype={filetype} not supported")

        if viewer.shape is None:
            raise ValueError("Selected viewer has no display shape.")

        if fps is None:
            fps = float(self.movie_fps)
        if fps <= 0:
            raise ValueError("Invalid frame rate, must be positive non-zero value.")

        if i_start is None:
            i_start = int(self.i_start)

        if i_end is None:
            i_end = int(self.i_end)

        # No wrapping. Forward only.
        slice_plg = self.app._jdaviz_helper.plugins["Slice"]._obj
        if i_start < 0:  # pragma: no cover
            i_start = 0
        max_slice = len(slice_plg.valid_values_sorted) - 1
        if i_end > max_slice:  # pragma: no cover
            i_end = max_slice
        if i_end <= i_start:
            raise ValueError(f"No frames to write: i_start={i_start}, i_end={i_end}")

        threading.Thread(
            target=lambda: self._save_movie(viewer, i_start, i_end, fps, filename, rm_temp_files,
                                            width, height)
        ).start()

        return filename

    def save_subset_as_stcs(self, filename):
        """
        Save a subset region to a text file in STC-S format.

        Currently implemented for Circle and Ellipse sky regions only.

        Parameters
        ----------
        filename : str
            Write the STC-S region to a text file with this name.

        Raises
        ------
        RuntimeError
            If data is not aligned by WCS, which is required for STC-S export.
        """
        align_by = getattr(self.app, '_align_by', None)
        if align_by != 'wcs':
            raise RuntimeError("Please link datasets by WCS first using the Orientation plugin.")

        region = self.app.get_subsets(subset_name=self.subset.selected,
                                      include_sky_region=True)[0]['sky_region']

        stcs_str = region2stcs_string(region)

        with open(filename, 'w') as f:
            f.write(stcs_str)

    def save_subset_as_region(self, selected_subset_label, filename):
        """
        Save a subset to file as a Region object in the working directory.
        Currently only enabled for non-composite spatial subsets. Can be saved
        as a .fits or .reg file. If link type is currently set to 'pixel',
        then a pixel region will be saved. If link type is 'wcs', then a sky
        region will be saved. If a file with the same name already exists in the
        working directory, it will be overwriten.
        """

        # type of region saved depends on link type
        align_by = getattr(self.app, '_align_by', None)

        region = self.app.get_subsets(subset_name=selected_subset_label,
                                      include_sky_region=align_by == 'wcs')

        region = region[0][f'{"sky_" if align_by == "wcs" else ""}region']

        region.write(str(filename), overwrite=True)

    def save_subset_as_table(self, filename):
        region = self.app.get_subsets(subset_name=self.subset.selected)
        region.write(str(filename))

    def vue_interrupt_recording(self, *args):  # pragma: no cover
        self.movie_interrupt = True
        # TODO: this will need updating when batch/multiselect support is added
        self.hub.broadcast(SnackbarMessage(
            f"Movie recording interrupted by user, {self.filename_value} will be deleted.",
            sender=self, color="warning"))
<|MERGE_RESOLUTION|>--- conflicted
+++ resolved
@@ -1,928 +1,895 @@
-import os
-import time
-from pathlib import Path
-from traitlets import Bool, List, Unicode, observe
-from glue_jupyter.bqplot.image import BqplotImageView
-
-from jdaviz.core.custom_traitlets import FloatHandleEmpty, IntHandleEmpty
-from jdaviz.core.marks import ShadowMixin
-from jdaviz.core.registries import tray_registry
-from jdaviz.core.template_mixin import (PluginTemplateMixin, SelectPluginComponent,
-                                        ViewerSelectMixin, DatasetMultiSelectMixin,
-                                        SubsetSelectMixin, PluginTableSelectMixin,
-                                        PluginPlotSelectMixin, AutoTextField,
-                                        MultiselectMixin, with_spinner)
-from glue.core.message import SubsetCreateMessage, SubsetDeleteMessage, SubsetUpdateMessage
-
-from jdaviz.core.events import AddDataMessage, SnackbarMessage
-from jdaviz.core.user_api import PluginUserApi
-from jdaviz.core.region_translators import region2stcs_string
-
-from specutils import Spectrum1D
-from astropy import units as u
-from astropy.nddata import CCDData
-<<<<<<< HEAD
-import bqplot
-import IPython
-=======
-from regions import CircleSkyRegion, EllipseSkyRegion
->>>>>>> 45d3d984
-
-try:
-    import cv2
-except ImportError:
-    HAS_OPENCV = False
-else:
-    import threading
-    HAS_OPENCV = True
-
-__all__ = ['Export']
-
-
-@tray_registry('export', label="Export",
-               category='core', sidebar='save')
-class Export(PluginTemplateMixin, ViewerSelectMixin, SubsetSelectMixin,
-             DatasetMultiSelectMixin, PluginTableSelectMixin, PluginPlotSelectMixin,
-             MultiselectMixin):
-    """
-    See the :ref:`Export Plugin Documentation <imviz-export-plot>` for more details.
-
-    Only the following attributes and methods are available through the
-    :ref:`public plugin API <plugin-apis>`:
-
-    * :meth:`~jdaviz.core.template_mixin.PluginTemplateMixin.show`
-    * :meth:`~jdaviz.core.template_mixin.PluginTemplateMixin.open_in_tray`
-    * :meth:`~jdaviz.core.template_mixin.PluginTemplateMixin.close_in_tray`
-    * ``viewer`` (:class:`~jdaviz.core.template_mixin.ViewerSelect`)
-    * ``viewer_format`` (:class:`~jdaviz.core.template_mixin.SelectPluginComponent`)
-    * ``dataset`` (:class:`~jdaviz.core.template_mixin.DatasetSelect`)
-    * ``dataset_format`` (:class:`~jdaviz.core.template_mixin.SelectPluginComponent`)
-    * ``subset`` (:class:`~jdaviz.core.template_mixin.SubsetSelect`)
-    * ``subset_format`` (:class:`~jdaviz.core.template_mixin.SelectPluginComponent`)
-    * ``plugin_table`` (:class:`~jdaviz.core.template_mixin.PluginTableSelect`)
-    * ``plugin_table_format`` (:class:`~jdaviz.core.template_mixin.SelectPluginComponent`)
-    * ``plugin_plot`` (:class:`~jdaviz.core.template_mixin.PluginPlotSelect`)
-    * ``plugin_plot_format`` (:class:`~jdaviz.core.template_mixin.SelectPluginComponent`)
-    * ``filename``
-    * :meth:`export`
-    """
-    template_file = __file__, "export.vue"
-
-    dev_multi_support = Bool(False).tag(sync=True)  # when enabling: add entries to docstring
-
-    viewer_format_items = List().tag(sync=True)
-    viewer_format_selected = Unicode().tag(sync=True)
-
-    plugin_table_format_items = List().tag(sync=True)
-    plugin_table_format_selected = Unicode().tag(sync=True)
-
-    subset_format_items = List().tag(sync=True)
-    subset_format_selected = Unicode().tag(sync=True)
-
-    dataset_format_items = List().tag(sync=True)
-    dataset_format_selected = Unicode().tag(sync=True)
-
-    # copy of widget of the selected plugin_plot in case the parent plugin is not opened
-    plugin_plot_selected_widget = Unicode().tag(sync=True)
-
-    plugin_plot_format_items = List().tag(sync=True)
-    plugin_plot_format_selected = Unicode().tag(sync=True)
-
-    filename_value = Unicode().tag(sync=True)
-    filename_default = Unicode().tag(sync=True)
-    filename_auto = Bool(True).tag(sync=True)
-    filename_invalid_msg = Unicode('').tag(sync=True)
-
-    default_filepath = Unicode().tag(sync=True)
-
-    # if selected subset is spectral or composite, display message and disable export
-    subset_invalid_msg = Unicode().tag(sync=True)
-    data_invalid_msg = Unicode().tag(sync=True)
-
-    # We currently disable exporting spectrum-viewer in Cubeviz
-    viewer_invalid_msg = Unicode().tag(sync=True)
-
-    # For Cubeviz movie.
-    movie_enabled = Bool(False).tag(sync=True)
-    i_start = IntHandleEmpty(0).tag(sync=True)
-    i_end = IntHandleEmpty(0).tag(sync=True)
-    movie_fps = FloatHandleEmpty(5.0).tag(sync=True)
-    movie_recording = Bool(False).tag(sync=True)
-    movie_interrupt = Bool(False).tag(sync=True)
-
-    overwrite_warn = Bool(False).tag(sync=True)
-
-    # This is a temporary measure to allow server-installations to disable saving server-side until
-    # saving client-side is supported for all exports.
-    serverside_enabled = Bool(True).tag(sync=True)
-
-    def __init__(self, *args, **kwargs):
-        super().__init__(*args, **kwargs)
-
-        self.filename = AutoTextField(self, 'filename_value',
-                                      'filename_default',
-                                      'filename_auto',
-                                      'filename_invalid_msg')
-
-        # description displayed under plugin title in tray
-        self._plugin_description = 'Export data/plots and other outputs to a file.'
-
-        # NOTE: if adding export support for non-plugin products, also update the language
-        # in the UI as well as in _set_dataset_not_supported_msg
-        self.dataset.filters = ['is_not_wcs_only', 'not_child_layer',
-                                'from_plugin']
-
-        self.viewer.add_filter('is_not_empty')
-
-        viewer_format_options = ['png', 'svg']
-        if self.config == 'cubeviz':
-            if not self.app.state.settings.get('server_is_remote'):
-                viewer_format_options += ['mp4']
-                # still list mp4 as an option, but display a message (and raise an error) if
-                # opencv is not available
-                self.movie_enabled = HAS_OPENCV
-
-        self.viewer_format = SelectPluginComponent(self,
-                                                   items='viewer_format_items',
-                                                   selected='viewer_format_selected',
-                                                   manual_options=viewer_format_options)
-
-        # NOTE: see self.plugin_table.selected_obj.write.list_formats() for full list of options,
-        # although not all support passing overwrite
-        plugin_table_format_options = ['ecsv', 'csv', 'fits']
-        self.plugin_table_format = SelectPluginComponent(self,
-                                                         items='plugin_table_format_items',
-                                                         selected='plugin_table_format_selected',
-                                                         manual_options=plugin_table_format_options)
-
-        subset_format_options = [{'label': 'fits', 'value': 'fits', 'disabled': False},
-                                 {'label': 'reg', 'value': 'reg', 'disabled': False},
-                                 {'label': 'ecsv', 'value': 'ecsv', 'disabled': True}]
-
-        if self.config == 'imviz':
-            subset_format_options.append({'label': 'stcs', 'value': 'stcs', 'disabled': False})
-
-        self.subset_format = SelectPluginComponent(self,
-                                                   items='subset_format_items',
-                                                   selected='subset_format_selected',
-                                                   manual_options=subset_format_options,
-                                                   filters=[self._is_valid_item],
-                                                   apply_filters_to_manual_options=True)
-
-        dataset_format_options = ['fits']
-        self.dataset_format = SelectPluginComponent(self,
-                                                    items='dataset_format_items',
-                                                    selected='dataset_format_selected',
-                                                    manual_options=dataset_format_options)
-
-        plugin_plot_format_options = ['png', 'svg']
-        self.plugin_plot_format = SelectPluginComponent(self,
-                                                        items='plugin_plot_format_items',
-                                                        selected='plugin_plot_format_selected',
-                                                        manual_options=plugin_plot_format_options)
-
-        # default selection:
-        self.dataset._default_mode = 'empty'
-        self.subset._default_mode = 'empty'
-        self.plugin_table._default_mode = 'empty'
-        self.plugin_plot._default_mode = 'empty'
-        self.plugin_plot.select_default()
-        self.plugin_table.select_default()
-        # viewer last so that the first viewer is the default and all others are empty
-        self.viewer.select_default()
-
-        if self.config == "cubeviz":
-            self.session.hub.subscribe(self, AddDataMessage, handler=self._on_cubeviz_data_added)  # noqa: E501
-
-        self.session.hub.subscribe(self, SubsetCreateMessage,
-                                   handler=self._set_subset_not_supported_msg)
-        self.session.hub.subscribe(self, SubsetUpdateMessage,
-                                   handler=self._set_subset_not_supported_msg)
-        self.session.hub.subscribe(self, SubsetDeleteMessage,
-                                   handler=self._set_subset_not_supported_msg)
-
-        if self.app.state.settings.get('server_is_remote', False):
-            # when the server is remote, saving the file in python would save on the server, not
-            # on the user's machine, so export support in cubeviz should be disabled
-            self.serverside_enabled = False
-
-        self._set_relevant()
-
-    def _is_valid_item(self, item):
-        return self._is_not_stcs(item) or self._is_stcs_region_supported(item)
-
-    def _is_not_stcs(self, item):
-        return item.get('label', '') != 'stcs'
-
-    def _is_stcs_region_supported(self, item):
-        region = getattr(self.subset, 'selected_spatial_region', None)
-        return isinstance(region, (CircleSkyRegion, EllipseSkyRegion))
-
-    @observe('subset_selected')
-    def _on_subset_selected(self, event):
-        if hasattr(self, 'subset_format'):
-            self.subset_format._update_items()
-
-    @observe('viewer_items', 'dataset_items', 'subset_items',
-             'plugin_table_items', 'plugin_plot_items')
-    def _set_relevant(self, *args):
-        if self.app.config != 'deconfigged':
-            return
-        if not (len(self.viewer_items) or len(self.dataset_items) or len(self.subset_items)
-                or len(self.plugin_table_items) or len(self.plugin_plot_items)):
-            self.irrelevant_msg = 'Nothing to export'
-        else:
-            self.irrelevant_msg = ''
-
-    @property
-    def user_api(self):
-        # TODO: backwards compat for save_figure, save_movie,
-        # i_start, i_end, movie_fps, movie_filename
-        expose = ['viewer', 'viewer_format',
-                  'dataset', 'dataset_format',
-                  'subset', 'subset_format',
-                  'plugin_table', 'plugin_table_format',
-                  'plugin_plot', 'plugin_plot_format',
-                  'filename', 'export']
-
-        if self.dev_multi_support:
-            expose += ['multiselect']
-
-        return PluginUserApi(self, expose=expose)
-
-    def _on_cubeviz_data_added(self, msg):
-        # NOTE: This needs revising if we allow loading more than one cube.
-        if isinstance(msg.viewer, BqplotImageView):
-            if len(msg.data.shape) == 3:
-                self.i_end = msg.data.shape[-1] - 1
-
-    @observe('multiselect', 'viewer_multiselect')
-    def _sync_multiselect_traitlets(self, event):
-        # ViewerSelectMixin brings viewer_multiselect, but we want a single traitlet to control
-        # all select inputs, so we'll keep them synced here and only expose multiselect through
-        # the user API
-        self.multiselect = event.get('new')
-        self.viewer_multiselect = event.get('new')
-        if not self.multiselect:
-            # default to just a single viewer
-            self._sync_singleselect({'name': 'viewer', 'new': self.viewer_selected})
-
-    @observe('viewer_selected', 'dataset_selected', 'subset_selected',
-             'plugin_table_selected', 'plugin_plot_selected')
-    def _sync_singleselect(self, event):
-
-        if not hasattr(self, 'dataset') or not hasattr(self, 'viewer'):
-            # plugin not fully intialized
-            return
-        # if multiselect is not enabled, only allow a single selection across all select components
-        if self.multiselect:
-            return
-        if event.get('new') in ('', []):
-            return
-        name = event.get('name')
-        for attr in ('viewer_selected', 'dataset_selected', 'subset_selected',
-                     'plugin_table_selected', 'plugin_plot_selected'):
-            if name != attr:
-                setattr(self, attr, '')
-            if attr == 'subset_selected':
-                if self.subset.selected != '':
-                    self._update_subset_format_disabled()
-                self._set_subset_not_supported_msg()
-            if attr == 'dataset_selected':
-                self._set_dataset_not_supported_msg()
-
-    @observe('viewer_selected', 'viewer_format_selected',
-             'dataset_selected', 'dataset_format_selected',
-             'subset_selected', 'subset_format_selected',
-             'plugin_table_selected', 'plugin_table_format_selected',
-             'plugin_plot_selected', 'plugin_plot_format_selected')
-    def _set_filename_default(self, *args, **kwargs):
-        if not hasattr(self, 'viewer'):
-            return
-        if self.multiselect:
-            raise NotImplementedError("batch export not yet supported")
-        if self.viewer_selected:
-            self.filename_default = f"{self.viewer_selected}.{self.viewer_format_selected}"  # noqa
-        elif self.dataset_selected:
-            self.filename_default = f"{self.dataset_selected.replace(' ', '_')}.{self.dataset_format_selected}"  # noqa
-        elif self.subset_selected:
-            self.filename_default = f"{self.subset_selected.replace(' ', '_')}.{self.subset_format_selected}"  # noqa
-        elif self.plugin_table_selected:
-            self.filename_default = f"{self.plugin_table_selected.replace(':', '').replace(' ', '_')}.{self.plugin_table_format_selected}"  # noqa
-        elif self.plugin_plot_selected:
-            self.filename_default = f"{self.plugin_plot_selected.replace(':', '').replace(' ', '_')}.{self.plugin_plot_format_selected}"  # noqa
-        else:
-            self.filename_default = ''
-
-        # Call to initially set the default filepath
-        if hasattr(self, 'viewer_format') and self.filename_default:
-            self._normalize_filename(filename=self.filename_default,
-                                     filetype=self.viewer_format.selected,
-                                     default_path=True)
-
-    @observe('filename_value')
-    def _is_filename_changed(self, event):
-        # Update the UI Filepath if relative or absolute paths are provided
-        # by user via self.filename_value
-        expanded_path = os.path.expanduser(self.filename_value)
-        abs_path = Path(expanded_path).resolve()
-        self.default_filepath = str(abs_path)
-
-        # Clear overwrite warning when user changes filename
-        self.overwrite_warn = False
-
-    def _update_subset_format_disabled(self):
-        new_items = []
-        if self.subset.selected is not None:
-            try:
-                subset = self.app.get_subsets(self.subset.selected)
-            except Exception:
-                # subset invalid message will already be set,
-                # no need to set valid/invalid formats.
-                return
-            if self.app._is_subset_spectral(subset[0]):
-                good_formats = ["ecsv"]
-            else:
-                good_formats = ["fits", "reg"]
-            for item in self.subset_format_items:
-                if item["label"] in good_formats:
-                    item["disabled"] = False
-                else:
-                    item["disabled"] = True
-                    if item["label"] == self.subset_format.selected:
-                        self.subset_format.selected = good_formats[0]
-                new_items.append(item)
-        self.subset_format_items = []
-        self.subset_format_items = new_items
-
-    @observe('subset_format_selected')
-    def _disable_subset_format_combo(self, event):
-        # Disable selecting a bad subset+format combination from the API
-        if self.subset.selected == '' or self.subset.selected is None:
-            return
-        subset = self.app.get_subsets(self.subset.selected)
-        bad_combo = False
-        if self.app._is_subset_spectral(subset[0]):
-            if event['new'] != "ecsv":
-                bad_combo = True
-        elif event['new'] == "ecsv":
-            bad_combo = True
-
-        if bad_combo:
-            # Set back to a good value and raise error
-            good_format = [format["label"] for format in self.subset_format_items if
-                           format["disabled"] is False][0]
-            self.subset_format.selected = good_format
-            raise ValueError(f"Cannot export {self.subset.selected} in {event['new']}"
-                             f" format, reverting selection to {self.subset_format.selected}")
-
-    def _set_subset_not_supported_msg(self, msg=None):
-        """
-        Check if selected subset is spectral or composite, and warn and
-        disable Export button until these are supported.
-        """
-
-        if self.subset.selected not in [None, '']:
-            try:
-                subset = self.app.get_subsets(self.subset.selected)
-            except Exception as e:
-                self.subset_invalid_msg = f"Export for subset not supported: {e}"
-            else:
-                if self.subset.selected == '':
-                    self.subset_invalid_msg = ''
-                elif self.app._is_subset_spectral(subset[0]):
-                    self.subset_invalid_msg = ''
-                elif len(subset) > 1:
-                    self.subset_invalid_msg = 'Export for composite subsets not yet supported.'
-                else:
-                    self.subset_invalid_msg = ''
-        else:  # no subset selected (can be '' instead of None if previous selection made)
-            self.subset_invalid_msg = ''
-
-    def _set_dataset_not_supported_msg(self, msg=None):
-        if self.dataset.selected_obj is not None:
-            if self.dataset.selected_obj.meta.get("Plugin", None) is None:
-                # NOTE: should not be a valid choice due to dataset filters, but we'll include
-                # another check here.
-                self.data_invalid_msg = "Data export is only available for plugin generated data."
-            elif not isinstance(self.dataset.selected_obj, (Spectrum1D, CCDData)):
-                self.data_invalid_msg = "Export is not yet implemented for this type of data"
-            elif (data_unit := self.dataset.selected_obj.unit) == u.Unit('DN/s'):
-                self.data_invalid_msg = f'Export Disabled: The unit {data_unit} could not be saved in native FITS format.'  # noqa: E501
-            else:
-                self.data_invalid_msg = ''
-        else:
-            self.data_invalid_msg = ''
-
-    def _normalize_filename(self, filename=None, filetype=None, overwrite=False, default_path=False):  # noqa: E501
-        # Make sure filename is valid and file does not end up in weird places in standalone mode.
-        if not filename:
-            raise ValueError("Invalid filename")
-
-        if isinstance(filename, str):
-            if not filename.endswith(filetype):
-                filename += f".{filetype}"
-            filename = Path(filename).expanduser()
-
-        filename = filename.resolve()
-        filepath = filename.parent
-        if filepath and not filepath.is_dir():
-            raise ValueError(f"Invalid path={filepath}")
-        elif ((not filepath or str(filepath).startswith(".")) and os.environ.get("JDAVIZ_START_DIR", "")):  # noqa: E501 # pragma: no cover
-            filename = os.environ["JDAVIZ_START_DIR"] / filename
-
-        # Set the default filepath to inform user where file will be exported to
-        if default_path:
-            if not filepath.is_absolute():
-                abs_path = filepath.resolve()
-                self.default_filepath = str(abs_path)
-            # set default path for standalone
-            if os.environ.get("JDAVIZ_START_DIR", ""):
-                self.default_filepath = os.environ["JDAVIZ_START_DIR"]
-
-        if filename.exists() and not overwrite and not default_path:
-            self.overwrite_warn = True
-        else:
-            self.overwrite_warn = False
-
-        return filename
-
-    @with_spinner()
-    def export(self, filename=None, show_dialog=None, overwrite=False,
-               raise_error_for_overwrite=True, width: str | None = None, height: str | None = None):
-        """
-        Export selected item(s)
-
-        Parameters
-        ----------
-        filename : str, optional
-            If not provided, plugin value will be used.
-
-        show_dialog : bool or `None`
-            If `True`, prompts dialog to save PNG/SVG from browser.
-
-        overwrite : bool
-            If `True`, silently overwrite an existing file.
-
-        raise_error_for_overwrite : bool
-            If `True`, raise exception when ``overwrite=False`` but
-            output file already exists. Otherwise, a message will be sent
-            to application snackbar instead.
-
-        width : str, optional
-            Width of the exported image. Required if height is provided.
-
-        height : str, optional
-            Height of the exported image. Required if width is provided.
-
-        """
-        if self.multiselect:
-            raise NotImplementedError("batch export not yet supported")
-
-        filename = filename if filename is not None else self.filename_value
-
-        # at this point, we can assume only a single export is selected
-        if len(self.viewer.selected):
-            viewer = self.viewer.selected_obj
-            if len(self.viewer.selected):
-                if self.viewer_invalid_msg != "":
-                    raise NotImplementedError(f"Viewer cannot be exported - {self.viewer_invalid_msg}")  # noqa
-
-            viewer = self.viewer.selected_obj
-
-            filetype = self.viewer_format.selected
-            filename = self._normalize_filename(filename, filetype, overwrite=overwrite)
-
-            if self.overwrite_warn and not overwrite:
-                if raise_error_for_overwrite:
-                    raise FileExistsError(f"{filename} exists but overwrite=False")
-                return
-
-            # temporarily "clean" incompatible marks of unicode characters, etc
-            restores = []
-            for mark in viewer.figure.marks:
-                restore = {}
-                if len(getattr(mark, 'text', [])):
-                    if not isinstance(mark, ShadowMixin):
-                        # if it is shadowing another mark, that will automatically get updated
-                        # when the other mark is restored, but we'll still ensure that the mark
-                        # is clean of unicode before exporting.
-                        restore['text'] = [t for t in mark.text]
-                    mark.text = [t.strip() for t in mark.text]
-                if len(getattr(mark, 'labels', [])):
-                    restore['labels'] = mark.labels[:]
-                    mark.labels = [lbl.strip() for lbl in mark.labels]
-                restores.append(restore)
-
-            if filetype == "mp4":
-                self.save_movie(viewer, filename, filetype, width=width, height=height)
-            else:
-                self.save_figure(viewer, filename, filetype, show_dialog=show_dialog,
-                                 width=width, height=height)
-
-            # restore marks to their original state
-            for restore, mark in zip(restores, viewer.figure.marks):
-                for k, v in restore.items():
-                    setattr(mark, k, v)
-
-        elif len(self.plugin_plot.selected):
-            plot = self.plugin_plot.selected_obj._obj
-            filetype = self.plugin_plot_format.selected
-            filename = self._normalize_filename(filename, filetype, overwrite=overwrite)
-
-            if not plot._plugin.is_active:
-                # force an update to the plot.  This requires the plot to have set
-                # update_callback when instantiated
-                plot._update()
-
-                # create a copy of the widget shown off screen to enable rendering
-                # in case one was never created in the parent plugin
-                self.plugin_plot_selected_widget = f'IPY_MODEL_{plot.model_id}'
-
-            if self.overwrite_warn and not overwrite:
-                if raise_error_for_overwrite:
-                    raise FileExistsError(f"{filename} exists but overwrite={overwrite}")
-                return
-
-            self.save_figure(plot, filename, filetype, show_dialog=show_dialog)
-
-        elif len(self.plugin_table.selected):
-            filetype = self.plugin_table_format.selected
-            filename = self._normalize_filename(filename, filetype, overwrite=overwrite)
-            if self.overwrite_warn and not overwrite:
-                if raise_error_for_overwrite:
-                    raise FileExistsError(f"{filename} exists but overwrite=False")
-                return
-            self.plugin_table.selected_obj.export_table(filename, overwrite=True)
-
-        elif len(self.subset.selected):
-            selected_subset_label = self.subset.selected
-            filetype = self.subset_format.selected
-            filename = self._normalize_filename(filename, filetype, overwrite=overwrite)
-            if self.subset_invalid_msg != '':
-                raise NotImplementedError(f'Subset can not be exported - {self.subset_invalid_msg}')
-            if self.overwrite_warn and not overwrite:
-                if raise_error_for_overwrite:
-                    raise FileExistsError(f"{filename} exists but overwrite=False")
-                return
-            if self.subset_format.selected in ('fits', 'reg'):
-                self.save_subset_as_region(selected_subset_label, filename)
-            elif self.subset_format.selected == 'ecsv':
-                self.save_subset_as_table(filename)
-            elif self.subset_format.selected == 'stcs':
-                self.save_subset_as_stcs(filename)
-
-        elif len(self.dataset.selected):
-            filetype = self.dataset_format.selected
-            filename = self._normalize_filename(filename, filetype, overwrite=overwrite)
-            if self.data_invalid_msg != "":
-                raise NotImplementedError(f"Data can not be exported - {self.data_invalid_msg}")
-            if self.overwrite_warn and not overwrite:
-                if raise_error_for_overwrite:
-                    raise FileExistsError(f"{filename} exists but overwrite=False")
-                return
-            self.dataset.selected_obj.write(Path(filename), overwrite=True)
-        else:
-            raise ValueError("nothing selected for export")
-
-        return filename
-
-    def vue_export_from_ui(self, *args, **kwargs):
-        try:
-            filename = self.export(show_dialog=True, raise_error_for_overwrite=False)
-        except Exception as e:
-            self.hub.broadcast(SnackbarMessage(
-                f"Export failed with: {e}", sender=self, color="error"))
-        else:
-            if filename is not None:
-                self.hub.broadcast(SnackbarMessage(
-                    f"Exported to {filename}", sender=self, color="success"))
-
-    def vue_overwrite_from_ui(self, *args, **kwargs):
-        """Attempt to force writing the output if the user confirms the desire to overwrite."""
-        try:
-            filename = self.export(show_dialog=True, overwrite=True,
-                                   raise_error_for_overwrite=False)
-        except Exception as e:
-            self.hub.broadcast(SnackbarMessage(
-                f"Export with overwrite failed with: {e}", sender=self, color="error"))
-        else:
-            if filename is not None:
-                self.hub.broadcast(SnackbarMessage(
-                    f"Exported to {filename} (overwrite)", sender=self, color="success"))
-            self.overwrite_warn = False
-
-<<<<<<< HEAD
-    def save_figure(self, viewer, filename=None, filetype="png", show_dialog=False,
-                    width: str | None = None, height: str | None = None):
-        def get_png(figure: bqplot.Figure):
-            nonlocal filename
-            if filetype == "png":
-
-                if filename is None:
-                    filename = self.filename_default
-
-                def on_img_received(data):
-                    try:
-                        with filename.open(mode='bw') as f:
-                            f.write(data)
-                    except Exception as e:
-                        self.hub.broadcast(SnackbarMessage(
-                            f"{self.viewer.selected} failed to export to {str(filename)}: {e}",
-                            sender=self, color="error"))
-                    finally:
-                        self.hub.broadcast(SnackbarMessage(
-                            f"{self.viewer.selected} exported to {str(filename)}",
-                            sender=self, color="success"))
-
-                if figure._upload_png_callback is not None:
-                    raise ValueError("previous png export is still in progress. Wait to complete before making another call to save_figure")  # noqa: E501 # pragma: no cover
-
-                figure.get_png_data(on_img_received)
-
-            elif filetype == "svg":
-                figure.save_svg(str(filename) if filename is not None else None)
-
-        if width is not None or height is not None:
-            assert width is not None and height is not None, \
-                "Both width and height must be provided"
-            import ipywidgets as widgets
-            from typing import Callable
-
-            def _show_hidden(widget: widgets.Widget, width: str, height: str):
-                import ipyvuetify as v
-                wrapper_widget = v.Html(
-                    children=[
-                        v.Html(children=[
-                            widget
-                        ], tag="div", style_=f"width: {width}; height: {height};")
-                    ],
-                    tag="div",
-                    style_="overflow: hidden; width: 0px; height: 0px")
-                IPython.display.display(wrapper_widget)
-
-            def _widget_after_first_display(widget: widgets.Widget, callback: Callable):
-                if widget._view_count is None:
-                    widget._view_count = 0
-                called_callback = False
-
-                def view_count_changed(change):
-                    nonlocal called_callback
-                    if change["new"] == 1 and not called_callback:
-                        called_callback = True
-                        callback()
-                widget.observe(view_count_changed, "_view_count")
-
-            cloned_viewer = viewer._clone_viewer()
-            # make sure we will the size of our container which defines the
-            # size of the figure
-            cloned_viewer.figure.layout.width = "100%"
-            cloned_viewer.figure.layout.height = "100%"
-
-            def on_figure_displayed(fig):
-                # we need a bit of a delay to ensure the figure is fully displayed
-                # maybe this can be fixed on the bqplot side in the future
-                import time
-                time.sleep(0.1)
-                get_png(cloned_viewer.figure)
-            _widget_after_first_display(cloned_viewer.figure, on_figure_displayed)
-            _show_hidden(cloned_viewer.figure, width, height)
-        else:
-            get_png(viewer.figure)
-=======
-    def save_figure(self, viewer, filename=None, filetype="png", show_dialog=False):
-
-        if filename is None:
-            filename = self.filename_default
-
-        def on_img_received(data):
-            try:
-                with filename.open(mode='bw') as f:
-                    f.write(data)
-            except Exception as e:
-                self.hub.broadcast(SnackbarMessage(
-                    f"{self.viewer.selected} failed to export to {str(filename)}: {e}",
-                    sender=self, color="error"))
-            finally:
-                self.hub.broadcast(SnackbarMessage(
-                    f"{self.viewer.selected} exported to {str(filename)}",
-                    sender=self, color="success"))
-
-        if filetype == 'png' and viewer.figure._upload_png_callback is not None:
-            raise ValueError("previous png export is still in progress. Wait to complete before making another call to save_figure")  # noqa: E501 # pragma: no cover
-        if filetype == 'svg' and viewer.figure._upload_svg_callback is not None:
-            raise ValueError("previous svg export is still in progress. Wait to complete before making another call to save_figure")  # noqa: E501 # pragma: no cover
-
-        if filetype == 'png':
-            viewer.figure.get_png_data(on_img_received)
-        elif filetype == 'svg':
-            viewer.figure.get_svg_data(on_img_received)
->>>>>>> 45d3d984
-
-    @with_spinner('movie_recording')
-    def _save_movie(self, viewer, i_start, i_end, fps, filename, rm_temp_files, width, height):
-        # NOTE: All the stuff here has to be in the same thread but
-        #       separate from main app thread to work.
-
-        if not self.movie_enabled:
-            if not HAS_OPENCV:
-                raise ImportError("Please install opencv-python")
-            raise ValueError("movie support disabled")
-
-        slice_plg = self.app._jdaviz_helper.plugins["Slice"]._obj
-        orig_slice = viewer.slice
-        temp_png_files = []
-        i = i_start
-        video = None
-
-        # TODO: Expose to users?
-        i_step = 1  # Need n_frames check if we allow tweaking
-
-        try:
-            while i <= i_end:
-                if self.movie_interrupt:
-                    break
-
-                slice_plg.vue_play_next()
-                cur_pngfile = Path(f"._cubeviz_movie_frame_{i}.png")
-                # TODO: skip success snackbars when exporting temp movie frames?
-                self.save_figure(viewer, filename=cur_pngfile, filetype="png", show_dialog=False,
-                                 width=width, height=height)
-                temp_png_files.append(cur_pngfile)
-                i += i_step
-
-                # Wait for the roundtrip to the frontend to complete.
-                while viewer.figure._upload_png_callback is not None:
-                    time.sleep(0.05)
-
-            if not self.movie_interrupt:
-                # Grab frame size.
-                frame_shape = cv2.imread(temp_png_files[0]).shape
-                frame_size = (frame_shape[1], frame_shape[0])
-
-                video = cv2.VideoWriter(filename, cv2.VideoWriter_fourcc(*'mp4v'), fps, frame_size, True)  # noqa: E501
-                for cur_pngfile in temp_png_files:
-                    video.write(cv2.imread(cur_pngfile))
-        except Exception as err:
-            self.hub.broadcast(SnackbarMessage(
-                f"Error saving {filename}: {err!r}", sender=self, color="error"))
-        finally:
-            cv2.destroyAllWindows()
-            if video:
-                video.release()
-            slice_plg._on_slider_updated({'new': orig_slice})
-
-        if rm_temp_files or self.movie_interrupt:
-            for cur_pngfile in temp_png_files:
-                if os.path.exists(cur_pngfile):
-                    os.remove(cur_pngfile)
-
-        if self.movie_interrupt:
-            if os.path.exists(filename):
-                os.remove(filename)
-            self.movie_interrupt = False
-
-    def save_movie(self, viewer, filename, filetype, i_start=None, i_end=None, fps=None,
-                   rm_temp_files=True, width: str | None = None, height: str | None = None):
-        """Save selected slices as a movie.
-
-        This method creates a PNG file per frame (``._cubeviz_movie_frame_<n>.png``)
-        in the working directory before stitching all the frames into a movie.
-        Please make sure you have sufficient memory for this operation.
-        PNG files are deleted after the movie is created unless otherwise specified.
-        If another PNG file with the same name already exists, it will be silently replaced.
-
-        Parameters
-        ----------
-        i_start, i_end : int or `None`
-            Slices to record; each slice will be a frame in the movie.
-            If not given, it is obtained from plugin inputs.
-            Unlike Python indexing, ``i_end`` is inclusive.
-            Wrapping and reverse indexing are not supported.
-
-        fps : float or `None`
-            Frame rate in frames per second (FPS).
-            If not given, it is obtained from plugin inputs.
-
-        filename : str or `None`
-            Filename for the movie to be recorded. Include path if necessary.
-            If not given, it is obtained from plugin inputs.
-            If another file with the same name already exists, it will be silently replaced.
-
-        filetype : {'mp4', `None`}
-            Currently only MPEG-4 is supported. This keyword is reserved for future support
-            of other format(s).
-
-        rm_temp_files : bool
-            Remove temporary PNG files after movie creation. Default is `True`.
-
-        width : str, optional
-            Width of the exported image. Required if height is provided.
-
-        height : str, optional
-            Height of the exported image. Required if width is provided.
-
-        Returns
-        -------
-        out_filename : str
-            The absolute path to the actual output file.
-
-        """
-        if self.config != "cubeviz":
-            raise NotImplementedError(f"save_movie is not available for config={self.config}")
-
-        if not HAS_OPENCV:
-            raise ImportError("Please install opencv-python to save cube as movie.")
-
-        if filetype != "mp4":
-            raise NotImplementedError(f"filetype={filetype} not supported")
-
-        if viewer.shape is None:
-            raise ValueError("Selected viewer has no display shape.")
-
-        if fps is None:
-            fps = float(self.movie_fps)
-        if fps <= 0:
-            raise ValueError("Invalid frame rate, must be positive non-zero value.")
-
-        if i_start is None:
-            i_start = int(self.i_start)
-
-        if i_end is None:
-            i_end = int(self.i_end)
-
-        # No wrapping. Forward only.
-        slice_plg = self.app._jdaviz_helper.plugins["Slice"]._obj
-        if i_start < 0:  # pragma: no cover
-            i_start = 0
-        max_slice = len(slice_plg.valid_values_sorted) - 1
-        if i_end > max_slice:  # pragma: no cover
-            i_end = max_slice
-        if i_end <= i_start:
-            raise ValueError(f"No frames to write: i_start={i_start}, i_end={i_end}")
-
-        threading.Thread(
-            target=lambda: self._save_movie(viewer, i_start, i_end, fps, filename, rm_temp_files,
-                                            width, height)
-        ).start()
-
-        return filename
-
-    def save_subset_as_stcs(self, filename):
-        """
-        Save a subset region to a text file in STC-S format.
-
-        Currently implemented for Circle and Ellipse sky regions only.
-
-        Parameters
-        ----------
-        filename : str
-            Write the STC-S region to a text file with this name.
-
-        Raises
-        ------
-        RuntimeError
-            If data is not aligned by WCS, which is required for STC-S export.
-        """
-        align_by = getattr(self.app, '_align_by', None)
-        if align_by != 'wcs':
-            raise RuntimeError("Please link datasets by WCS first using the Orientation plugin.")
-
-        region = self.app.get_subsets(subset_name=self.subset.selected,
-                                      include_sky_region=True)[0]['sky_region']
-
-        stcs_str = region2stcs_string(region)
-
-        with open(filename, 'w') as f:
-            f.write(stcs_str)
-
-    def save_subset_as_region(self, selected_subset_label, filename):
-        """
-        Save a subset to file as a Region object in the working directory.
-        Currently only enabled for non-composite spatial subsets. Can be saved
-        as a .fits or .reg file. If link type is currently set to 'pixel',
-        then a pixel region will be saved. If link type is 'wcs', then a sky
-        region will be saved. If a file with the same name already exists in the
-        working directory, it will be overwriten.
-        """
-
-        # type of region saved depends on link type
-        align_by = getattr(self.app, '_align_by', None)
-
-        region = self.app.get_subsets(subset_name=selected_subset_label,
-                                      include_sky_region=align_by == 'wcs')
-
-        region = region[0][f'{"sky_" if align_by == "wcs" else ""}region']
-
-        region.write(str(filename), overwrite=True)
-
-    def save_subset_as_table(self, filename):
-        region = self.app.get_subsets(subset_name=self.subset.selected)
-        region.write(str(filename))
-
-    def vue_interrupt_recording(self, *args):  # pragma: no cover
-        self.movie_interrupt = True
-        # TODO: this will need updating when batch/multiselect support is added
-        self.hub.broadcast(SnackbarMessage(
-            f"Movie recording interrupted by user, {self.filename_value} will be deleted.",
-            sender=self, color="warning"))
+import os
+import time
+from pathlib import Path
+from traitlets import Bool, List, Unicode, observe
+from glue_jupyter.bqplot.image import BqplotImageView
+
+from jdaviz.core.custom_traitlets import FloatHandleEmpty, IntHandleEmpty
+from jdaviz.core.marks import ShadowMixin
+from jdaviz.core.registries import tray_registry
+from jdaviz.core.template_mixin import (PluginTemplateMixin, SelectPluginComponent,
+                                        ViewerSelectMixin, DatasetMultiSelectMixin,
+                                        SubsetSelectMixin, PluginTableSelectMixin,
+                                        PluginPlotSelectMixin, AutoTextField,
+                                        MultiselectMixin, with_spinner)
+from glue.core.message import SubsetCreateMessage, SubsetDeleteMessage, SubsetUpdateMessage
+
+from jdaviz.core.events import AddDataMessage, SnackbarMessage
+from jdaviz.core.user_api import PluginUserApi
+from jdaviz.core.region_translators import region2stcs_string
+
+from specutils import Spectrum1D
+from astropy import units as u
+from astropy.nddata import CCDData
+from regions import CircleSkyRegion, EllipseSkyRegion
+import bqplot
+import IPython
+
+try:
+    import cv2
+except ImportError:
+    HAS_OPENCV = False
+else:
+    import threading
+    HAS_OPENCV = True
+
+__all__ = ['Export']
+
+
+@tray_registry('export', label="Export",
+               category='core', sidebar='save')
+class Export(PluginTemplateMixin, ViewerSelectMixin, SubsetSelectMixin,
+             DatasetMultiSelectMixin, PluginTableSelectMixin, PluginPlotSelectMixin,
+             MultiselectMixin):
+    """
+    See the :ref:`Export Plugin Documentation <imviz-export-plot>` for more details.
+
+    Only the following attributes and methods are available through the
+    :ref:`public plugin API <plugin-apis>`:
+
+    * :meth:`~jdaviz.core.template_mixin.PluginTemplateMixin.show`
+    * :meth:`~jdaviz.core.template_mixin.PluginTemplateMixin.open_in_tray`
+    * :meth:`~jdaviz.core.template_mixin.PluginTemplateMixin.close_in_tray`
+    * ``viewer`` (:class:`~jdaviz.core.template_mixin.ViewerSelect`)
+    * ``viewer_format`` (:class:`~jdaviz.core.template_mixin.SelectPluginComponent`)
+    * ``dataset`` (:class:`~jdaviz.core.template_mixin.DatasetSelect`)
+    * ``dataset_format`` (:class:`~jdaviz.core.template_mixin.SelectPluginComponent`)
+    * ``subset`` (:class:`~jdaviz.core.template_mixin.SubsetSelect`)
+    * ``subset_format`` (:class:`~jdaviz.core.template_mixin.SelectPluginComponent`)
+    * ``plugin_table`` (:class:`~jdaviz.core.template_mixin.PluginTableSelect`)
+    * ``plugin_table_format`` (:class:`~jdaviz.core.template_mixin.SelectPluginComponent`)
+    * ``plugin_plot`` (:class:`~jdaviz.core.template_mixin.PluginPlotSelect`)
+    * ``plugin_plot_format`` (:class:`~jdaviz.core.template_mixin.SelectPluginComponent`)
+    * ``filename``
+    * :meth:`export`
+    """
+    template_file = __file__, "export.vue"
+
+    dev_multi_support = Bool(False).tag(sync=True)  # when enabling: add entries to docstring
+
+    viewer_format_items = List().tag(sync=True)
+    viewer_format_selected = Unicode().tag(sync=True)
+
+    plugin_table_format_items = List().tag(sync=True)
+    plugin_table_format_selected = Unicode().tag(sync=True)
+
+    subset_format_items = List().tag(sync=True)
+    subset_format_selected = Unicode().tag(sync=True)
+
+    dataset_format_items = List().tag(sync=True)
+    dataset_format_selected = Unicode().tag(sync=True)
+
+    # copy of widget of the selected plugin_plot in case the parent plugin is not opened
+    plugin_plot_selected_widget = Unicode().tag(sync=True)
+
+    plugin_plot_format_items = List().tag(sync=True)
+    plugin_plot_format_selected = Unicode().tag(sync=True)
+
+    filename_value = Unicode().tag(sync=True)
+    filename_default = Unicode().tag(sync=True)
+    filename_auto = Bool(True).tag(sync=True)
+    filename_invalid_msg = Unicode('').tag(sync=True)
+
+    default_filepath = Unicode().tag(sync=True)
+
+    # if selected subset is spectral or composite, display message and disable export
+    subset_invalid_msg = Unicode().tag(sync=True)
+    data_invalid_msg = Unicode().tag(sync=True)
+
+    # We currently disable exporting spectrum-viewer in Cubeviz
+    viewer_invalid_msg = Unicode().tag(sync=True)
+
+    # For Cubeviz movie.
+    movie_enabled = Bool(False).tag(sync=True)
+    i_start = IntHandleEmpty(0).tag(sync=True)
+    i_end = IntHandleEmpty(0).tag(sync=True)
+    movie_fps = FloatHandleEmpty(5.0).tag(sync=True)
+    movie_recording = Bool(False).tag(sync=True)
+    movie_interrupt = Bool(False).tag(sync=True)
+
+    overwrite_warn = Bool(False).tag(sync=True)
+
+    # This is a temporary measure to allow server-installations to disable saving server-side until
+    # saving client-side is supported for all exports.
+    serverside_enabled = Bool(True).tag(sync=True)
+
+    def __init__(self, *args, **kwargs):
+        super().__init__(*args, **kwargs)
+
+        self.filename = AutoTextField(self, 'filename_value',
+                                      'filename_default',
+                                      'filename_auto',
+                                      'filename_invalid_msg')
+
+        # description displayed under plugin title in tray
+        self._plugin_description = 'Export data/plots and other outputs to a file.'
+
+        # NOTE: if adding export support for non-plugin products, also update the language
+        # in the UI as well as in _set_dataset_not_supported_msg
+        self.dataset.filters = ['is_not_wcs_only', 'not_child_layer',
+                                'from_plugin']
+
+        self.viewer.add_filter('is_not_empty')
+
+        viewer_format_options = ['png', 'svg']
+        if self.config == 'cubeviz':
+            if not self.app.state.settings.get('server_is_remote'):
+                viewer_format_options += ['mp4']
+                # still list mp4 as an option, but display a message (and raise an error) if
+                # opencv is not available
+                self.movie_enabled = HAS_OPENCV
+
+        self.viewer_format = SelectPluginComponent(self,
+                                                   items='viewer_format_items',
+                                                   selected='viewer_format_selected',
+                                                   manual_options=viewer_format_options)
+
+        # NOTE: see self.plugin_table.selected_obj.write.list_formats() for full list of options,
+        # although not all support passing overwrite
+        plugin_table_format_options = ['ecsv', 'csv', 'fits']
+        self.plugin_table_format = SelectPluginComponent(self,
+                                                         items='plugin_table_format_items',
+                                                         selected='plugin_table_format_selected',
+                                                         manual_options=plugin_table_format_options)
+
+        subset_format_options = [{'label': 'fits', 'value': 'fits', 'disabled': False},
+                                 {'label': 'reg', 'value': 'reg', 'disabled': False},
+                                 {'label': 'ecsv', 'value': 'ecsv', 'disabled': True}]
+
+        if self.config == 'imviz':
+            subset_format_options.append({'label': 'stcs', 'value': 'stcs', 'disabled': False})
+
+        self.subset_format = SelectPluginComponent(self,
+                                                   items='subset_format_items',
+                                                   selected='subset_format_selected',
+                                                   manual_options=subset_format_options,
+                                                   filters=[self._is_valid_item],
+                                                   apply_filters_to_manual_options=True)
+
+        dataset_format_options = ['fits']
+        self.dataset_format = SelectPluginComponent(self,
+                                                    items='dataset_format_items',
+                                                    selected='dataset_format_selected',
+                                                    manual_options=dataset_format_options)
+
+        plugin_plot_format_options = ['png', 'svg']
+        self.plugin_plot_format = SelectPluginComponent(self,
+                                                        items='plugin_plot_format_items',
+                                                        selected='plugin_plot_format_selected',
+                                                        manual_options=plugin_plot_format_options)
+
+        # default selection:
+        self.dataset._default_mode = 'empty'
+        self.subset._default_mode = 'empty'
+        self.plugin_table._default_mode = 'empty'
+        self.plugin_plot._default_mode = 'empty'
+        self.plugin_plot.select_default()
+        self.plugin_table.select_default()
+        # viewer last so that the first viewer is the default and all others are empty
+        self.viewer.select_default()
+
+        if self.config == "cubeviz":
+            self.session.hub.subscribe(self, AddDataMessage, handler=self._on_cubeviz_data_added)  # noqa: E501
+
+        self.session.hub.subscribe(self, SubsetCreateMessage,
+                                   handler=self._set_subset_not_supported_msg)
+        self.session.hub.subscribe(self, SubsetUpdateMessage,
+                                   handler=self._set_subset_not_supported_msg)
+        self.session.hub.subscribe(self, SubsetDeleteMessage,
+                                   handler=self._set_subset_not_supported_msg)
+
+        if self.app.state.settings.get('server_is_remote', False):
+            # when the server is remote, saving the file in python would save on the server, not
+            # on the user's machine, so export support in cubeviz should be disabled
+            self.serverside_enabled = False
+
+        self._set_relevant()
+
+    def _is_valid_item(self, item):
+        return self._is_not_stcs(item) or self._is_stcs_region_supported(item)
+
+    def _is_not_stcs(self, item):
+        return item.get('label', '') != 'stcs'
+
+    def _is_stcs_region_supported(self, item):
+        region = getattr(self.subset, 'selected_spatial_region', None)
+        return isinstance(region, (CircleSkyRegion, EllipseSkyRegion))
+
+    @observe('subset_selected')
+    def _on_subset_selected(self, event):
+        if hasattr(self, 'subset_format'):
+            self.subset_format._update_items()
+
+    @observe('viewer_items', 'dataset_items', 'subset_items',
+             'plugin_table_items', 'plugin_plot_items')
+    def _set_relevant(self, *args):
+        if self.app.config != 'deconfigged':
+            return
+        if not (len(self.viewer_items) or len(self.dataset_items) or len(self.subset_items)
+                or len(self.plugin_table_items) or len(self.plugin_plot_items)):
+            self.irrelevant_msg = 'Nothing to export'
+        else:
+            self.irrelevant_msg = ''
+
+    @property
+    def user_api(self):
+        # TODO: backwards compat for save_figure, save_movie,
+        # i_start, i_end, movie_fps, movie_filename
+        expose = ['viewer', 'viewer_format',
+                  'dataset', 'dataset_format',
+                  'subset', 'subset_format',
+                  'plugin_table', 'plugin_table_format',
+                  'plugin_plot', 'plugin_plot_format',
+                  'filename', 'export']
+
+        if self.dev_multi_support:
+            expose += ['multiselect']
+
+        return PluginUserApi(self, expose=expose)
+
+    def _on_cubeviz_data_added(self, msg):
+        # NOTE: This needs revising if we allow loading more than one cube.
+        if isinstance(msg.viewer, BqplotImageView):
+            if len(msg.data.shape) == 3:
+                self.i_end = msg.data.shape[-1] - 1
+
+    @observe('multiselect', 'viewer_multiselect')
+    def _sync_multiselect_traitlets(self, event):
+        # ViewerSelectMixin brings viewer_multiselect, but we want a single traitlet to control
+        # all select inputs, so we'll keep them synced here and only expose multiselect through
+        # the user API
+        self.multiselect = event.get('new')
+        self.viewer_multiselect = event.get('new')
+        if not self.multiselect:
+            # default to just a single viewer
+            self._sync_singleselect({'name': 'viewer', 'new': self.viewer_selected})
+
+    @observe('viewer_selected', 'dataset_selected', 'subset_selected',
+             'plugin_table_selected', 'plugin_plot_selected')
+    def _sync_singleselect(self, event):
+
+        if not hasattr(self, 'dataset') or not hasattr(self, 'viewer'):
+            # plugin not fully intialized
+            return
+        # if multiselect is not enabled, only allow a single selection across all select components
+        if self.multiselect:
+            return
+        if event.get('new') in ('', []):
+            return
+        name = event.get('name')
+        for attr in ('viewer_selected', 'dataset_selected', 'subset_selected',
+                     'plugin_table_selected', 'plugin_plot_selected'):
+            if name != attr:
+                setattr(self, attr, '')
+            if attr == 'subset_selected':
+                if self.subset.selected != '':
+                    self._update_subset_format_disabled()
+                self._set_subset_not_supported_msg()
+            if attr == 'dataset_selected':
+                self._set_dataset_not_supported_msg()
+
+    @observe('viewer_selected', 'viewer_format_selected',
+             'dataset_selected', 'dataset_format_selected',
+             'subset_selected', 'subset_format_selected',
+             'plugin_table_selected', 'plugin_table_format_selected',
+             'plugin_plot_selected', 'plugin_plot_format_selected')
+    def _set_filename_default(self, *args, **kwargs):
+        if not hasattr(self, 'viewer'):
+            return
+        if self.multiselect:
+            raise NotImplementedError("batch export not yet supported")
+        if self.viewer_selected:
+            self.filename_default = f"{self.viewer_selected}.{self.viewer_format_selected}"  # noqa
+        elif self.dataset_selected:
+            self.filename_default = f"{self.dataset_selected.replace(' ', '_')}.{self.dataset_format_selected}"  # noqa
+        elif self.subset_selected:
+            self.filename_default = f"{self.subset_selected.replace(' ', '_')}.{self.subset_format_selected}"  # noqa
+        elif self.plugin_table_selected:
+            self.filename_default = f"{self.plugin_table_selected.replace(':', '').replace(' ', '_')}.{self.plugin_table_format_selected}"  # noqa
+        elif self.plugin_plot_selected:
+            self.filename_default = f"{self.plugin_plot_selected.replace(':', '').replace(' ', '_')}.{self.plugin_plot_format_selected}"  # noqa
+        else:
+            self.filename_default = ''
+
+        # Call to initially set the default filepath
+        if hasattr(self, 'viewer_format') and self.filename_default:
+            self._normalize_filename(filename=self.filename_default,
+                                     filetype=self.viewer_format.selected,
+                                     default_path=True)
+
+    @observe('filename_value')
+    def _is_filename_changed(self, event):
+        # Update the UI Filepath if relative or absolute paths are provided
+        # by user via self.filename_value
+        expanded_path = os.path.expanduser(self.filename_value)
+        abs_path = Path(expanded_path).resolve()
+        self.default_filepath = str(abs_path)
+
+        # Clear overwrite warning when user changes filename
+        self.overwrite_warn = False
+
+    def _update_subset_format_disabled(self):
+        new_items = []
+        if self.subset.selected is not None:
+            try:
+                subset = self.app.get_subsets(self.subset.selected)
+            except Exception:
+                # subset invalid message will already be set,
+                # no need to set valid/invalid formats.
+                return
+            if self.app._is_subset_spectral(subset[0]):
+                good_formats = ["ecsv"]
+            else:
+                good_formats = ["fits", "reg"]
+            for item in self.subset_format_items:
+                if item["label"] in good_formats:
+                    item["disabled"] = False
+                else:
+                    item["disabled"] = True
+                    if item["label"] == self.subset_format.selected:
+                        self.subset_format.selected = good_formats[0]
+                new_items.append(item)
+        self.subset_format_items = []
+        self.subset_format_items = new_items
+
+    @observe('subset_format_selected')
+    def _disable_subset_format_combo(self, event):
+        # Disable selecting a bad subset+format combination from the API
+        if self.subset.selected == '' or self.subset.selected is None:
+            return
+        subset = self.app.get_subsets(self.subset.selected)
+        bad_combo = False
+        if self.app._is_subset_spectral(subset[0]):
+            if event['new'] != "ecsv":
+                bad_combo = True
+        elif event['new'] == "ecsv":
+            bad_combo = True
+
+        if bad_combo:
+            # Set back to a good value and raise error
+            good_format = [format["label"] for format in self.subset_format_items if
+                           format["disabled"] is False][0]
+            self.subset_format.selected = good_format
+            raise ValueError(f"Cannot export {self.subset.selected} in {event['new']}"
+                             f" format, reverting selection to {self.subset_format.selected}")
+
+    def _set_subset_not_supported_msg(self, msg=None):
+        """
+        Check if selected subset is spectral or composite, and warn and
+        disable Export button until these are supported.
+        """
+
+        if self.subset.selected not in [None, '']:
+            try:
+                subset = self.app.get_subsets(self.subset.selected)
+            except Exception as e:
+                self.subset_invalid_msg = f"Export for subset not supported: {e}"
+            else:
+                if self.subset.selected == '':
+                    self.subset_invalid_msg = ''
+                elif self.app._is_subset_spectral(subset[0]):
+                    self.subset_invalid_msg = ''
+                elif len(subset) > 1:
+                    self.subset_invalid_msg = 'Export for composite subsets not yet supported.'
+                else:
+                    self.subset_invalid_msg = ''
+        else:  # no subset selected (can be '' instead of None if previous selection made)
+            self.subset_invalid_msg = ''
+
+    def _set_dataset_not_supported_msg(self, msg=None):
+        if self.dataset.selected_obj is not None:
+            if self.dataset.selected_obj.meta.get("Plugin", None) is None:
+                # NOTE: should not be a valid choice due to dataset filters, but we'll include
+                # another check here.
+                self.data_invalid_msg = "Data export is only available for plugin generated data."
+            elif not isinstance(self.dataset.selected_obj, (Spectrum1D, CCDData)):
+                self.data_invalid_msg = "Export is not yet implemented for this type of data"
+            elif (data_unit := self.dataset.selected_obj.unit) == u.Unit('DN/s'):
+                self.data_invalid_msg = f'Export Disabled: The unit {data_unit} could not be saved in native FITS format.'  # noqa: E501
+            else:
+                self.data_invalid_msg = ''
+        else:
+            self.data_invalid_msg = ''
+
+    def _normalize_filename(self, filename=None, filetype=None, overwrite=False, default_path=False):  # noqa: E501
+        # Make sure filename is valid and file does not end up in weird places in standalone mode.
+        if not filename:
+            raise ValueError("Invalid filename")
+
+        if isinstance(filename, str):
+            if not filename.endswith(filetype):
+                filename += f".{filetype}"
+            filename = Path(filename).expanduser()
+
+        filename = filename.resolve()
+        filepath = filename.parent
+        if filepath and not filepath.is_dir():
+            raise ValueError(f"Invalid path={filepath}")
+        elif ((not filepath or str(filepath).startswith(".")) and os.environ.get("JDAVIZ_START_DIR", "")):  # noqa: E501 # pragma: no cover
+            filename = os.environ["JDAVIZ_START_DIR"] / filename
+
+        # Set the default filepath to inform user where file will be exported to
+        if default_path:
+            if not filepath.is_absolute():
+                abs_path = filepath.resolve()
+                self.default_filepath = str(abs_path)
+            # set default path for standalone
+            if os.environ.get("JDAVIZ_START_DIR", ""):
+                self.default_filepath = os.environ["JDAVIZ_START_DIR"]
+
+        if filename.exists() and not overwrite and not default_path:
+            self.overwrite_warn = True
+        else:
+            self.overwrite_warn = False
+
+        return filename
+
+    @with_spinner()
+    def export(self, filename=None, show_dialog=None, overwrite=False,
+               raise_error_for_overwrite=True, width: str | None = None, height: str | None = None):
+        """
+        Export selected item(s)
+
+        Parameters
+        ----------
+        filename : str, optional
+            If not provided, plugin value will be used.
+
+        show_dialog : bool or `None`
+            If `True`, prompts dialog to save PNG/SVG from browser.
+
+        overwrite : bool
+            If `True`, silently overwrite an existing file.
+
+        raise_error_for_overwrite : bool
+            If `True`, raise exception when ``overwrite=False`` but
+            output file already exists. Otherwise, a message will be sent
+            to application snackbar instead.
+
+        width : str, optional
+            Width of the exported image. Required if height is provided.
+
+        height : str, optional
+            Height of the exported image. Required if width is provided.
+
+        """
+        if self.multiselect:
+            raise NotImplementedError("batch export not yet supported")
+
+        filename = filename if filename is not None else self.filename_value
+
+        # at this point, we can assume only a single export is selected
+        if len(self.viewer.selected):
+            viewer = self.viewer.selected_obj
+            if len(self.viewer.selected):
+                if self.viewer_invalid_msg != "":
+                    raise NotImplementedError(f"Viewer cannot be exported - {self.viewer_invalid_msg}")  # noqa
+
+            viewer = self.viewer.selected_obj
+
+            filetype = self.viewer_format.selected
+            filename = self._normalize_filename(filename, filetype, overwrite=overwrite)
+
+            if self.overwrite_warn and not overwrite:
+                if raise_error_for_overwrite:
+                    raise FileExistsError(f"{filename} exists but overwrite=False")
+                return
+
+            # temporarily "clean" incompatible marks of unicode characters, etc
+            restores = []
+            for mark in viewer.figure.marks:
+                restore = {}
+                if len(getattr(mark, 'text', [])):
+                    if not isinstance(mark, ShadowMixin):
+                        # if it is shadowing another mark, that will automatically get updated
+                        # when the other mark is restored, but we'll still ensure that the mark
+                        # is clean of unicode before exporting.
+                        restore['text'] = [t for t in mark.text]
+                    mark.text = [t.strip() for t in mark.text]
+                if len(getattr(mark, 'labels', [])):
+                    restore['labels'] = mark.labels[:]
+                    mark.labels = [lbl.strip() for lbl in mark.labels]
+                restores.append(restore)
+
+            if filetype == "mp4":
+                self.save_movie(viewer, filename, filetype, width=width, height=height)
+            else:
+                self.save_figure(viewer, filename, filetype, show_dialog=show_dialog,
+                                 width=width, height=height)
+
+            # restore marks to their original state
+            for restore, mark in zip(restores, viewer.figure.marks):
+                for k, v in restore.items():
+                    setattr(mark, k, v)
+
+        elif len(self.plugin_plot.selected):
+            plot = self.plugin_plot.selected_obj._obj
+            filetype = self.plugin_plot_format.selected
+            filename = self._normalize_filename(filename, filetype, overwrite=overwrite)
+
+            if not plot._plugin.is_active:
+                # force an update to the plot.  This requires the plot to have set
+                # update_callback when instantiated
+                plot._update()
+
+                # create a copy of the widget shown off screen to enable rendering
+                # in case one was never created in the parent plugin
+                self.plugin_plot_selected_widget = f'IPY_MODEL_{plot.model_id}'
+
+            if self.overwrite_warn and not overwrite:
+                if raise_error_for_overwrite:
+                    raise FileExistsError(f"{filename} exists but overwrite={overwrite}")
+                return
+
+            self.save_figure(plot, filename, filetype, show_dialog=show_dialog)
+
+        elif len(self.plugin_table.selected):
+            filetype = self.plugin_table_format.selected
+            filename = self._normalize_filename(filename, filetype, overwrite=overwrite)
+            if self.overwrite_warn and not overwrite:
+                if raise_error_for_overwrite:
+                    raise FileExistsError(f"{filename} exists but overwrite=False")
+                return
+            self.plugin_table.selected_obj.export_table(filename, overwrite=True)
+
+        elif len(self.subset.selected):
+            selected_subset_label = self.subset.selected
+            filetype = self.subset_format.selected
+            filename = self._normalize_filename(filename, filetype, overwrite=overwrite)
+            if self.subset_invalid_msg != '':
+                raise NotImplementedError(f'Subset can not be exported - {self.subset_invalid_msg}')
+            if self.overwrite_warn and not overwrite:
+                if raise_error_for_overwrite:
+                    raise FileExistsError(f"{filename} exists but overwrite=False")
+                return
+            if self.subset_format.selected in ('fits', 'reg'):
+                self.save_subset_as_region(selected_subset_label, filename)
+            elif self.subset_format.selected == 'ecsv':
+                self.save_subset_as_table(filename)
+            elif self.subset_format.selected == 'stcs':
+                self.save_subset_as_stcs(filename)
+
+        elif len(self.dataset.selected):
+            filetype = self.dataset_format.selected
+            filename = self._normalize_filename(filename, filetype, overwrite=overwrite)
+            if self.data_invalid_msg != "":
+                raise NotImplementedError(f"Data can not be exported - {self.data_invalid_msg}")
+            if self.overwrite_warn and not overwrite:
+                if raise_error_for_overwrite:
+                    raise FileExistsError(f"{filename} exists but overwrite=False")
+                return
+            self.dataset.selected_obj.write(Path(filename), overwrite=True)
+        else:
+            raise ValueError("nothing selected for export")
+
+        return filename
+
+    def vue_export_from_ui(self, *args, **kwargs):
+        try:
+            filename = self.export(show_dialog=True, raise_error_for_overwrite=False)
+        except Exception as e:
+            self.hub.broadcast(SnackbarMessage(
+                f"Export failed with: {e}", sender=self, color="error"))
+        else:
+            if filename is not None:
+                self.hub.broadcast(SnackbarMessage(
+                    f"Exported to {filename}", sender=self, color="success"))
+
+    def vue_overwrite_from_ui(self, *args, **kwargs):
+        """Attempt to force writing the output if the user confirms the desire to overwrite."""
+        try:
+            filename = self.export(show_dialog=True, overwrite=True,
+                                   raise_error_for_overwrite=False)
+        except Exception as e:
+            self.hub.broadcast(SnackbarMessage(
+                f"Export with overwrite failed with: {e}", sender=self, color="error"))
+        else:
+            if filename is not None:
+                self.hub.broadcast(SnackbarMessage(
+                    f"Exported to {filename} (overwrite)", sender=self, color="success"))
+            self.overwrite_warn = False
+
+    def save_figure(self, viewer, filename=None, filetype="png", show_dialog=False,
+                    width: str | None = None, height: str | None = None):
+        def get_png(figure: bqplot.Figure):
+            nonlocal filename
+            if filetype == "png":
+
+                if filename is None:
+                    filename = self.filename_default
+
+                def on_img_received(data):
+                    try:
+                        with filename.open(mode='bw') as f:
+                            f.write(data)
+                    except Exception as e:
+                        self.hub.broadcast(SnackbarMessage(
+                            f"{self.viewer.selected} failed to export to {str(filename)}: {e}",
+                            sender=self, color="error"))
+                    finally:
+                        self.hub.broadcast(SnackbarMessage(
+                            f"{self.viewer.selected} exported to {str(filename)}",
+                            sender=self, color="success"))
+
+                if figure._upload_png_callback is not None:
+                    raise ValueError("previous png export is still in progress. Wait to complete before making another call to save_figure")  # noqa: E501 # pragma: no cover
+
+                figure.get_png_data(on_img_received)
+
+            elif filetype == "svg":
+                figure.save_svg(str(filename) if filename is not None else None)
+
+        if width is not None or height is not None:
+            assert width is not None and height is not None, \
+                "Both width and height must be provided"
+            import ipywidgets as widgets
+            from typing import Callable
+
+            def _show_hidden(widget: widgets.Widget, width: str, height: str):
+                import ipyvuetify as v
+                wrapper_widget = v.Html(
+                    children=[
+                        v.Html(children=[
+                            widget
+                        ], tag="div", style_=f"width: {width}; height: {height};")
+                    ],
+                    tag="div",
+                    style_="overflow: hidden; width: 0px; height: 0px")
+                IPython.display.display(wrapper_widget)
+
+            def _widget_after_first_display(widget: widgets.Widget, callback: Callable):
+                if widget._view_count is None:
+                    widget._view_count = 0
+                called_callback = False
+
+                def view_count_changed(change):
+                    nonlocal called_callback
+                    if change["new"] == 1 and not called_callback:
+                        called_callback = True
+                        callback()
+                widget.observe(view_count_changed, "_view_count")
+
+            cloned_viewer = viewer._clone_viewer()
+            # make sure we will the size of our container which defines the
+            # size of the figure
+            cloned_viewer.figure.layout.width = "100%"
+            cloned_viewer.figure.layout.height = "100%"
+
+            def on_figure_displayed(fig):
+                # we need a bit of a delay to ensure the figure is fully displayed
+                # maybe this can be fixed on the bqplot side in the future
+                import time
+                time.sleep(0.1)
+                get_png(cloned_viewer.figure)
+            _widget_after_first_display(cloned_viewer.figure, on_figure_displayed)
+            _show_hidden(cloned_viewer.figure, width, height)
+        else:
+            get_png(viewer.figure)
+
+    @with_spinner('movie_recording')
+    def _save_movie(self, viewer, i_start, i_end, fps, filename, rm_temp_files, width, height):
+        # NOTE: All the stuff here has to be in the same thread but
+        #       separate from main app thread to work.
+
+        if not self.movie_enabled:
+            if not HAS_OPENCV:
+                raise ImportError("Please install opencv-python")
+            raise ValueError("movie support disabled")
+
+        slice_plg = self.app._jdaviz_helper.plugins["Slice"]._obj
+        orig_slice = viewer.slice
+        temp_png_files = []
+        i = i_start
+        video = None
+
+        # TODO: Expose to users?
+        i_step = 1  # Need n_frames check if we allow tweaking
+
+        try:
+            while i <= i_end:
+                if self.movie_interrupt:
+                    break
+
+                slice_plg.vue_play_next()
+                cur_pngfile = Path(f"._cubeviz_movie_frame_{i}.png")
+                # TODO: skip success snackbars when exporting temp movie frames?
+                self.save_figure(viewer, filename=cur_pngfile, filetype="png", show_dialog=False,
+                                 width=width, height=height)
+                temp_png_files.append(cur_pngfile)
+                i += i_step
+
+                # Wait for the roundtrip to the frontend to complete.
+                while viewer.figure._upload_png_callback is not None:
+                    time.sleep(0.05)
+
+            if not self.movie_interrupt:
+                # Grab frame size.
+                frame_shape = cv2.imread(temp_png_files[0]).shape
+                frame_size = (frame_shape[1], frame_shape[0])
+
+                video = cv2.VideoWriter(filename, cv2.VideoWriter_fourcc(*'mp4v'), fps, frame_size, True)  # noqa: E501
+                for cur_pngfile in temp_png_files:
+                    video.write(cv2.imread(cur_pngfile))
+        except Exception as err:
+            self.hub.broadcast(SnackbarMessage(
+                f"Error saving {filename}: {err!r}", sender=self, color="error"))
+        finally:
+            cv2.destroyAllWindows()
+            if video:
+                video.release()
+            slice_plg._on_slider_updated({'new': orig_slice})
+
+        if rm_temp_files or self.movie_interrupt:
+            for cur_pngfile in temp_png_files:
+                if os.path.exists(cur_pngfile):
+                    os.remove(cur_pngfile)
+
+        if self.movie_interrupt:
+            if os.path.exists(filename):
+                os.remove(filename)
+            self.movie_interrupt = False
+
+    def save_movie(self, viewer, filename, filetype, i_start=None, i_end=None, fps=None,
+                   rm_temp_files=True, width: str | None = None, height: str | None = None):
+        """Save selected slices as a movie.
+
+        This method creates a PNG file per frame (``._cubeviz_movie_frame_<n>.png``)
+        in the working directory before stitching all the frames into a movie.
+        Please make sure you have sufficient memory for this operation.
+        PNG files are deleted after the movie is created unless otherwise specified.
+        If another PNG file with the same name already exists, it will be silently replaced.
+
+        Parameters
+        ----------
+        i_start, i_end : int or `None`
+            Slices to record; each slice will be a frame in the movie.
+            If not given, it is obtained from plugin inputs.
+            Unlike Python indexing, ``i_end`` is inclusive.
+            Wrapping and reverse indexing are not supported.
+
+        fps : float or `None`
+            Frame rate in frames per second (FPS).
+            If not given, it is obtained from plugin inputs.
+
+        filename : str or `None`
+            Filename for the movie to be recorded. Include path if necessary.
+            If not given, it is obtained from plugin inputs.
+            If another file with the same name already exists, it will be silently replaced.
+
+        filetype : {'mp4', `None`}
+            Currently only MPEG-4 is supported. This keyword is reserved for future support
+            of other format(s).
+
+        rm_temp_files : bool
+            Remove temporary PNG files after movie creation. Default is `True`.
+
+        width : str, optional
+            Width of the exported image. Required if height is provided.
+
+        height : str, optional
+            Height of the exported image. Required if width is provided.
+
+        Returns
+        -------
+        out_filename : str
+            The absolute path to the actual output file.
+
+        """
+        if self.config != "cubeviz":
+            raise NotImplementedError(f"save_movie is not available for config={self.config}")
+
+        if not HAS_OPENCV:
+            raise ImportError("Please install opencv-python to save cube as movie.")
+
+        if filetype != "mp4":
+            raise NotImplementedError(f"filetype={filetype} not supported")
+
+        if viewer.shape is None:
+            raise ValueError("Selected viewer has no display shape.")
+
+        if fps is None:
+            fps = float(self.movie_fps)
+        if fps <= 0:
+            raise ValueError("Invalid frame rate, must be positive non-zero value.")
+
+        if i_start is None:
+            i_start = int(self.i_start)
+
+        if i_end is None:
+            i_end = int(self.i_end)
+
+        # No wrapping. Forward only.
+        slice_plg = self.app._jdaviz_helper.plugins["Slice"]._obj
+        if i_start < 0:  # pragma: no cover
+            i_start = 0
+        max_slice = len(slice_plg.valid_values_sorted) - 1
+        if i_end > max_slice:  # pragma: no cover
+            i_end = max_slice
+        if i_end <= i_start:
+            raise ValueError(f"No frames to write: i_start={i_start}, i_end={i_end}")
+
+        threading.Thread(
+            target=lambda: self._save_movie(viewer, i_start, i_end, fps, filename, rm_temp_files,
+                                            width, height)
+        ).start()
+
+        return filename
+
+    def save_subset_as_stcs(self, filename):
+        """
+        Save a subset region to a text file in STC-S format.
+
+        Currently implemented for Circle and Ellipse sky regions only.
+
+        Parameters
+        ----------
+        filename : str
+            Write the STC-S region to a text file with this name.
+
+        Raises
+        ------
+        RuntimeError
+            If data is not aligned by WCS, which is required for STC-S export.
+        """
+        align_by = getattr(self.app, '_align_by', None)
+        if align_by != 'wcs':
+            raise RuntimeError("Please link datasets by WCS first using the Orientation plugin.")
+
+        region = self.app.get_subsets(subset_name=self.subset.selected,
+                                      include_sky_region=True)[0]['sky_region']
+
+        stcs_str = region2stcs_string(region)
+
+        with open(filename, 'w') as f:
+            f.write(stcs_str)
+
+    def save_subset_as_region(self, selected_subset_label, filename):
+        """
+        Save a subset to file as a Region object in the working directory.
+        Currently only enabled for non-composite spatial subsets. Can be saved
+        as a .fits or .reg file. If link type is currently set to 'pixel',
+        then a pixel region will be saved. If link type is 'wcs', then a sky
+        region will be saved. If a file with the same name already exists in the
+        working directory, it will be overwriten.
+        """
+
+        # type of region saved depends on link type
+        align_by = getattr(self.app, '_align_by', None)
+
+        region = self.app.get_subsets(subset_name=selected_subset_label,
+                                      include_sky_region=align_by == 'wcs')
+
+        region = region[0][f'{"sky_" if align_by == "wcs" else ""}region']
+
+        region.write(str(filename), overwrite=True)
+
+    def save_subset_as_table(self, filename):
+        region = self.app.get_subsets(subset_name=self.subset.selected)
+        region.write(str(filename))
+
+    def vue_interrupt_recording(self, *args):  # pragma: no cover
+        self.movie_interrupt = True
+        # TODO: this will need updating when batch/multiselect support is added
+        self.hub.broadcast(SnackbarMessage(
+            f"Movie recording interrupted by user, {self.filename_value} will be deleted.",
+            sender=self, color="warning"))