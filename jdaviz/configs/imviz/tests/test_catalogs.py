'''
This file tests four tasks of the catalogs.py plugin in Imviz.
1. When no image/data is provided, the search does not crash
- Additionally there are no results available as the search did not occur
2. When an image/data is provided, specifically with no results being found,
results are available and are set to 0
3. When an image/data is provided, specifically with results being found,
results are available and are set to > 0
4. When the markers are cleared, there are no results available

The data used for testing are provided in the comments below.

Currently, these tests are driven by an SDSS search.
As more catalogs are added to the plugin, each test will need to be
specific based on the respective catalog.

Additionally, tests that check for results > 0 are correct as the data was
found from an SDSS server (and therefore should have results).
However, the number of results is determined on the belief that the search
is correct and the removal of the points outside the zoom limits is correctly done.
This may need to instead be tested for in the future.
'''

import numpy as np
from numpy.testing import assert_allclose
import pytest

from astropy.coordinates import SkyCoord
from astropy.io import fits
from astropy.nddata import NDData
from astropy.table import Table, QTable
from numpy.testing import assert_allclose


@pytest.mark.remote_data
class TestCatalogs:
    # testing that the plugin search does not crash when no data/image is provided
    def test_plugin_no_image(self, imviz_helper):
        catalogs_plugin = imviz_helper.plugins["Catalog Search"]._obj
        catalogs_plugin.plugin_opened = True
        # running the search without any data loaded into Imviz
        catalogs_plugin.vue_do_search()

        assert not catalogs_plugin.results_available

    # testing that variables update correctly when the image/data provided does not have results
    def test_plugin_image_no_result(self, imviz_helper, image_2d_wcs):
        arr = np.ones((10, 10))
        ndd = NDData(arr, wcs=image_2d_wcs)

        imviz_helper.load_data(ndd, data_label='no_results_data')

        catalogs_plugin = imviz_helper.plugins["Catalog Search"]._obj
        catalogs_plugin.plugin_opened = True
        catalogs_plugin.vue_do_search()

        # number of results should be 0
        assert catalogs_plugin.results_available
        assert catalogs_plugin.number_of_results == 0

    # testing that every variable updates correctly when the image/data provided does have results
    # data used: information based on this image -
    # https://dr12.sdss.org/fields/runCamcolField?field=76&camcol=5&run=7674
    # the z-band FITS image was downloaded and used
    # NOTE: We mark "slow" so it only runs on the dev job that is allowed to fail.
    @pytest.mark.slow
    def test_plugin_image_with_result(self, imviz_helper, tmp_path):
        arr = np.ones((1489, 2048))

        # header is based on the data provided above
        hdu1 = fits.ImageHDU(arr, name='SCI')
        hdu1.header.update({'CTYPE1': 'RA---TAN',
                            'CUNIT1': 'deg',
                            'CD1_1': -7.80378407867e-05,
                            'CD1_2': 7.74904339463e-05,
                            'CRPIX1': 1025.0,
                            'CRVAL1': 6.62750450757,
                            'NAXIS1': 2048,
                            'CTYPE2': 'DEC--TAN',
                            'CUNIT2': 'deg',
                            'CD2_1': 7.74973322238e-05,
                            'CD2_2': 7.80788034973e-05,
                            'CRPIX2': 745.0,
                            'CRVAL2': 1.54470013629,
                            'NAXIS2': 1489})
        imviz_helper.load_data(hdu1, data_label='has_wcs')

        catalogs_plugin = imviz_helper.plugins["Catalog Search"]._obj
        catalogs_plugin.plugin_opened = True

        # test SDSS catalog
        catalogs_plugin.catalog.selected = 'SDSS'

        # testing that SDSS catalog respects the maximum sources set
        catalogs_plugin.max_sources = 100
        catalogs_plugin.search(error_on_fail=True)

        assert catalogs_plugin.results_available
        assert catalogs_plugin.number_of_results == catalogs_plugin.max_sources

        # reset max_sources to it's default value
        catalogs_plugin.max_sources = 1000
        # This basically calls the following under the hood:
        #   skycoord_center = SkyCoord(6.62754354, 1.54466139, unit="deg")
        #   zoom_radius = r_max = 3 * u.arcmin
        #   query_region_result = SDSS.query_region(skycoord_center, radius=zoom_radius, ...)
        catalogs_plugin.search(error_on_fail=True)

        assert catalogs_plugin.catalog.selected == 'SDSS'

        # number of results should be > 500 or so
        # Answer was determined by running the search with the image in the notebook.
        assert catalogs_plugin.results_available
        assert catalogs_plugin.number_of_results > 500
        prev_results = catalogs_plugin.number_of_results

        # testing that every variable updates accordingly when markers are cleared
        catalogs_plugin.vue_do_clear_table()

        assert not catalogs_plugin.results_available

        # test loading from file
        table = imviz_helper.app._catalog_source_table
        qtable = QTable({'sky_centroid': SkyCoord(table['ra'], table['dec'], unit='deg'),
                         'label': table['objid']})
        tmp_file = tmp_path / 'test.ecsv'
        qtable.write(tmp_file, overwrite=True)

        # reset max_sources to it's default value
        catalogs_plugin.max_sources = 1000

        catalogs_plugin.from_file = str(tmp_file)
        # setting filename from API will automatically set catalog to 'From File...'
        assert catalogs_plugin.catalog.selected == 'From File...'
        catalogs_plugin.search(error_on_fail=True)
        assert catalogs_plugin.results_available
        assert catalogs_plugin.number_of_results == prev_results

        catalogs_plugin.table.selected_rows = catalogs_plugin.table.items[0:2]
        assert len(catalogs_plugin.table.selected_rows) == 2

        # test Gaia catalog
        catalogs_plugin.catalog.selected = 'Gaia'

        assert catalogs_plugin.catalog.selected == 'Gaia'

        # astroquery.gaia query has the Gaia.ROW_LIMIT parameter that limits the number of rows
        # returned. Test to verify that this query functionality is maintained by the package.
        # Note: astroquery.sdss does not have this parameter.
        catalogs_plugin.max_sources = 10
        with pytest.warns(ResourceWarning):
            catalogs_plugin.search(error_on_fail=True)

        assert catalogs_plugin.results_available
        assert catalogs_plugin.number_of_results == catalogs_plugin.max_sources

        assert imviz_helper.viewers['imviz-0']._obj.state.x_min == -0.5
        assert imviz_helper.viewers['imviz-0']._obj.state.x_max == 2047.5
        assert imviz_helper.viewers['imviz-0']._obj.state.y_min == -0.5
        assert imviz_helper.viewers['imviz-0']._obj.state.y_max == 1488.5

<<<<<<< HEAD
        # First select a row
        catalogs_plugin.table.selected_rows = [
            catalogs_plugin.table.items[0]]
        # Then zoom in to the selected
        catalogs_plugin.vue_zoom_in()
=======
        # set 'padding' to reproduce original hard-coded 50 pixel window
        # so test results don't change
        catalogs_plugin.zoom_to_selected(padding=50 / 2048)
>>>>>>> bcf44afb

        assert imviz_helper.viewers['imviz-0']._obj.state.x_min == 1022.5631800000001
        assert imviz_helper.viewers['imviz-0']._obj.state.x_max == 1122.56318
        assert imviz_helper.viewers['imviz-0']._obj.state.y_min == 675.29611
        assert imviz_helper.viewers['imviz-0']._obj.state.y_max == 775.29611


def test_from_file_parsing(imviz_helper, tmp_path):
    catalogs_plugin = imviz_helper.plugins["Catalog Search"]._obj

    # _on_file_path_changed is fired when changing the selection in the file dialog
    catalogs_plugin.catalog._on_file_path_changed({'new': './invalid_path'})
    assert catalogs_plugin.from_file_message == 'File path does not exist'

    # observe('from_file') is fired when setting from_file from the API or via import_file
    # (or after clicking select in the file dialog)
    with pytest.raises(ValueError, match='./invalid_path is not a valid file path'):
        catalogs_plugin.import_catalog('./invalid_path')

    # setting to a blank string from the API resets the catalog selection to the
    # default/first entry
    catalogs_plugin.from_file = ''
    assert catalogs_plugin.catalog.selected == catalogs_plugin.catalog.choices[0]

    not_table_file = tmp_path / 'not_table.tst'
    not_table_file.touch()
    catalogs_plugin.catalog._on_file_path_changed({'new': not_table_file})
    assert catalogs_plugin.from_file_message == 'Could not parse file with astropy.table.QTable.read'  # noqa

    qtable = QTable({'not_sky_centroid': [1, 2, 3]})
    not_valid_table = tmp_path / 'not_valid_table.ecsv'
    qtable.write(not_valid_table, overwrite=True)
    catalogs_plugin.catalog._on_file_path_changed({'new': not_valid_table})
    assert catalogs_plugin.from_file_message == 'Table does not contain required sky_centroid column'  # noqa


def test_offline_ecsv_catalog(imviz_helper, image_2d_wcs, tmp_path):
    sky = SkyCoord(ra=[337.5202807, 337.51909197, 337.51760596],
                   dec=[-20.83305528, -20.83222194, -20.83083304], unit='deg')
    tbl = QTable({'sky_centroid': sky})
    tbl_file = str(tmp_path / 'sky_centroid.ecsv')
    tbl.write(tbl_file, overwrite=True)
    n_entries = len(tbl)

    ndd = NDData(np.ones((10, 10)), wcs=image_2d_wcs)
    imviz_helper.load_data(ndd, data_label='data_with_wcs')
    assert len(imviz_helper.app.data_collection) == 1

    catalogs_plugin = imviz_helper.plugins['Catalog Search']._obj
    catalogs_plugin.from_file = tbl_file
    catalogs_plugin.catalog_selected = 'From File...'
    out_tbl = catalogs_plugin.search(error_on_fail=True)
    assert len(out_tbl) == n_entries
    assert catalogs_plugin.number_of_results == n_entries
    assert len(imviz_helper.app.data_collection) == 2  # image + markers

    catalogs_plugin.table.selected_rows = [catalogs_plugin.table.items[0]]
    assert len(catalogs_plugin.table.selected_rows) == 1

    # test to ensure sources searched for respect the maximum sources traitlet
    catalogs_plugin.max_sources = 1
    catalogs_plugin.search(error_on_fail=True)
    assert catalogs_plugin.number_of_results == catalogs_plugin.max_sources

    catalogs_plugin.clear_table()

    # test single source edge case and docs recommended input file type
    sky_coord = SkyCoord(ra=337.5202807, dec=-20.83305528, unit='deg')
    tbl = Table({'sky_centroid': [sky_coord], 'label': ['Source_1']})
    tbl_file = str(tmp_path / 'sky_centroid1.ecsv')
    tbl.write(tbl_file, overwrite=True)
    n_entries = len(tbl)

    catalogs_plugin.from_file = tbl_file
    out_tbl = catalogs_plugin.search()
    assert len([out_tbl]) == n_entries
    assert catalogs_plugin.number_of_results == n_entries
    assert len(imviz_helper.app.data_collection) == 2  # image + markers

    catalogs_plugin.clear_table()

    assert not catalogs_plugin.results_available
    assert len(imviz_helper.app.data_collection) == 2  # markers still there, just hidden

    catalogs_plugin.clear_table(hide_only=False)
    assert not catalogs_plugin.results_available
    assert len(imviz_helper.app.data_collection) == 1  # markers gone for good

    assert imviz_helper.viewers['imviz-0']._obj.state.x_min == -0.5
    assert imviz_helper.viewers['imviz-0']._obj.state.x_max == 9.5
    assert imviz_helper.viewers['imviz-0']._obj.state.y_min == -0.5
    assert imviz_helper.viewers['imviz-0']._obj.state.y_max == 9.5
    # Re-populate the table with a new search
    out_tbl = catalogs_plugin.search()
    assert len(out_tbl) > 0
    # Ensure at least one row is selected before zooming
    catalogs_plugin.table.selected_rows = [catalogs_plugin.table.items[0]]
    assert len(catalogs_plugin.table.selected_rows) > 0

<<<<<<< HEAD
    # Now zoom in
    catalogs_plugin.vue_zoom_in()

    assert_allclose(imviz_helper.viewers['imviz-0']._obj.state.x_min, -49.99966, rtol=1e-6)
    assert_allclose(imviz_helper.viewers['imviz-0']._obj.state.x_max, 50.00034, rtol=1e-6)
    assert_allclose(imviz_helper.viewers['imviz-0']._obj.state.y_min, -48.99999, rtol=1e-6)
    assert_allclose(imviz_helper.viewers['imviz-0']._obj.state.y_max, 51.00001, rtol=1e-6)
=======
    # test the zooming using the default 'padding' of 2% of the viewer size
    # around selected points
    catalogs_plugin.zoom_to_selected()
    assert imviz_helper.viewers['imviz-0']._obj.state.x_min == -0.19966
    assert imviz_helper.viewers['imviz-0']._obj.state.x_max == 0.20034000000000002
    assert imviz_helper.viewers['imviz-0']._obj.state.y_min == 0.8000100000000001
    assert imviz_helper.viewers['imviz-0']._obj.state.y_max == 1.20001


def test_zoom_to_selected(imviz_helper, image_2d_wcs, tmp_path):

    arr = np.ones((500, 500))
    ndd = NDData(arr, wcs=image_2d_wcs)
    imviz_helper.load_data(ndd)

    # write out catalog to file so we can read it back in
    # todo: if tables can be loaded directly at some point, do that

    # sources at pixel coords ~(100, 100), ~(200, 200)
    sky_coord = SkyCoord(ra=[337.49056532, 337.46086081],
                         dec=[-20.80555273, -20.7777673], unit='deg')
    tbl = Table({'sky_centroid': [sky_coord],
                 'label': ['Source_1', 'Source_2']})
    tbl_file = str(tmp_path / 'test_catalog.ecsv')
    tbl.write(tbl_file, overwrite=True)

    catalogs_plugin = imviz_helper.plugins['Catalog Search']

    catalogs_plugin._obj.from_file = tbl_file

    catalogs_plugin._obj.search()

    # select both sources
    catalogs_plugin._obj.table.selected_rows = catalogs_plugin._obj.table.items

    # check viewer limits before zoom
    xmin, xmax, ymin, ymax = imviz_helper.app._jdaviz_helper._default_viewer.get_limits()
    assert xmin == ymin == -0.5
    assert xmax == ymax == 499.5

    # zoom to selected sources
    catalogs_plugin.zoom_to_selected()

    # make sure the viewer bounds reflect the zoom, which, in pixel coords,
    # should be centered at roughly pixel coords (150, 150)
    xmin, xmax, ymin, ymax = imviz_helper.app._jdaviz_helper._default_viewer.get_limits()

    assert_allclose((xmin + xmax) / 2, 150., atol=0.1)
    assert_allclose((ymin + ymax) / 2, 150., atol=0.1)

    # and the zoom box size should reflect the default padding of 2% of the image
    # size around the bounding box containing the source(s), which in this case is
    # 10 pixels around
    assert_allclose(xmin, 100 - 10, atol=0.1)  # min x of selected sources minus pad
    assert_allclose(xmax, 200 + 10, atol=0.1)  # max x of selected sources plus pad
    assert_allclose(ymin, 100 - 10, atol=0.1)  # min y of selected sources minus pad
    assert_allclose(ymax, 200 + 10, atol=0.1)  # max y of selected sources plus pad

    # select one source now
    catalogs_plugin._obj.table.selected_rows = catalogs_plugin._obj.table.items[0:1]

    # zoom to single selected source, using a new value for 'padding'
    catalogs_plugin.zoom_to_selected(padding=0.05)

    # check that zoom window is centered correctly on the source at 100, 100
    xmin, xmax, ymin, ymax = imviz_helper.app._jdaviz_helper._default_viewer.get_limits()
    assert_allclose((xmin + xmax) / 2, 100., atol=0.1)
    assert_allclose((ymin + ymax) / 2, 100., atol=0.1)

    # and the zoom box size should reflect the default padding of 5% of the image
    # size around the bounding box containing the source(s), which in this case is
    # 25 pixels around
    assert_allclose(xmin, 100 - 25, atol=0.1)  # min x of selected source minus pad
    assert_allclose(xmax, 100 + 25, atol=0.1)  # max x of selected source plus pad
    assert_allclose(ymin, 100 - 25, atol=0.1)  # min y of selected source minus pad
    assert_allclose(ymax, 100 + 25, atol=0.1)  # max y of selected source plus pad

    # test that appropriate error is raised when padding is not a valud percentage
    with pytest.raises(ValueError, match="`padding` must be between 0 and 1."):
        catalogs_plugin.zoom_to_selected(padding=5)
>>>>>>> bcf44afb
<|MERGE_RESOLUTION|>--- conflicted
+++ resolved
@@ -159,17 +159,9 @@
         assert imviz_helper.viewers['imviz-0']._obj.state.y_min == -0.5
         assert imviz_helper.viewers['imviz-0']._obj.state.y_max == 1488.5
 
-<<<<<<< HEAD
-        # First select a row
-        catalogs_plugin.table.selected_rows = [
-            catalogs_plugin.table.items[0]]
-        # Then zoom in to the selected
-        catalogs_plugin.vue_zoom_in()
-=======
         # set 'padding' to reproduce original hard-coded 50 pixel window
         # so test results don't change
         catalogs_plugin.zoom_to_selected(padding=50 / 2048)
->>>>>>> bcf44afb
 
         assert imviz_helper.viewers['imviz-0']._obj.state.x_min == 1022.5631800000001
         assert imviz_helper.viewers['imviz-0']._obj.state.x_max == 1122.56318
@@ -262,22 +254,7 @@
     assert imviz_helper.viewers['imviz-0']._obj.state.x_max == 9.5
     assert imviz_helper.viewers['imviz-0']._obj.state.y_min == -0.5
     assert imviz_helper.viewers['imviz-0']._obj.state.y_max == 9.5
-    # Re-populate the table with a new search
-    out_tbl = catalogs_plugin.search()
-    assert len(out_tbl) > 0
-    # Ensure at least one row is selected before zooming
-    catalogs_plugin.table.selected_rows = [catalogs_plugin.table.items[0]]
-    assert len(catalogs_plugin.table.selected_rows) > 0
-
-<<<<<<< HEAD
-    # Now zoom in
-    catalogs_plugin.vue_zoom_in()
-
-    assert_allclose(imviz_helper.viewers['imviz-0']._obj.state.x_min, -49.99966, rtol=1e-6)
-    assert_allclose(imviz_helper.viewers['imviz-0']._obj.state.x_max, 50.00034, rtol=1e-6)
-    assert_allclose(imviz_helper.viewers['imviz-0']._obj.state.y_min, -48.99999, rtol=1e-6)
-    assert_allclose(imviz_helper.viewers['imviz-0']._obj.state.y_max, 51.00001, rtol=1e-6)
-=======
+
     # test the zooming using the default 'padding' of 2% of the viewer size
     # around selected points
     catalogs_plugin.zoom_to_selected()
@@ -357,5 +334,4 @@
 
     # test that appropriate error is raised when padding is not a valud percentage
     with pytest.raises(ValueError, match="`padding` must be between 0 and 1."):
-        catalogs_plugin.zoom_to_selected(padding=5)
->>>>>>> bcf44afb
+        catalogs_plugin.zoom_to_selected(padding=5)