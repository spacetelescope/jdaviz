--- conflicted
+++ resolved
@@ -368,18 +368,12 @@
         viewer = self.app._jdaviz_helper._default_viewer
 
         selected_rows = self.table.selected_rows
-<<<<<<< HEAD
         if not selected_rows:  # Check if no rows are selected
             return
-=======
-
-        if not len(selected_rows):
-            return
 
         if padding <= 0 or padding > 1:
             raise ValueError("`padding` must be between 0 and 1.")
 
->>>>>>> bcf44afb
         x = [float(coord['x_coord']) for coord in selected_rows]
         y = [float(coord['y_coord']) for coord in selected_rows]
 
