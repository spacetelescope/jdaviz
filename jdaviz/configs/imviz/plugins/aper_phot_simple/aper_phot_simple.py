import os
import warnings
from datetime import datetime, timezone

import numpy as np
from astropy import units as u
from astropy.modeling.fitting import LevMarLSQFitter
from astropy.modeling import Parameter
from astropy.modeling.models import Gaussian1D
from astropy.time import Time
from glue.core.message import SubsetUpdateMessage
from ipywidgets import widget_serialization
from photutils.aperture import (ApertureStats, CircularAperture, EllipticalAperture,
                                RectangularAperture)
from traitlets import Any, Bool, Integer, List, Unicode, observe

from jdaviz.core.custom_traitlets import FloatHandleEmpty
from jdaviz.core.events import (GlobalDisplayUnitChanged, SnackbarMessage,
                                LinkUpdatedMessage, SliceValueUpdatedMessage)
from jdaviz.core.region_translators import regions2aperture, _get_region_from_spatial_subset
from jdaviz.core.registries import tray_registry
from jdaviz.core.template_mixin import (PluginTemplateMixin, DatasetMultiSelectMixin,
                                        SubsetSelect, ApertureSubsetSelectMixin,
                                        TableMixin, PlotMixin, MultiselectMixin, with_spinner)
from jdaviz.core.validunits import check_if_unit_is_per_solid_angle
from jdaviz.utils import PRIHDR_KEY

__all__ = ['SimpleAperturePhotometry']

PIX2 = u.pix * u.pix  # define square pixel unit which is used around the plugin


@tray_registry('imviz-aper-phot-simple', label="Aperture Photometry")
class SimpleAperturePhotometry(PluginTemplateMixin, ApertureSubsetSelectMixin,
                               DatasetMultiSelectMixin, TableMixin, PlotMixin, MultiselectMixin):
    """
    The Aperture Photometry plugin performs aperture photometry for drawn regions.
    See the :ref:`Aperture Photometry Plugin Documentation <aper-phot-simple>` for more details.

    Only the following attributes and methods are available through the
    :ref:`public plugin API <plugin-apis>`:

    * :meth:`~jdaviz.core.template_mixin.PluginTemplateMixin.show`
    * :meth:`~jdaviz.core.template_mixin.PluginTemplateMixin.open_in_tray`
    * :meth:`~jdaviz.core.template_mixin.PluginTemplateMixin.close_in_tray`
    """
    template_file = __file__, "aper_phot_simple.vue"
    uses_active_status = Bool(True).tag(sync=True)

    aperture_area = Integer().tag(sync=True)
    background_items = List().tag(sync=True)
    background_selected = Unicode("").tag(sync=True)
    background_value = FloatHandleEmpty(0).tag(sync=True)
    pixel_area_multi_auto = Bool(True).tag(sync=True)
    pixel_area = FloatHandleEmpty(0).tag(sync=True)
    counts_factor = FloatHandleEmpty(0).tag(sync=True)
    flux_scaling_multi_auto = Bool(True).tag(sync=True)
    flux_scaling_warning = Unicode("").tag(sync=True)
    flux_scaling = FloatHandleEmpty(0).tag(sync=True)
    result_available = Bool(False).tag(sync=True)
    result_failed_msg = Unicode("").tag(sync=True)
    results = List().tag(sync=True)
    plot_types = List([]).tag(sync=True)
    current_plot_type = Unicode().tag(sync=True)
    plot_available = Bool(False).tag(sync=True)
    radial_plot = Any('').tag(sync=True, **widget_serialization)
    fit_radial_profile = Bool(False).tag(sync=True)
    fit_results = List().tag(sync=True)

    # Cubeviz only
    cube_slice = Unicode("").tag(sync=True)
    is_cube = Bool(False).tag(sync=True)
<<<<<<< HEAD
    display_spectral_y_unit = Unicode("").tag(sync=True)
    display_solid_angle_unit = Unicode("").tag(sync=True)
=======

    # surface brightness display unit
    display_unit = Unicode("").tag(sync=True)

    # flux scaling display unit will always be flux, not sb
>>>>>>> 88ff8da3
    flux_scaling_display_unit = Unicode("").tag(sync=True)
    disable_pixarea_input = Bool(False).tag(sync=True)  # if flux/pix2

    def __init__(self, *args, **kwargs):
        super().__init__(*args, **kwargs)

        self.background = SubsetSelect(self,
                                       'background_items',
                                       'background_selected',
                                       dataset='dataset',
                                       default_text='Manual',
                                       manual_options=['Manual'],
                                       filters=['is_spatial', 'is_not_composite'])

        headers = ['xcenter', 'ycenter', 'sky_center',
                   'sum', 'sum_aper_area',
                   'aperture_sum_counts', 'aperture_sum_counts_err',
                   'aperture_sum_mag',
                   'min', 'max', 'mean', 'median', 'mode', 'std', 'mad_std', 'var',
                   'biweight_location', 'biweight_midvariance', 'fwhm',
                   'semimajor_sigma', 'semiminor_sigma', 'orientation', 'eccentricity',
                   'data_label', 'subset_label']
        self.table.headers_avail = headers
        self.table.headers_visible = headers

        self.plot_types = ["Curve of Growth", "Radial Profile", "Radial Profile (Raw)"]
        self.current_plot_type = self.plot_types[0]
        self._fitted_model_name = 'phot_radial_profile'

        # override default plot styling
        self.plot.figure.fig_margin = {'top': 60, 'bottom': 60, 'left': 65, 'right': 15}
        self.plot.viewer.axis_y.tick_format = '0.2e'
        self.plot.viewer.axis_y.label_offset = '55px'

        self.session.hub.subscribe(self, SubsetUpdateMessage, handler=self._on_subset_update)
        self.session.hub.subscribe(self, LinkUpdatedMessage, handler=self._on_link_update)

        # Custom dataset filters for Cubeviz
        if self.config == "cubeviz":
            def valid_cubeviz_datasets(data):

                comp = data.get_component(data.main_components[0])
                img_unit = u.Unit(comp.units) if comp.units else u.dimensionless_unscaled
                solid_angle_unit = check_if_unit_is_per_solid_angle(img_unit, return_unit=True)
                if solid_angle_unit is None:  # this is encountered sometimes ??
                    return

                # multiply out solid angle so we can check physical type of numerator
                img_unit *= solid_angle_unit

                acceptable_types = ['spectral flux density wav',
                                    'photon flux density wav',
                                    'spectral flux density',
                                    'photon flux density']

                return ((data.ndim in (2, 3)) and
                        (img_unit.physical_type in acceptable_types))

            self.dataset.add_filter(valid_cubeviz_datasets)
            self.session.hub.subscribe(self, SliceValueUpdatedMessage,
                                       handler=self._on_slice_changed)

            self.hub.subscribe(self, GlobalDisplayUnitChanged,
                               handler=self._on_display_units_changed)

# TODO: expose public API once finalized
#    @property
#    def user_api(self):
#        return PluginUserApi(self, expose=('multiselect', 'dataset', 'aperture',
#                                           'background', 'background_value',
#                                           'pixel_area', 'counts_factor', 'flux_scaling',
#                                           'calculate_photometry',
#                                           'unpack_batch_options', 'calculate_batch_photometry'))

    def _on_slice_changed(self, msg):
        if self.config != "cubeviz":
            return
        self.cube_slice = f"{msg.value:.3e} {msg.value_unit}"
        self._cube_wave = u.Quantity(msg.value, msg.value_unit)

    @observe("dataset_selected")
    def _on_dataset_selected_changed(self, event={}):
        if self.config != "cubeviz":
            return
        # self.dataset might not exist when app is setting itself up.
        if hasattr(self, "dataset"):
            if isinstance(self.dataset.selected_dc_item, list):
                datasets = self.dataset.selected_dc_item
            else:
                datasets = [self.dataset.selected_dc_item]

            self.is_cube = False
            for dataset in datasets:
                # This assumes all cubes, or no cubes. If we allow photometry on collapsed cubes
                # or images this will need to change.
                if dataset.ndim > 2:
                    self.is_cube = True
                    break

    def _on_display_units_changed(self, event={}):

        """
        Handle change of display units from Unit Conversion plugin (for now,
        cubeviz only). If new display units differ from input data units, input
        parameters for ap. phot. (i.e background, flux scaling) are converted
        to the new units. Photometry will remain in previous unit until
        'calculate' is pressed again.
        """

        if self.config == 'cubeviz':

            # get previously selected display units
            prev_display_unit = self.display_unit
            prev_flux_scale_unit = self.flux_scaling_display_unit

            # update display unit traitlets to new selection
            self._set_display_unit_of_selected_dataset()

            # convert the previous background and flux scaling values to new unit so
            # re-calculating photometry with the current selections will produce
            # the previous output with the new unit.
            if prev_display_unit != '':

                # convert background to new unit
                if self.background_value is not None:

                    prev_unit = u.Unit(prev_display_unit)
                    new_unit = u.Unit(self.display_unit)

                    bg = self.background_value * prev_unit

                    self.background_value = bg.to_value(
                        new_unit, u.spectral_density(self._cube_wave))

                # convert flux scaling to new unit
                if self.flux_scaling is not None:
                    prev_unit = u.Unit(prev_flux_scale_unit)
                    new_unit = u.Unit(self.flux_scaling_display_unit)

                    fs = self.flux_scaling * prev_unit
                    self.flux_scaling = fs.to_value(
                        new_unit, u.spectral_density(self._cube_wave))

    def _set_display_unit_of_selected_dataset(self):

        """
        Set the display_unit and flux_scaling_display_unit traitlets,
        which depend on if the selected data set is flux or surface brightness,
        and the corresponding global display unit for either flux or
        surface brightness.
        """

<<<<<<< HEAD
        # all cubes are in sb so we can get display unit for plugin from SB display unit
        # this can be changed to listen specifically to changes in surface brightness
        # from UC plugin GlobalDisplayUnitChange message, but wiill require some refactoring
        #
        disp_unit = self.app._get_display_unit('sb')

        # this check needs to be here because 'get_display_unit' will sometimes
        # return non surface brightness units or even None when the app is starting
        # up. this can be removed once that is fixed (see PR #3144)
        if disp_unit is None or not check_if_unit_is_per_solid_angle(disp_unit):
            self.display_spectral_y_unit = ''
            self.flux_scaling_display_unit = ''
            return

        self.display_spectral_y_unit = disp_unit

        # get angle componant of surface brightness
        # note: could add 'axis=angle' when cleaning this code up to avoid repeating this

        display_solid_angle_unit = check_if_unit_is_per_solid_angle(disp_unit, return_unit=True)
        if display_solid_angle_unit is not None:
            self.display_solid_angle_unit = display_solid_angle_unit.to_string()
        else:
            # there should always be a solid angle, but i think this is
            # encountered sometimes when initializing something..
            self.display_solid_angle_unit = ''
=======
        if not self.dataset_selected or not self.aperture_selected:
            self.display_unit = ''
            self.flux_scaling_display_unit = ''
            return

        data = self.dataset.selected_dc_item
        if isinstance(data, list):
            data = data[0]
        comp = data.get_component(data.main_components[0])
        if comp.units:
            # if data is something-per-solid-angle, its a SB unit and we should
            # use the selected global display unit for SB
            if check_if_unit_is_per_solid_angle(comp.units):
                display_unit_type = 'sb'
            else:
                display_unit_type = 'flux'

            disp_unit = self.app._get_display_unit(display_unit_type)

            self.display_unit = disp_unit
>>>>>>> 88ff8da3

        # flux scaling will be applied when the solid angle componant is
        # multiplied out, so use 'flux' display unit
        fs_unit = self.app._get_display_unit('flux')
        self.flux_scaling_display_unit = fs_unit

<<<<<<< HEAD
        # if cube loaded is per-pixel-squared sb (i.e flux cube loaded)
        # pixel_area should be fixed to 1
        if self.display_solid_angle_unit == 'pix2':
            self.disable_pixarea_input = True
            self.pixel_area = 1.0
=======
        else:
            self.display_unit = ''
            self.flux_scaling_display_unit = ''
>>>>>>> 88ff8da3

    def _get_defaults_from_metadata(self, dataset=None):
        defaults = {}
        if dataset is None:
            meta = self.dataset.selected_dc_item.meta.copy()
        else:
            meta = self.dataset._get_dc_item(dataset).meta.copy()

        # Extract telescope specific unit conversion factors, if applicable.
        if PRIHDR_KEY in meta:
            meta.update(meta[PRIHDR_KEY])
            del meta[PRIHDR_KEY]
        if 'telescope' in meta:
            telescope = meta['telescope']
        else:
            telescope = meta.get('TELESCOP', '')
        if telescope == 'JWST':
            # Hardcode the flux conversion factor from MJy to ABmag
            mjy2abmag = 0.003631

            # if display unit is different, translate
            if (self.config == 'cubeviz') and (self.display_unit != ''):
                disp_unit = u.Unit(self.display_unit)
                mjy2abmag = (mjy2abmag * u.Unit("MJy/sr")).to_value(disp_unit)

            if 'photometry' in meta and 'pixelarea_arcsecsq' in meta['photometry']:
                defaults['pixel_area'] = meta['photometry']['pixelarea_arcsecsq']
                if 'bunit_data' in meta and meta['bunit_data'] == u.Unit("MJy/sr"):
                    defaults['flux_scaling'] = mjy2abmag
            elif 'PIXAR_A2' in meta:
                defaults['pixel_area'] = meta['PIXAR_A2']
                if 'BUNIT' in meta and meta['BUNIT'] == u.Unit("MJy/sr"):
                    defaults['flux_scaling'] = mjy2abmag

        elif telescope == 'HST':
            # TODO: Add more HST support, as needed.
            # HST pixel scales are from instrument handbooks.
            # This is really not used because HST data does not have sr in unit.
            # This is only for completeness.
            # For counts conversion, PHOTFLAM is used to convert "counts" to flux manually,
            # which is the opposite of JWST, so we just do not do it here.
            instrument = meta.get('INSTRUME', '').lower()
            detector = meta.get('DETECTOR', '').lower()
            if instrument == 'acs':
                if detector == 'wfc':
                    defaults['pixel_area'] = 0.05 * 0.05
                elif detector == 'hrc':  # pragma: no cover
                    defaults['pixel_area'] = 0.028 * 0.025
                elif detector == 'sbc':  # pragma: no cover
                    defaults['pixel_area'] = 0.034 * 0.03
            elif instrument == 'wfc3' and detector == 'uvis':  # pragma: no cover
                defaults['pixel_area'] = 0.04 * 0.04

        return defaults

    @observe('flux_scaling_multi_auto')
    def _multiselect_flux_scaling_warning(self, event={}):
        if not self.flux_scaling_multi_auto:
            self.flux_scaling_warning = ''
            return
        no_flux_scaling = [dataset for dataset in self.dataset.selected
                           if 'flux_scaling' not in self._get_defaults_from_metadata(dataset)]
        if len(no_flux_scaling):
            self.flux_scaling_warning = ('Could not determine flux scaling for '
                                         f'{", ".join(no_flux_scaling)}.  Those entries will '
                                         'default to zero.  Turn off auto-mode to provide '
                                         'flux-scaling manually.')
        else:
            self.flux_scaling_warning = ''

    @observe('flux_scaling')
    def _singleselect_flux_scaling_warning(self, event={}):
        if not self.multiselect:
            # disable warning once user changes value
            self.flux_scaling_warning = ''

    @observe('dataset_selected')
    def _dataset_selected_changed(self, event={}):
        if not hasattr(self, 'dataset'):
            # plugin not fully initialized
            return
        if self.dataset.selected_dc_item is None:
            return
        if self.multiselect:
            # defaults are applied within the loop if the auto-switches are enabled,
            # but we still need to update the flux-scaling warning
            self._multiselect_flux_scaling_warning()
            return

        try:
            defaults = self._get_defaults_from_metadata()
            self.counts_factor = 0
            self.pixel_area = defaults.get('pixel_area', 0)
            self.flux_scaling = defaults.get('flux_scaling', 0)
            if 'flux_scaling' in defaults:
                self.flux_scaling_warning = ''
            else:
                self.flux_scaling_warning = ('Could not determine flux scaling for '
                                             f'{self.dataset.selected}, defaulting to zero.')

        except Exception as e:
            self.hub.broadcast(SnackbarMessage(
                f"Failed to extract {self.dataset_selected}: {repr(e)}",
                color='error', sender=self))

        # get correct display unit for newly selected dataset
        if self.config == 'cubeviz':
<<<<<<< HEAD
            # sets display_spectral_y_unit and flux_scaling_display_unit traitlets
=======
            # set display_unit and flux_scaling_display_unit
>>>>>>> 88ff8da3
            self._set_display_unit_of_selected_dataset()

        # auto-populate background, if applicable.
        self._aperture_selected_changed()

    def _on_subset_update(self, msg):
        if not self.dataset_selected or not self.aperture_selected:
            return
        if self.multiselect:
            self._background_selected_changed()
            return

        sbst = msg.subset
        if sbst.label == self.aperture_selected and sbst.data.label == self.dataset_selected:
            self._aperture_selected_changed()
        elif sbst.label == self.background_selected and sbst.data.label == self.dataset_selected:
            self._background_selected_changed()

    def _on_link_update(self, msg):
        if not self.dataset_selected or not self.aperture_selected:
            return

        # Force background auto-calculation to update when linking has changed.
        self._aperture_selected_changed()

    @observe('aperture_selected', 'multiselect')
    def _aperture_selected_changed(self, event={}):
        if not self.dataset_selected or not self.aperture_selected:
            return
        if self.multiselect is not isinstance(self.aperture_selected, list):
            # then multiselect is in the process of changing but the traitlet for aperture_selected
            # has not been updated internally yet
            return
        if self.multiselect:
            self._background_selected_changed()
            return

        if self.config == 'cubeviz':
            self._set_display_unit_of_selected_dataset()

        # NOTE: aperture_selected can be triggered here before aperture_selected_validity is updated
        # so we'll still allow the snackbar to be raised as a second warning to the user and to
        # avoid acting on outdated information

        # NOTE: aperture area is only used to determine if a warning should be shown in the UI
        # and so does not need to be calculated within user API calls that don't act on traitlets
        try:
            # Sky subset does not have area. Not worth it to calculate just for a warning.
            if hasattr(self.aperture.selected_spatial_region, 'area'):
                self.aperture_area = int(np.ceil(self.aperture.selected_spatial_region.area))
            else:
                self.aperture_area = 0
        except Exception as e:
            self.hub.broadcast(SnackbarMessage(
                f"Failed to extract {self.aperture_selected}: {repr(e)}",
                color='error', sender=self))
        else:
            self._background_selected_changed()

    @property
    def _cubeviz_slice_ind(self):
        fv = self.app.get_viewer(self.app._jdaviz_helper._default_flux_viewer_reference_name)
        return fv.slice

    def _calc_background_median(self, reg, data=None):
        # Basically same way image stats are calculated in vue_do_aper_phot()
        # except here we only care about one stat for the background.
        if data is None:
            if self.multiselect:
                if len(self.dataset.selected) == 1:
                    data = self.dataset.selected_dc_item[0]
                else:
                    raise ValueError("cannot calculate background median in multiselect")
            else:
                data = self.dataset.selected_dc_item

        comp = data.get_component(data.main_components[0])

        if self.config == "cubeviz" and data.ndim > 2:
            comp_data = comp.data[:, :, self._cubeviz_slice_ind].T  # nx, ny --> ny, nx
            # Similar to coords_info logic.
            if '_orig_spec' in getattr(data, 'meta', {}):
                w = data.meta['_orig_spec'].wcs.celestial
            else:
                w = data.coords.celestial
        else:  # "imviz"
            comp_data = comp.data  # ny, nx
            w = data.coords

        if hasattr(reg, 'to_pixel'):
            reg = reg.to_pixel(w)
        aper_mask_stat = reg.to_mask(mode='center')
        img_stat = aper_mask_stat.get_values(comp_data, mask=None)

        # photutils/background/_utils.py --> nanmedian()
        bg_md = np.nanmedian(img_stat)  # Naturally in data unit

        # convert to display unit, if necessary (cubeviz only)

        if (self.config == 'cubeviz') and (self.display_unit != '') and comp.units:
            bg_md = (bg_md * u.Unit(comp.units)).to_value(
                u.Unit(self.display_unit), u.spectral_density(self._cube_wave))

        return bg_md

    @observe('background_selected')
    def _background_selected_changed(self, event={}):
        background_selected = event.get('new', self.background_selected)
        if background_selected == 'Manual':
            # we'll later access the user's self.background_value directly
            return

        if self.multiselect:
            # background_value will be recomputed within batch mode anyways and will
            # be replaced in the UI with a message
            self.background_value = -1
            return

        try:
            reg = _get_region_from_spatial_subset(self, self.background.selected_subset_state)
            self.background_value = self._calc_background_median(reg)
        except Exception as e:
            self.background_value = 0
            self.hub.broadcast(SnackbarMessage(
                f"Failed to extract {background_selected}: {repr(e)}", color='error', sender=self))

    @with_spinner()
    def calculate_photometry(self, dataset=None, aperture=None, background=None,
                             background_value=None, pixel_area=None, counts_factor=None,
                             flux_scaling=None, add_to_table=True, update_plots=True):
        """
        Calculate aperture photometry given the values set in the plugin or
        any overrides provided as arguments here (which will temporarily
        override plugin values for this calculation only).

        Note: Values set in the plugin in Cubeviz are in the selected display unit
        from the Unit conversion plugin. Overrides are, as the docstrings note,
        assumed to be in the units of the selected dataset.

        Parameters
        ----------
        dataset : str, optional
            Dataset to use for photometry.
        aperture : str, optional
            Subset to use as the aperture.
        background : str, optional
            Subset to use to calculate the background.
        background_value : float, optional
            Background to subtract, same unit as data.  Automatically computed if ``background``
            is set to a subset.
        pixel_area : float, optional
            Pixel area in arcsec squared, only used if data unit is a surface brightness unit.
        counts_factor : float, optional
            Factor to convert data unit to counts, in unit of flux/counts.
        flux_scaling : float, optional
            Same unit as data, used in -2.5 * log(flux / flux_scaling).
        add_to_table : bool, optional
        update_plots : bool, optional

        Returns
        -------
        table row, fit results
        """
        if self.multiselect and (dataset is None or aperture is None):  # pragma: no cover
            raise ValueError("for batch mode, use calculate_batch_photometry")

        if dataset is not None:
            if dataset not in self.dataset.choices:  # pragma: no cover
                raise ValueError(f"dataset must be one of {self.dataset.choices}")
            data = self.dataset._get_dc_item(dataset)
        else:
            # we can use the pre-cached value
            data = self.dataset.selected_dc_item

        if aperture is not None:
            if aperture not in self.aperture.choices:
                raise ValueError(f"aperture must be one of {self.aperture.choices}")

        if aperture is not None or dataset is not None:
            reg = self.aperture._get_spatial_region(subset=aperture if aperture is not None else self.aperture.selected,  # noqa
                                                    dataset=dataset if dataset is not None else self.dataset.selected)  # noqa
            # determine if a valid aperture (since selected_validity only applies to selected entry)
            _, _, validity = self.aperture._get_mark_coords_and_validate(selected=aperture)
            if not validity.get('is_aperture'):
                raise ValueError(f"Selected aperture {aperture} is not valid: {validity.get('aperture_message')}")  # noqa
        else:
            # use the pre-cached value
            if not self.aperture.selected_validity.get('is_aperture'):
                raise ValueError(f"Selected aperture is not valid: {self.aperture.selected_validity.get('aperture_message')}")  # noqa
            reg = self.aperture.selected_spatial_region

        # Reset last fitted model
        fit_model = None
        # TODO: remove _fitted_model_name cache?
        if self._fitted_model_name in self.app.fitted_models:
            del self.app.fitted_models[self._fitted_model_name]

        comp = data.get_component(data.main_components[0])
        if comp.units:
            img_unit = u.Unit(comp.units)
        else:
            img_unit = None

        if self.config == 'cubeviz':
            display_unit = u.Unit(self.display_unit)

        if background is not None and background not in self.background.choices:  # pragma: no cover
            raise ValueError(f"background must be one of {self.background.choices}")
        if background_value is not None:
            if ((background not in (None, 'Manual'))
                    or (background is None and self.background_selected != 'Manual')):
                raise ValueError("cannot provide background_value with background!='Manual'")
        elif (background == 'Manual'
                or (background is None and self.background.selected == 'Manual')):

            background_value = self.background_value

            # cubeviz: background_value set in plugin is in display units
            # convert temporarily to image units for calculations
            if (self.config == 'cubeviz') and (img_unit is not None) and display_unit != '':
                background_value = (background_value * display_unit).to_value(
                    img_unit, u.spectral_density(self._cube_wave))

        elif background is None and dataset is None:

            # use the previously-computed value in the plugin
            background_value = self.background_value

            # cubeviz: background_value set in plugin is in display units
            # convert temporarily to image units for calculations
            if (self.config == 'cubeviz') and (img_unit is not None) and display_unit != '':
                background_value = (background_value * display_unit).to_value(
                    img_unit, u.spectral_density(self._cube_wave))
        else:
            sub = background if background is not None else self.background.selected
            dat = dataset if dataset is not None else self.dataset.selected
            bg_reg = self.aperture._get_spatial_region(subset=sub, dataset=dat)
            background_value = self._calc_background_median(bg_reg, data=data)

            # cubeviz: computed background median will be in display units,
            # convert temporarily back to image units for calculations
            if (self.config == 'cubeviz') and (img_unit is not None) and display_unit != '':
                background_value = (background_value * display_unit).to_value(
                    img_unit, u.spectral_density(self._cube_wave))
        try:
            bg = float(background_value)
        except ValueError:  # Clearer error message
            raise ValueError('Missing or invalid background value')

        if self.config == "cubeviz" and data.ndim > 2:
            comp_data = comp.data[:, :, self._cubeviz_slice_ind].T  # nx, ny --> ny, nx
            # Similar to coords_info logic.
            if '_orig_spec' in getattr(data, 'meta', {}):
                w = data.meta['_orig_spec'].wcs
            else:
                w = data.coords
        else:  # "imviz"
            comp_data = comp.data  # ny, nx
            w = data.coords

        if hasattr(reg, 'to_pixel'):
            sky_center = reg.center
            if self.config == "cubeviz" and data.ndim > 2:
                ycenter, xcenter = w.world_to_pixel(self._cube_wave, sky_center)[1]
            else:  # "imviz"
                xcenter, ycenter = w.world_to_pixel(sky_center)
        else:
            xcenter = reg.center.x
            ycenter = reg.center.y
            if data.coords is not None:
                if self.config == "cubeviz" and data.ndim > 2:
                    sky_center = w.pixel_to_world(self._cubeviz_slice_ind,
                                                  ycenter, xcenter)[1]
                else:  # "imviz"
                    sky_center = w.pixel_to_world(xcenter, ycenter)
            else:
                sky_center = None

        aperture = regions2aperture(reg)
        include_pixarea_fac = False
        include_counts_fac = False
        include_flux_scale = False
        if comp.units:

            # work for now in units of currently selected dataset (which may or
            # may not be the desired output units, depending on the display
            # units selected in the Unit Conversion plugin. background value
            # has already been converted to image units above, and flux scaling
            # will be converted from display unit > img_unit
            comp_data = comp_data << img_unit
            bg = bg * img_unit

            if check_if_unit_is_per_solid_angle(img_unit):  # if units are surface brightness
                try:
                    pixarea = float(pixel_area if pixel_area is not None else self.pixel_area)
                except ValueError:  # Clearer error message
                    raise ValueError('Missing or invalid pixel area')
                if not np.allclose(pixarea, 0):
                    include_pixarea_fac = True
            if img_unit != u.count:
                try:
                    ctfac = float(counts_factor if counts_factor is not None else self.counts_factor)  # noqa: E501
                    if ctfac < 0:
                        raise ValueError('Counts conversion factor cannot be negative.')
                except ValueError:  # Clearer error message
                    raise ValueError('Missing or invalid counts conversion factor')
                if not np.allclose(ctfac, 0):
                    include_counts_fac = True

            # if cubeviz and flux_scaling is provided as override, it is in the data units
            # if set in the app, it is in the display units and needs to be converted
            # if provided as an override keyword arg, it is assumed to be in the
            # data units and does not need to be converted
            if ((self.config == 'cubeviz') and (flux_scaling is None) and
                    (self.flux_scaling is not None)):

                # convert flux_scaling from flux display unit to native flux unit
                flux_scaling = (self.flux_scaling * u.Unit(self.flux_scaling_display_unit)).to_value(  # noqa: E501
                                img_unit * self.display_solid_angle_unit,
                                u.spectral_density(self._cube_wave))

            try:
                flux_scale = float(flux_scaling if flux_scaling is not None else self.flux_scaling)
            except ValueError:  # Clearer error message
                raise ValueError('Missing or invalid flux scaling')
            if not np.allclose(flux_scale, 0):
                include_flux_scale = True

            # from now, we will just need the image unit as a string for display
            img_unit = img_unit.to_string()

        else:
            img_unit = None

        phot_aperstats = ApertureStats(comp_data, aperture, wcs=data.coords, local_bkg=bg)
        phot_table = phot_aperstats.to_table(columns=(
            'id', 'sum', 'sum_aper_area',
            'min', 'max', 'mean', 'median', 'mode', 'std', 'mad_std', 'var',
            'biweight_location', 'biweight_midvariance', 'fwhm', 'semimajor_sigma',
            'semiminor_sigma', 'orientation', 'eccentricity'))  # Some cols excluded, add back as needed.  # noqa
        rawsum = phot_table['sum'][0]

        if include_pixarea_fac:

            # convert pixarea, which is in arcsec2/pix2 to the display solid angle unit / pix2
            display_solid_angle_unit = u.Unit(self.display_solid_angle_unit)

            # if angle unit is pix2, pixarea should be 1 pixel2 per pixel2
            if display_solid_angle_unit == PIX2:
                print('here')
                pixarea_fac = 1 * PIX2
            else:
                print('there')
                pixarea = pixarea * (u.arcsec * u.arcsec / PIX2)
                print('pixarea', pixarea)
                print('display_solid_angle_unit', display_solid_angle_unit)
                # NOTE: Sum already has npix value encoded, so we simply apply the npix unit here.
                pixarea_fac = PIX2 * pixarea.to(display_solid_angle_unit / PIX2)

            phot_table['sum'] = [rawsum * pixarea_fac]
        else:
            pixarea_fac = None

        if include_counts_fac:
            ctfac = ctfac * (rawsum.unit / u.count)
            sum_ct = rawsum / ctfac
            sum_ct_err = np.sqrt(sum_ct.value) * sum_ct.unit
        else:
            ctfac = None
            sum_ct = None
            sum_ct_err = None

        if include_flux_scale:
            flux_scale = flux_scale * phot_table['sum'][0].unit
            sum_mag = -2.5 * np.log10(phot_table['sum'][0] / flux_scale) * u.mag
        else:
            flux_scale = None
            sum_mag = None

        # Extra info beyond photutils.
        phot_table.add_columns(
            [xcenter * u.pix, ycenter * u.pix, sky_center,
             bg, pixarea_fac, sum_ct, sum_ct_err, ctfac, sum_mag, flux_scale, data.label,
             reg.meta.get('label', ''), Time(datetime.now(tz=timezone.utc))],
            names=['xcenter', 'ycenter', 'sky_center', 'background', 'pixarea_tot',
                   'aperture_sum_counts', 'aperture_sum_counts_err', 'counts_fac',
                   'aperture_sum_mag', 'flux_scaling',
                   'data_label', 'subset_label', 'timestamp'],
            indexes=[1, 1, 1, 1, 3, 3, 3, 3, 3, 3, 18, 18, 18])

        if self.config == "cubeviz":
            if data.ndim > 2:
                slice_val = self._cube_wave
            else:
                slice_val = u.Quantity(np.nan, self._cube_wave.unit)

            phot_table.add_column(slice_val, name="slice_wave", index=29)

            if comp.units:  # convert phot. results from image unit to display unit
                display_unit = u.Unit(self.display_unit)
                # convert units of certain columns in aperture phot. output table
                # to reflect display units (i.e if data units are MJy / sr, but
                # Jy / sr is selected in Unit Conversion plugin)
                if display_unit != '':
                    phot_table['background'] = phot_table['background'].to(
                        display_unit, u.spectral_density(self._cube_wave))

                    if include_pixarea_fac:
                        phot_table['sum'] = phot_table['sum'].to(
                            (display_unit * pixarea_fac).unit, u.spectral_density(self._cube_wave))
                    else:
                        phot_table['sum'] = phot_table['sum'].to(
                            display_unit, u.spectral_density(self._cube_wave))
                    for key in ['min', 'max', 'mean', 'median', 'mode', 'std',
                                'mad_std', 'biweight_location']:
                        phot_table[key] = phot_table[key].to(
                            display_unit, u.spectral_density(self._cube_wave))
                    for key in ['var', 'biweight_midvariance']:
                        try:
                            phot_table[key] = phot_table[key].to(display_unit**2)
                        # FIXME: Can fail going between per-wave and per-freq
                        except u.UnitConversionError:
                            pass

        if add_to_table:
            try:
                phot_table['id'][0] = self.table._qtable['id'].max() + 1
                self.table.add_item(phot_table)
            except Exception:  # Discard incompatible QTable
                self.table.clear_table()
                phot_table['id'][0] = 1
                self.table.add_item(phot_table)

            # User wants 'sum' as scientific notation.
            self.table._qtable['sum'].info.format = '.6e'

        # Plots.
        if update_plots:

            # for cubeviz unit conversion display units
            if self.display_unit != '':
                plot_display_unit = self.display_unit
            else:
                plot_display_unit = None

            if self.current_plot_type == "Curve of Growth":
                if self.config == "cubeviz" and data.ndim > 2:
                    self.plot.figure.title = f'Curve of growth from aperture center at {slice_val:.4e}'  # noqa: E501
                    eqv = u.spectral_density(self._cube_wave)
                else:
                    self.plot.figure.title = 'Curve of growth from aperture center'
                    eqv = []
                x_arr, sum_arr, x_label, y_label = _curve_of_growth(
                    comp_data, (xcenter, ycenter), aperture, phot_table['sum'][0],
                    wcs=data.coords, background=bg, pixarea_fac=pixarea_fac,
                    display_unit=plot_display_unit, equivalencies=eqv)
                self.plot._update_data('profile', x=x_arr, y=sum_arr, reset_lims=True)
                self.plot.update_style('profile', line_visible=True, color='gray', size=32)
                self.plot.update_style('fit', visible=False)
                self.plot.figure.axes[0].label = x_label
                self.plot.figure.axes[1].label = y_label

            else:  # Radial profile
                self.plot.figure.axes[0].label = 'pix'
                if plot_display_unit:
                    self.plot.figure.axes[1].label = plot_display_unit
                else:
                    self.plot.figure.axes[1].label = img_unit or 'Value'

                if self.current_plot_type == "Radial Profile":
                    if self.config == "cubeviz" and data.ndim > 2:
                        self.plot.figure.title = f'Radial profile from aperture center at {slice_val:.4e}'  # noqa: E501
                        eqv = u.spectral_density(self._cube_wave)
                    else:
                        self.plot.figure.title = 'Radial profile from aperture center'
                        eqv = []
                    x_data, y_data = _radial_profile(
                        phot_aperstats.data_cutout, phot_aperstats.bbox, (xcenter, ycenter),
                        raw=False, display_unit=plot_display_unit, image_unit=img_unit,
                        equivalencies=eqv)
                    self.plot._update_data('profile', x=x_data, y=y_data, reset_lims=True)
                    self.plot.update_style('profile', line_visible=True, color='gray', size=32)

                else:  # Radial Profile (Raw)
                    if self.config == "cubeviz" and data.ndim > 2:
                        self.plot.figure.title = f'Raw radial profile from aperture center at {slice_val:.4e}'  # noqa: E501
                    else:
                        self.plot.figure.title = 'Raw radial profile from aperture center'
                    x_data, y_data = _radial_profile(
                        phot_aperstats.data_cutout, phot_aperstats.bbox, (xcenter, ycenter),
                        raw=True, display_unit=plot_display_unit, image_unit=img_unit)

                    self.plot._update_data('profile', x=x_data, y=y_data, reset_lims=True)
                    self.plot.update_style('profile', line_visible=False, color='gray', size=10)

                # Fit Gaussian1D to radial profile data.
                if self.fit_radial_profile:
                    fitter = LevMarLSQFitter()
                    y_max = y_data.max()
                    x_mean = x_data[np.where(y_data == y_max)].mean()
                    std = 0.5 * (phot_table['semimajor_sigma'][0] +
                                 phot_table['semiminor_sigma'][0])
                    if isinstance(std, u.Quantity):
                        std = std.value
                    gs = Gaussian1D(amplitude=y_max, mean=x_mean, stddev=std,
                                    fixed={'amplitude': True},
                                    bounds={'amplitude': (y_max * 0.5, y_max)})
                    with warnings.catch_warnings(record=True) as warns:
                        fit_model = fitter(gs, x_data, y_data, filter_non_finite=True)
                    if len(warns) > 0:
                        msg = os.linesep.join([str(w.message) for w in warns])
                        self.hub.broadcast(SnackbarMessage(
                            f"Radial profile fitting: {msg}", color='warning', sender=self))
                    y_fit = fit_model(x_data)
                    self.app.fitted_models[self._fitted_model_name] = fit_model
                    self.plot._update_data('fit', x=x_data, y=y_fit, reset_lims=True)
                    self.plot.update_style('fit', color='magenta',
                                           markers_visible=False, line_visible=True)
                else:
                    self.plot.update_style('fit', visible=False)

        # Parse results for GUI.
        tmp = []
        for key in phot_table.colnames:
            if key in ('id', 'data_label', 'subset_label', 'background', 'pixarea_tot',
                       'counts_fac', 'aperture_sum_counts_err', 'flux_scaling', 'timestamp'):
                continue

            x = phot_table[key][0]

            if isinstance(x, u.Quantity):  # split up unit and value to put in different cols
                unit = x.unit.to_string()
                if unit == '':  # for eccentricity which is a quantity with an empty unit
                    unit = '-'
                x = x.value
            else:
                unit = '-'

            if (isinstance(x, (int, float)) and
                    key not in ('xcenter', 'ycenter', 'sky_center', 'sum_aper_area',
                                'aperture_sum_counts', 'aperture_sum_mag', 'slice_wave')):
                if x == 0:
                    tmp.append({'function': key, 'result': f'{x:.1f}', 'unit': unit})
                else:
                    tmp.append({'function': key, 'result': f'{x:.3e}', 'unit': unit})
            elif key == 'sky_center' and x is not None:
                tmp.append({'function': 'RA center', 'result': f'{x.ra.deg:.6f}', 'unit': 'deg'})
                tmp.append({'function': 'Dec center', 'result': f'{x.dec.deg:.6f}', 'unit': 'deg'})
            elif key in ('xcenter', 'ycenter', 'sum_aper_area'):
                tmp.append({'function': key, 'result': f'{x:.1f}', 'unit': unit})
            elif key == 'aperture_sum_counts' and x is not None:
                tmp.append({'function': key, 'result':
                            f'{x:.4e} ({phot_table["aperture_sum_counts_err"][0]:.4e})',
                            'unit': unit})
            elif key == 'aperture_sum_mag' and x is not None:
                tmp.append({'function': key, 'result': f'{x:.3f}', 'unit': unit})
            elif key == 'slice_wave':
                if data.ndim > 2:
                    tmp.append({'function': key, 'result': f'{slice_val.value:.4e}', 'unit': slice_val.unit.to_string()})  # noqa: E501
            else:
                tmp.append({'function': key, 'result': str(x), 'unit': unit})

        if update_plots:
            # Also display fit results
            fit_tmp = []
            if fit_model is not None and isinstance(fit_model, Gaussian1D):
                for param in ('mean', 'fwhm', 'amplitude'):
                    p_val = getattr(fit_model, param)
                    if isinstance(p_val, Parameter):
                        p_val = p_val.value
                    fit_tmp.append({'function': param, 'result': f'{p_val:.4e}'})

        self.results = tmp
        self.result_available = True

        if update_plots:
            self.fit_results = fit_tmp
            self.plot_available = True

        return phot_table, fit_model

    def vue_do_aper_phot(self, *args, **kwargs):
        if self.dataset_selected == '' or self.aperture_selected == '':
            self.hub.broadcast(SnackbarMessage(
                "No data for aperture photometry", color='error', sender=self))
            return

        try:
            if self.multiselect:
                # even though plots aren't show in the UI when in multiselect mode,
                # we'll create the last entry so if multiselect is disabled, the last
                # iteration will show and not result in confusing behavior
                self.calculate_batch_photometry(add_to_table=True, update_plots=True)
            else:
                self.calculate_photometry(add_to_table=True, update_plots=True)
        except Exception as e:  # pragma: no cover
            self.plot.clear_all_marks()
            msg = f"Aperture photometry failed: {repr(e)}"
            self.hub.broadcast(SnackbarMessage(msg, color='error', sender=self))
            self.result_failed_msg = msg
        else:
            self.result_failed_msg = ''

    def unpack_batch_options(self, **options):
        """
        Unpacks a dictionary of options for batch mode, including all combinations of any values
        passed as tuples or lists.  For example::

            unpack_batch_options(dataset=['image1', 'image2'],
                                 aperture=['Subset 1', 'Subset 2'],
                                 background=['Subset 3'],
                                 flux_scaling=3
                                 )

        would result in::

            [{'aperture': 'Subset 1',
              'dataset': 'image1',
              'background': 'Subset 3',
              'flux_scaling': 3},
             {'aperture': 'Subset 2',
              'dataset': 'image1',
              'background': 'Subset 3',
              'flux_scaling': 3},
             {'aperture': 'Subset 1',
              'dataset': 'image2',
              'background': 'Subset 3',
              'flux_scaling': 3},
             {'aperture': 'Subset 2',
              'dataset': 'image2',
              'background': 'Subset 3',
              'flux_scaling': 3}]

        Parameters
        ----------
        options : dict, optional
            Dictionary of values to override from the values set in the plugin/traitlets.  Each
            entry can either be a single value, or a list.  All combinations of those that contain
            a list will be exposed.  If not provided and the plugin is in multiselect mode
            (``multiselect = True``), then the current values set in the plugin will be used.

        Returns
        -------
        options : list
            List of all combinations of input parameters, which can then be used as input to
            `calculate_batch_photometry`.
        """
        if not isinstance(options, dict):
            raise TypeError("options must be a dictionary")
        if not options:
            if not self.multiselect:  # pragma: no cover
                raise ValueError("must either provide a dictionary or set plugin to multiselect mode")  # noqa
            options = {'dataset': self.dataset.selected, 'aperture': self.aperture.selected}

        # TODO: use self.user_api once API is made public
        user_api = self  # .user_api
        invalid_keys = [k for k in options.keys() if not hasattr(user_api, k)]
        if len(invalid_keys):
            raise ValueError(f"{invalid_keys} are not valid inputs for batch photometry")

        def _is_single(v):
            if isinstance(v, (list, tuple)):
                if len(v) == 1:
                    return True, v[0]
                return False, v
            return True, v

        single_values, mult_values = {}, {}
        for k, v in options.items():
            is_single, this_value = _is_single(v)
            if is_single:
                single_values[k] = this_value
            else:
                mult_values[k] = this_value

        def _unpack_dict_list(mult_values, single_values):
            if not len(mult_values):
                return [single_values]
            options_list = []
            # loop over the first item in mult_values
            # any remaining mult values will require recursion
            this_attr, this_values = list(mult_values.items())[0]
            remaining_mult_values = {k: v for j, (k, v) in enumerate(mult_values.items()) if j > 0}

            for this_value in this_values:
                if not len(remaining_mult_values):
                    options_list += [{this_attr: this_value, **single_values}]
                    continue
                options_list += _unpack_dict_list(remaining_mult_values,
                                                  {this_attr: this_value, **single_values})

            return options_list

        return _unpack_dict_list(mult_values, single_values)

    @with_spinner()
    def calculate_batch_photometry(self, options=[], add_to_table=True, update_plots=True,
                                   full_exceptions=False):
        """
        Run aperture photometry over a list of options.  Unprovided options will remain at their
        values defined in the plugin.

        To provide a list of values per-input, use `unpack_batch_options` to and pass that as input
        here.

        Parameters
        ----------
        options : list
            Each entry will result in one computation of aperture photometry and should be
            a dictionary of values to override from the values set in the plugin/traitlets.
        add_to_table : bool
            Whether to add results to the plugin table.
        update_plots : bool
            Whether to update the plugin plots for the last iteration.
        full_exceptions : bool, optional
            Whether to expose the full exception message for all failed iterations.
        """
        # input validation
        if not isinstance(options, list):
            raise TypeError("options must be a list of dictionaries")
        if not np.all([isinstance(option, dict) for option in options]):
            raise TypeError("options must be a list of dictionaries")
        if not len(options):
            if not self.multiselect:  # pragma: no cover
                raise ValueError("must either provide manual options or put the plugin in multiselect mode")  # noqa
            # unpack the batch options as provided in the app
            options = self.unpack_batch_options()

        failed_iters, exceptions = [], []
        for i, option in enumerate(options):
            # only update plots on the last iteration
            this_update_plots = i == len(options) and update_plots
            defaults = self._get_defaults_from_metadata(option.get('dataset',
                                                                   self.dataset.selected))
            if self.pixel_area_multi_auto:
                option.setdefault('pixel_area', defaults.get('pixel_area', 0))
            if self.flux_scaling_multi_auto:
                option.setdefault('flux_scaling', defaults.get('flux_scaling', 0))

            try:
                self.calculate_photometry(add_to_table=add_to_table,
                                          update_plots=this_update_plots,
                                          **option)
            except Exception as e:
                failed_iters.append(i)
                if full_exceptions:
                    exceptions.append(e)

        if len(failed_iters):
            err_msg = f"inputs {failed_iters} failed and were skipped."
            if full_exceptions:
                err_msg += f"  Exception messages: {exceptions}"
            else:
                err_msg += "  To see full exceptions, run individually or pass full_exceptions=True"  # noqa
            raise RuntimeError(err_msg)


# NOTE: These are hidden because the APIs are for internal use only
# but we need them as a separate functions for unit testing.

def _radial_profile(radial_cutout, reg_bb, centroid, raw=False,
                    image_unit=None, display_unit=None, equivalencies=[]):
    """Calculate radial profile.

    Parameters
    ----------
    radial_cutout : ndarray
        Cutout image from ``ApertureStats``.

    reg_bb : obj
        Bounding box from ``ApertureStats``.

    centroid : tuple of int
        ``ApertureStats`` centroid or desired center in ``(x, y)``.

    raw : bool
        If `True`, returns raw data points for scatter plot.
        Otherwise, use ``imexam`` algorithm for a clean plot.

    image_unit : str or None
        (For cubeviz only to deal with display unit conversion). Unit of input
        'radial cutout', used with `display_unit` to convert output to desired
        display unit.

    display_unit : str or None
        (For cubeviz only to deal with display unit conversion). Desired unit
        for output.

    """
    reg_ogrid = np.ogrid[reg_bb.iymin:reg_bb.iymax, reg_bb.ixmin:reg_bb.ixmax]
    radial_dx = reg_ogrid[1] - centroid[0]
    radial_dy = reg_ogrid[0] - centroid[1]
    radial_r = np.hypot(radial_dx, radial_dy)

    # Sometimes the mask is smaller than radial_r
    if radial_cutout.shape != reg_bb.shape:
        radial_r = radial_r[:radial_cutout.shape[0], :radial_cutout.shape[1]]

    radial_r = radial_r[~radial_cutout.mask].ravel()  # pix
    radial_img = radial_cutout.compressed()  # data unit

    if raw:
        i_arr = np.argsort(radial_r)
        x_arr = radial_r[i_arr]
        y_arr = radial_img[i_arr]
    else:
        # This algorithm is from the imexam package,
        # see licenses/IMEXAM_LICENSE.txt for more details
        radial_r = np.rint(radial_r).astype(int)
        y_arr = np.bincount(radial_r, radial_img) / np.bincount(radial_r)
        x_arr = np.arange(y_arr.size)

    if display_unit is not None:
        if image_unit is None:
            raise ValueError('Must provide image_unit with display_unit.')
        y_arr = (y_arr * u.Unit(image_unit)).to_value(u.Unit(display_unit), equivalencies)

    return x_arr, y_arr


def _curve_of_growth(data, centroid, aperture, final_sum, wcs=None, background=0,
                     n_datapoints=10, pixarea_fac=None, display_unit=None, equivalencies=[]):
    """Calculate curve of growth for aperture photometry.

    Parameters
    ----------
    data : ndarray or `~astropy.units.Quantity`
        Data for the calculation.

    centroid : tuple of int
        ``ApertureStats`` centroid or desired center in ``(x, y)``.

    aperture : obj
        ``photutils`` aperture to use, except its center will be
        changed to the given ``centroid``. This is because the aperture
        might be hand-drawn and a more accurate centroid has been
        recalculated separately.

    final_sum : float or `~astropy.units.Quantity`
        Aperture sum that is already calculated in the
        main plugin above.

    wcs : obj or `None`
        Supported WCS objects or `None`.

    background : float or `~astropy.units.Quantity`
        Background to subtract, if any. Unit must match ``data``.

    n_datapoints : int
        Number of data points in the curve.

    pixarea_fac : float or `None`
        For ``flux_unit/sr`` to ``flux_unit`` conversion.

    display_unit : str or None
        (For cubeviz only to deal with display unit conversion). Desired unit
        for output. If unit is a surface brightness, a Flux unit will be
        returned if pixarea_fac is provided.

    Returns
    -------
    x_arr : ndarray
        Data for X-axis of the curve.

    sum_arr : ndarray or `~astropy.units.Quantity`
        Data for Y-axis of the curve.

    x_label, y_label : str
        X- and Y-axis labels, respectively.

    Raises
    ------
    TypeError
        Unsupported aperture.

    """
    n_datapoints += 1  # n + 1

    # determined desired unit for output sum array and y label
    # cubeviz only to handle unit conversion display unit changes
    if display_unit is not None:
        sum_unit = u.Unit(display_unit)
    else:
        if isinstance(data, u.Quantity):
            sum_unit = data.unit
        else:
            sum_unit = None
    if sum_unit and pixarea_fac is not None:
        # multiply data unit by its solid angle to convert sum in sb to sum in flux
        sum_unit *= check_if_unit_is_per_solid_angle(sum_unit, return_unit=True)

    if hasattr(aperture, 'to_pixel'):
        aperture = aperture.to_pixel(wcs)

    if isinstance(aperture, CircularAperture):
        x_label = 'Radius (pix)'
        x_arr = np.linspace(0, aperture.r, num=n_datapoints)[1:]
        aper_list = [CircularAperture(centroid, cur_r) for cur_r in x_arr[:-1]]
    elif isinstance(aperture, EllipticalAperture):
        x_label = 'Semimajor axis (pix)'
        x_arr = np.linspace(0, aperture.a, num=n_datapoints)[1:]
        a_arr = x_arr[:-1]
        b_arr = aperture.b * a_arr / aperture.a
        aper_list = [EllipticalAperture(centroid, cur_a, cur_b, theta=aperture.theta)
                     for (cur_a, cur_b) in zip(a_arr, b_arr)]
    elif isinstance(aperture, RectangularAperture):
        x_label = 'Width (pix)'
        x_arr = np.linspace(0, aperture.w, num=n_datapoints)[1:]
        w_arr = x_arr[:-1]
        h_arr = aperture.h * w_arr / aperture.w
        aper_list = [RectangularAperture(centroid, cur_w, cur_h, theta=aperture.theta)
                     for (cur_w, cur_h) in zip(w_arr, h_arr)]
    else:
        raise TypeError(f'Unsupported aperture: {aperture}')

    sum_arr = [ApertureStats(data, cur_aper, wcs=wcs, local_bkg=background).sum
               for cur_aper in aper_list]
    if isinstance(sum_arr[0], u.Quantity):
        sum_arr = u.Quantity(sum_arr)
    else:
        sum_arr = np.array(sum_arr)
    if pixarea_fac is not None:
        sum_arr = sum_arr * pixarea_fac
    if isinstance(final_sum, u.Quantity):
        final_sum = final_sum.to(sum_arr.unit, equivalencies)
    sum_arr = np.append(sum_arr, final_sum)

    if sum_unit is None:
        y_label = 'Value'
    else:
        y_label = sum_unit.to_string()
        sum_arr = sum_arr.to_value(sum_unit, equivalencies)  # bqplot does not like Quantity

    return x_arr, sum_arr, x_label, y_label
<|MERGE_RESOLUTION|>--- conflicted
+++ resolved
@@ -1,1346 +1,1316 @@
-import os
-import warnings
-from datetime import datetime, timezone
-
-import numpy as np
-from astropy import units as u
-from astropy.modeling.fitting import LevMarLSQFitter
-from astropy.modeling import Parameter
-from astropy.modeling.models import Gaussian1D
-from astropy.time import Time
-from glue.core.message import SubsetUpdateMessage
-from ipywidgets import widget_serialization
-from photutils.aperture import (ApertureStats, CircularAperture, EllipticalAperture,
-                                RectangularAperture)
-from traitlets import Any, Bool, Integer, List, Unicode, observe
-
-from jdaviz.core.custom_traitlets import FloatHandleEmpty
-from jdaviz.core.events import (GlobalDisplayUnitChanged, SnackbarMessage,
-                                LinkUpdatedMessage, SliceValueUpdatedMessage)
-from jdaviz.core.region_translators import regions2aperture, _get_region_from_spatial_subset
-from jdaviz.core.registries import tray_registry
-from jdaviz.core.template_mixin import (PluginTemplateMixin, DatasetMultiSelectMixin,
-                                        SubsetSelect, ApertureSubsetSelectMixin,
-                                        TableMixin, PlotMixin, MultiselectMixin, with_spinner)
-from jdaviz.core.validunits import check_if_unit_is_per_solid_angle
-from jdaviz.utils import PRIHDR_KEY
-
-__all__ = ['SimpleAperturePhotometry']
-
-PIX2 = u.pix * u.pix  # define square pixel unit which is used around the plugin
-
-
-@tray_registry('imviz-aper-phot-simple', label="Aperture Photometry")
-class SimpleAperturePhotometry(PluginTemplateMixin, ApertureSubsetSelectMixin,
-                               DatasetMultiSelectMixin, TableMixin, PlotMixin, MultiselectMixin):
-    """
-    The Aperture Photometry plugin performs aperture photometry for drawn regions.
-    See the :ref:`Aperture Photometry Plugin Documentation <aper-phot-simple>` for more details.
-
-    Only the following attributes and methods are available through the
-    :ref:`public plugin API <plugin-apis>`:
-
-    * :meth:`~jdaviz.core.template_mixin.PluginTemplateMixin.show`
-    * :meth:`~jdaviz.core.template_mixin.PluginTemplateMixin.open_in_tray`
-    * :meth:`~jdaviz.core.template_mixin.PluginTemplateMixin.close_in_tray`
-    """
-    template_file = __file__, "aper_phot_simple.vue"
-    uses_active_status = Bool(True).tag(sync=True)
-
-    aperture_area = Integer().tag(sync=True)
-    background_items = List().tag(sync=True)
-    background_selected = Unicode("").tag(sync=True)
-    background_value = FloatHandleEmpty(0).tag(sync=True)
-    pixel_area_multi_auto = Bool(True).tag(sync=True)
-    pixel_area = FloatHandleEmpty(0).tag(sync=True)
-    counts_factor = FloatHandleEmpty(0).tag(sync=True)
-    flux_scaling_multi_auto = Bool(True).tag(sync=True)
-    flux_scaling_warning = Unicode("").tag(sync=True)
-    flux_scaling = FloatHandleEmpty(0).tag(sync=True)
-    result_available = Bool(False).tag(sync=True)
-    result_failed_msg = Unicode("").tag(sync=True)
-    results = List().tag(sync=True)
-    plot_types = List([]).tag(sync=True)
-    current_plot_type = Unicode().tag(sync=True)
-    plot_available = Bool(False).tag(sync=True)
-    radial_plot = Any('').tag(sync=True, **widget_serialization)
-    fit_radial_profile = Bool(False).tag(sync=True)
-    fit_results = List().tag(sync=True)
-
-    # Cubeviz only
-    cube_slice = Unicode("").tag(sync=True)
-    is_cube = Bool(False).tag(sync=True)
-<<<<<<< HEAD
-    display_spectral_y_unit = Unicode("").tag(sync=True)
-    display_solid_angle_unit = Unicode("").tag(sync=True)
-=======
-
-    # surface brightness display unit
-    display_unit = Unicode("").tag(sync=True)
-
-    # flux scaling display unit will always be flux, not sb
->>>>>>> 88ff8da3
-    flux_scaling_display_unit = Unicode("").tag(sync=True)
-    disable_pixarea_input = Bool(False).tag(sync=True)  # if flux/pix2
-
-    def __init__(self, *args, **kwargs):
-        super().__init__(*args, **kwargs)
-
-        self.background = SubsetSelect(self,
-                                       'background_items',
-                                       'background_selected',
-                                       dataset='dataset',
-                                       default_text='Manual',
-                                       manual_options=['Manual'],
-                                       filters=['is_spatial', 'is_not_composite'])
-
-        headers = ['xcenter', 'ycenter', 'sky_center',
-                   'sum', 'sum_aper_area',
-                   'aperture_sum_counts', 'aperture_sum_counts_err',
-                   'aperture_sum_mag',
-                   'min', 'max', 'mean', 'median', 'mode', 'std', 'mad_std', 'var',
-                   'biweight_location', 'biweight_midvariance', 'fwhm',
-                   'semimajor_sigma', 'semiminor_sigma', 'orientation', 'eccentricity',
-                   'data_label', 'subset_label']
-        self.table.headers_avail = headers
-        self.table.headers_visible = headers
-
-        self.plot_types = ["Curve of Growth", "Radial Profile", "Radial Profile (Raw)"]
-        self.current_plot_type = self.plot_types[0]
-        self._fitted_model_name = 'phot_radial_profile'
-
-        # override default plot styling
-        self.plot.figure.fig_margin = {'top': 60, 'bottom': 60, 'left': 65, 'right': 15}
-        self.plot.viewer.axis_y.tick_format = '0.2e'
-        self.plot.viewer.axis_y.label_offset = '55px'
-
-        self.session.hub.subscribe(self, SubsetUpdateMessage, handler=self._on_subset_update)
-        self.session.hub.subscribe(self, LinkUpdatedMessage, handler=self._on_link_update)
-
-        # Custom dataset filters for Cubeviz
-        if self.config == "cubeviz":
-            def valid_cubeviz_datasets(data):
-
-                comp = data.get_component(data.main_components[0])
-                img_unit = u.Unit(comp.units) if comp.units else u.dimensionless_unscaled
-                solid_angle_unit = check_if_unit_is_per_solid_angle(img_unit, return_unit=True)
-                if solid_angle_unit is None:  # this is encountered sometimes ??
-                    return
-
-                # multiply out solid angle so we can check physical type of numerator
-                img_unit *= solid_angle_unit
-
-                acceptable_types = ['spectral flux density wav',
-                                    'photon flux density wav',
-                                    'spectral flux density',
-                                    'photon flux density']
-
-                return ((data.ndim in (2, 3)) and
-                        (img_unit.physical_type in acceptable_types))
-
-            self.dataset.add_filter(valid_cubeviz_datasets)
-            self.session.hub.subscribe(self, SliceValueUpdatedMessage,
-                                       handler=self._on_slice_changed)
-
-            self.hub.subscribe(self, GlobalDisplayUnitChanged,
-                               handler=self._on_display_units_changed)
-
-# TODO: expose public API once finalized
-#    @property
-#    def user_api(self):
-#        return PluginUserApi(self, expose=('multiselect', 'dataset', 'aperture',
-#                                           'background', 'background_value',
-#                                           'pixel_area', 'counts_factor', 'flux_scaling',
-#                                           'calculate_photometry',
-#                                           'unpack_batch_options', 'calculate_batch_photometry'))
-
-    def _on_slice_changed(self, msg):
-        if self.config != "cubeviz":
-            return
-        self.cube_slice = f"{msg.value:.3e} {msg.value_unit}"
-        self._cube_wave = u.Quantity(msg.value, msg.value_unit)
-
-    @observe("dataset_selected")
-    def _on_dataset_selected_changed(self, event={}):
-        if self.config != "cubeviz":
-            return
-        # self.dataset might not exist when app is setting itself up.
-        if hasattr(self, "dataset"):
-            if isinstance(self.dataset.selected_dc_item, list):
-                datasets = self.dataset.selected_dc_item
-            else:
-                datasets = [self.dataset.selected_dc_item]
-
-            self.is_cube = False
-            for dataset in datasets:
-                # This assumes all cubes, or no cubes. If we allow photometry on collapsed cubes
-                # or images this will need to change.
-                if dataset.ndim > 2:
-                    self.is_cube = True
-                    break
-
-    def _on_display_units_changed(self, event={}):
-
-        """
-        Handle change of display units from Unit Conversion plugin (for now,
-        cubeviz only). If new display units differ from input data units, input
-        parameters for ap. phot. (i.e background, flux scaling) are converted
-        to the new units. Photometry will remain in previous unit until
-        'calculate' is pressed again.
-        """
-
-        if self.config == 'cubeviz':
-
-            # get previously selected display units
-            prev_display_unit = self.display_unit
-            prev_flux_scale_unit = self.flux_scaling_display_unit
-
-            # update display unit traitlets to new selection
-            self._set_display_unit_of_selected_dataset()
-
-            # convert the previous background and flux scaling values to new unit so
-            # re-calculating photometry with the current selections will produce
-            # the previous output with the new unit.
-            if prev_display_unit != '':
-
-                # convert background to new unit
-                if self.background_value is not None:
-
-                    prev_unit = u.Unit(prev_display_unit)
-                    new_unit = u.Unit(self.display_unit)
-
-                    bg = self.background_value * prev_unit
-
-                    self.background_value = bg.to_value(
-                        new_unit, u.spectral_density(self._cube_wave))
-
-                # convert flux scaling to new unit
-                if self.flux_scaling is not None:
-                    prev_unit = u.Unit(prev_flux_scale_unit)
-                    new_unit = u.Unit(self.flux_scaling_display_unit)
-
-                    fs = self.flux_scaling * prev_unit
-                    self.flux_scaling = fs.to_value(
-                        new_unit, u.spectral_density(self._cube_wave))
-
-    def _set_display_unit_of_selected_dataset(self):
-
-        """
-        Set the display_unit and flux_scaling_display_unit traitlets,
-        which depend on if the selected data set is flux or surface brightness,
-        and the corresponding global display unit for either flux or
-        surface brightness.
-        """
-
-<<<<<<< HEAD
-        # all cubes are in sb so we can get display unit for plugin from SB display unit
-        # this can be changed to listen specifically to changes in surface brightness
-        # from UC plugin GlobalDisplayUnitChange message, but wiill require some refactoring
-        #
-        disp_unit = self.app._get_display_unit('sb')
-
-        # this check needs to be here because 'get_display_unit' will sometimes
-        # return non surface brightness units or even None when the app is starting
-        # up. this can be removed once that is fixed (see PR #3144)
-        if disp_unit is None or not check_if_unit_is_per_solid_angle(disp_unit):
-            self.display_spectral_y_unit = ''
-            self.flux_scaling_display_unit = ''
-            return
-
-        self.display_spectral_y_unit = disp_unit
-
-        # get angle componant of surface brightness
-        # note: could add 'axis=angle' when cleaning this code up to avoid repeating this
-
-        display_solid_angle_unit = check_if_unit_is_per_solid_angle(disp_unit, return_unit=True)
-        if display_solid_angle_unit is not None:
-            self.display_solid_angle_unit = display_solid_angle_unit.to_string()
-        else:
-            # there should always be a solid angle, but i think this is
-            # encountered sometimes when initializing something..
-            self.display_solid_angle_unit = ''
-=======
-        if not self.dataset_selected or not self.aperture_selected:
-            self.display_unit = ''
-            self.flux_scaling_display_unit = ''
-            return
-
-        data = self.dataset.selected_dc_item
-        if isinstance(data, list):
-            data = data[0]
-        comp = data.get_component(data.main_components[0])
-        if comp.units:
-            # if data is something-per-solid-angle, its a SB unit and we should
-            # use the selected global display unit for SB
-            if check_if_unit_is_per_solid_angle(comp.units):
-                display_unit_type = 'sb'
-            else:
-                display_unit_type = 'flux'
-
-            disp_unit = self.app._get_display_unit(display_unit_type)
-
-            self.display_unit = disp_unit
->>>>>>> 88ff8da3
-
-        # flux scaling will be applied when the solid angle componant is
-        # multiplied out, so use 'flux' display unit
-        fs_unit = self.app._get_display_unit('flux')
-        self.flux_scaling_display_unit = fs_unit
-
-<<<<<<< HEAD
-        # if cube loaded is per-pixel-squared sb (i.e flux cube loaded)
-        # pixel_area should be fixed to 1
-        if self.display_solid_angle_unit == 'pix2':
-            self.disable_pixarea_input = True
-            self.pixel_area = 1.0
-=======
-        else:
-            self.display_unit = ''
-            self.flux_scaling_display_unit = ''
->>>>>>> 88ff8da3
-
-    def _get_defaults_from_metadata(self, dataset=None):
-        defaults = {}
-        if dataset is None:
-            meta = self.dataset.selected_dc_item.meta.copy()
-        else:
-            meta = self.dataset._get_dc_item(dataset).meta.copy()
-
-        # Extract telescope specific unit conversion factors, if applicable.
-        if PRIHDR_KEY in meta:
-            meta.update(meta[PRIHDR_KEY])
-            del meta[PRIHDR_KEY]
-        if 'telescope' in meta:
-            telescope = meta['telescope']
-        else:
-            telescope = meta.get('TELESCOP', '')
-        if telescope == 'JWST':
-            # Hardcode the flux conversion factor from MJy to ABmag
-            mjy2abmag = 0.003631
-
-            # if display unit is different, translate
-            if (self.config == 'cubeviz') and (self.display_unit != ''):
-                disp_unit = u.Unit(self.display_unit)
-                mjy2abmag = (mjy2abmag * u.Unit("MJy/sr")).to_value(disp_unit)
-
-            if 'photometry' in meta and 'pixelarea_arcsecsq' in meta['photometry']:
-                defaults['pixel_area'] = meta['photometry']['pixelarea_arcsecsq']
-                if 'bunit_data' in meta and meta['bunit_data'] == u.Unit("MJy/sr"):
-                    defaults['flux_scaling'] = mjy2abmag
-            elif 'PIXAR_A2' in meta:
-                defaults['pixel_area'] = meta['PIXAR_A2']
-                if 'BUNIT' in meta and meta['BUNIT'] == u.Unit("MJy/sr"):
-                    defaults['flux_scaling'] = mjy2abmag
-
-        elif telescope == 'HST':
-            # TODO: Add more HST support, as needed.
-            # HST pixel scales are from instrument handbooks.
-            # This is really not used because HST data does not have sr in unit.
-            # This is only for completeness.
-            # For counts conversion, PHOTFLAM is used to convert "counts" to flux manually,
-            # which is the opposite of JWST, so we just do not do it here.
-            instrument = meta.get('INSTRUME', '').lower()
-            detector = meta.get('DETECTOR', '').lower()
-            if instrument == 'acs':
-                if detector == 'wfc':
-                    defaults['pixel_area'] = 0.05 * 0.05
-                elif detector == 'hrc':  # pragma: no cover
-                    defaults['pixel_area'] = 0.028 * 0.025
-                elif detector == 'sbc':  # pragma: no cover
-                    defaults['pixel_area'] = 0.034 * 0.03
-            elif instrument == 'wfc3' and detector == 'uvis':  # pragma: no cover
-                defaults['pixel_area'] = 0.04 * 0.04
-
-        return defaults
-
-    @observe('flux_scaling_multi_auto')
-    def _multiselect_flux_scaling_warning(self, event={}):
-        if not self.flux_scaling_multi_auto:
-            self.flux_scaling_warning = ''
-            return
-        no_flux_scaling = [dataset for dataset in self.dataset.selected
-                           if 'flux_scaling' not in self._get_defaults_from_metadata(dataset)]
-        if len(no_flux_scaling):
-            self.flux_scaling_warning = ('Could not determine flux scaling for '
-                                         f'{", ".join(no_flux_scaling)}.  Those entries will '
-                                         'default to zero.  Turn off auto-mode to provide '
-                                         'flux-scaling manually.')
-        else:
-            self.flux_scaling_warning = ''
-
-    @observe('flux_scaling')
-    def _singleselect_flux_scaling_warning(self, event={}):
-        if not self.multiselect:
-            # disable warning once user changes value
-            self.flux_scaling_warning = ''
-
-    @observe('dataset_selected')
-    def _dataset_selected_changed(self, event={}):
-        if not hasattr(self, 'dataset'):
-            # plugin not fully initialized
-            return
-        if self.dataset.selected_dc_item is None:
-            return
-        if self.multiselect:
-            # defaults are applied within the loop if the auto-switches are enabled,
-            # but we still need to update the flux-scaling warning
-            self._multiselect_flux_scaling_warning()
-            return
-
-        try:
-            defaults = self._get_defaults_from_metadata()
-            self.counts_factor = 0
-            self.pixel_area = defaults.get('pixel_area', 0)
-            self.flux_scaling = defaults.get('flux_scaling', 0)
-            if 'flux_scaling' in defaults:
-                self.flux_scaling_warning = ''
-            else:
-                self.flux_scaling_warning = ('Could not determine flux scaling for '
-                                             f'{self.dataset.selected}, defaulting to zero.')
-
-        except Exception as e:
-            self.hub.broadcast(SnackbarMessage(
-                f"Failed to extract {self.dataset_selected}: {repr(e)}",
-                color='error', sender=self))
-
-        # get correct display unit for newly selected dataset
-        if self.config == 'cubeviz':
-<<<<<<< HEAD
-            # sets display_spectral_y_unit and flux_scaling_display_unit traitlets
-=======
-            # set display_unit and flux_scaling_display_unit
->>>>>>> 88ff8da3
-            self._set_display_unit_of_selected_dataset()
-
-        # auto-populate background, if applicable.
-        self._aperture_selected_changed()
-
-    def _on_subset_update(self, msg):
-        if not self.dataset_selected or not self.aperture_selected:
-            return
-        if self.multiselect:
-            self._background_selected_changed()
-            return
-
-        sbst = msg.subset
-        if sbst.label == self.aperture_selected and sbst.data.label == self.dataset_selected:
-            self._aperture_selected_changed()
-        elif sbst.label == self.background_selected and sbst.data.label == self.dataset_selected:
-            self._background_selected_changed()
-
-    def _on_link_update(self, msg):
-        if not self.dataset_selected or not self.aperture_selected:
-            return
-
-        # Force background auto-calculation to update when linking has changed.
-        self._aperture_selected_changed()
-
-    @observe('aperture_selected', 'multiselect')
-    def _aperture_selected_changed(self, event={}):
-        if not self.dataset_selected or not self.aperture_selected:
-            return
-        if self.multiselect is not isinstance(self.aperture_selected, list):
-            # then multiselect is in the process of changing but the traitlet for aperture_selected
-            # has not been updated internally yet
-            return
-        if self.multiselect:
-            self._background_selected_changed()
-            return
-
-        if self.config == 'cubeviz':
-            self._set_display_unit_of_selected_dataset()
-
-        # NOTE: aperture_selected can be triggered here before aperture_selected_validity is updated
-        # so we'll still allow the snackbar to be raised as a second warning to the user and to
-        # avoid acting on outdated information
-
-        # NOTE: aperture area is only used to determine if a warning should be shown in the UI
-        # and so does not need to be calculated within user API calls that don't act on traitlets
-        try:
-            # Sky subset does not have area. Not worth it to calculate just for a warning.
-            if hasattr(self.aperture.selected_spatial_region, 'area'):
-                self.aperture_area = int(np.ceil(self.aperture.selected_spatial_region.area))
-            else:
-                self.aperture_area = 0
-        except Exception as e:
-            self.hub.broadcast(SnackbarMessage(
-                f"Failed to extract {self.aperture_selected}: {repr(e)}",
-                color='error', sender=self))
-        else:
-            self._background_selected_changed()
-
-    @property
-    def _cubeviz_slice_ind(self):
-        fv = self.app.get_viewer(self.app._jdaviz_helper._default_flux_viewer_reference_name)
-        return fv.slice
-
-    def _calc_background_median(self, reg, data=None):
-        # Basically same way image stats are calculated in vue_do_aper_phot()
-        # except here we only care about one stat for the background.
-        if data is None:
-            if self.multiselect:
-                if len(self.dataset.selected) == 1:
-                    data = self.dataset.selected_dc_item[0]
-                else:
-                    raise ValueError("cannot calculate background median in multiselect")
-            else:
-                data = self.dataset.selected_dc_item
-
-        comp = data.get_component(data.main_components[0])
-
-        if self.config == "cubeviz" and data.ndim > 2:
-            comp_data = comp.data[:, :, self._cubeviz_slice_ind].T  # nx, ny --> ny, nx
-            # Similar to coords_info logic.
-            if '_orig_spec' in getattr(data, 'meta', {}):
-                w = data.meta['_orig_spec'].wcs.celestial
-            else:
-                w = data.coords.celestial
-        else:  # "imviz"
-            comp_data = comp.data  # ny, nx
-            w = data.coords
-
-        if hasattr(reg, 'to_pixel'):
-            reg = reg.to_pixel(w)
-        aper_mask_stat = reg.to_mask(mode='center')
-        img_stat = aper_mask_stat.get_values(comp_data, mask=None)
-
-        # photutils/background/_utils.py --> nanmedian()
-        bg_md = np.nanmedian(img_stat)  # Naturally in data unit
-
-        # convert to display unit, if necessary (cubeviz only)
-
-        if (self.config == 'cubeviz') and (self.display_unit != '') and comp.units:
-            bg_md = (bg_md * u.Unit(comp.units)).to_value(
-                u.Unit(self.display_unit), u.spectral_density(self._cube_wave))
-
-        return bg_md
-
-    @observe('background_selected')
-    def _background_selected_changed(self, event={}):
-        background_selected = event.get('new', self.background_selected)
-        if background_selected == 'Manual':
-            # we'll later access the user's self.background_value directly
-            return
-
-        if self.multiselect:
-            # background_value will be recomputed within batch mode anyways and will
-            # be replaced in the UI with a message
-            self.background_value = -1
-            return
-
-        try:
-            reg = _get_region_from_spatial_subset(self, self.background.selected_subset_state)
-            self.background_value = self._calc_background_median(reg)
-        except Exception as e:
-            self.background_value = 0
-            self.hub.broadcast(SnackbarMessage(
-                f"Failed to extract {background_selected}: {repr(e)}", color='error', sender=self))
-
-    @with_spinner()
-    def calculate_photometry(self, dataset=None, aperture=None, background=None,
-                             background_value=None, pixel_area=None, counts_factor=None,
-                             flux_scaling=None, add_to_table=True, update_plots=True):
-        """
-        Calculate aperture photometry given the values set in the plugin or
-        any overrides provided as arguments here (which will temporarily
-        override plugin values for this calculation only).
-
-        Note: Values set in the plugin in Cubeviz are in the selected display unit
-        from the Unit conversion plugin. Overrides are, as the docstrings note,
-        assumed to be in the units of the selected dataset.
-
-        Parameters
-        ----------
-        dataset : str, optional
-            Dataset to use for photometry.
-        aperture : str, optional
-            Subset to use as the aperture.
-        background : str, optional
-            Subset to use to calculate the background.
-        background_value : float, optional
-            Background to subtract, same unit as data.  Automatically computed if ``background``
-            is set to a subset.
-        pixel_area : float, optional
-            Pixel area in arcsec squared, only used if data unit is a surface brightness unit.
-        counts_factor : float, optional
-            Factor to convert data unit to counts, in unit of flux/counts.
-        flux_scaling : float, optional
-            Same unit as data, used in -2.5 * log(flux / flux_scaling).
-        add_to_table : bool, optional
-        update_plots : bool, optional
-
-        Returns
-        -------
-        table row, fit results
-        """
-        if self.multiselect and (dataset is None or aperture is None):  # pragma: no cover
-            raise ValueError("for batch mode, use calculate_batch_photometry")
-
-        if dataset is not None:
-            if dataset not in self.dataset.choices:  # pragma: no cover
-                raise ValueError(f"dataset must be one of {self.dataset.choices}")
-            data = self.dataset._get_dc_item(dataset)
-        else:
-            # we can use the pre-cached value
-            data = self.dataset.selected_dc_item
-
-        if aperture is not None:
-            if aperture not in self.aperture.choices:
-                raise ValueError(f"aperture must be one of {self.aperture.choices}")
-
-        if aperture is not None or dataset is not None:
-            reg = self.aperture._get_spatial_region(subset=aperture if aperture is not None else self.aperture.selected,  # noqa
-                                                    dataset=dataset if dataset is not None else self.dataset.selected)  # noqa
-            # determine if a valid aperture (since selected_validity only applies to selected entry)
-            _, _, validity = self.aperture._get_mark_coords_and_validate(selected=aperture)
-            if not validity.get('is_aperture'):
-                raise ValueError(f"Selected aperture {aperture} is not valid: {validity.get('aperture_message')}")  # noqa
-        else:
-            # use the pre-cached value
-            if not self.aperture.selected_validity.get('is_aperture'):
-                raise ValueError(f"Selected aperture is not valid: {self.aperture.selected_validity.get('aperture_message')}")  # noqa
-            reg = self.aperture.selected_spatial_region
-
-        # Reset last fitted model
-        fit_model = None
-        # TODO: remove _fitted_model_name cache?
-        if self._fitted_model_name in self.app.fitted_models:
-            del self.app.fitted_models[self._fitted_model_name]
-
-        comp = data.get_component(data.main_components[0])
-        if comp.units:
-            img_unit = u.Unit(comp.units)
-        else:
-            img_unit = None
-
-        if self.config == 'cubeviz':
-            display_unit = u.Unit(self.display_unit)
-
-        if background is not None and background not in self.background.choices:  # pragma: no cover
-            raise ValueError(f"background must be one of {self.background.choices}")
-        if background_value is not None:
-            if ((background not in (None, 'Manual'))
-                    or (background is None and self.background_selected != 'Manual')):
-                raise ValueError("cannot provide background_value with background!='Manual'")
-        elif (background == 'Manual'
-                or (background is None and self.background.selected == 'Manual')):
-
-            background_value = self.background_value
-
-            # cubeviz: background_value set in plugin is in display units
-            # convert temporarily to image units for calculations
-            if (self.config == 'cubeviz') and (img_unit is not None) and display_unit != '':
-                background_value = (background_value * display_unit).to_value(
-                    img_unit, u.spectral_density(self._cube_wave))
-
-        elif background is None and dataset is None:
-
-            # use the previously-computed value in the plugin
-            background_value = self.background_value
-
-            # cubeviz: background_value set in plugin is in display units
-            # convert temporarily to image units for calculations
-            if (self.config == 'cubeviz') and (img_unit is not None) and display_unit != '':
-                background_value = (background_value * display_unit).to_value(
-                    img_unit, u.spectral_density(self._cube_wave))
-        else:
-            sub = background if background is not None else self.background.selected
-            dat = dataset if dataset is not None else self.dataset.selected
-            bg_reg = self.aperture._get_spatial_region(subset=sub, dataset=dat)
-            background_value = self._calc_background_median(bg_reg, data=data)
-
-            # cubeviz: computed background median will be in display units,
-            # convert temporarily back to image units for calculations
-            if (self.config == 'cubeviz') and (img_unit is not None) and display_unit != '':
-                background_value = (background_value * display_unit).to_value(
-                    img_unit, u.spectral_density(self._cube_wave))
-        try:
-            bg = float(background_value)
-        except ValueError:  # Clearer error message
-            raise ValueError('Missing or invalid background value')
-
-        if self.config == "cubeviz" and data.ndim > 2:
-            comp_data = comp.data[:, :, self._cubeviz_slice_ind].T  # nx, ny --> ny, nx
-            # Similar to coords_info logic.
-            if '_orig_spec' in getattr(data, 'meta', {}):
-                w = data.meta['_orig_spec'].wcs
-            else:
-                w = data.coords
-        else:  # "imviz"
-            comp_data = comp.data  # ny, nx
-            w = data.coords
-
-        if hasattr(reg, 'to_pixel'):
-            sky_center = reg.center
-            if self.config == "cubeviz" and data.ndim > 2:
-                ycenter, xcenter = w.world_to_pixel(self._cube_wave, sky_center)[1]
-            else:  # "imviz"
-                xcenter, ycenter = w.world_to_pixel(sky_center)
-        else:
-            xcenter = reg.center.x
-            ycenter = reg.center.y
-            if data.coords is not None:
-                if self.config == "cubeviz" and data.ndim > 2:
-                    sky_center = w.pixel_to_world(self._cubeviz_slice_ind,
-                                                  ycenter, xcenter)[1]
-                else:  # "imviz"
-                    sky_center = w.pixel_to_world(xcenter, ycenter)
-            else:
-                sky_center = None
-
-        aperture = regions2aperture(reg)
-        include_pixarea_fac = False
-        include_counts_fac = False
-        include_flux_scale = False
-        if comp.units:
-
-            # work for now in units of currently selected dataset (which may or
-            # may not be the desired output units, depending on the display
-            # units selected in the Unit Conversion plugin. background value
-            # has already been converted to image units above, and flux scaling
-            # will be converted from display unit > img_unit
-            comp_data = comp_data << img_unit
-            bg = bg * img_unit
-
-            if check_if_unit_is_per_solid_angle(img_unit):  # if units are surface brightness
-                try:
-                    pixarea = float(pixel_area if pixel_area is not None else self.pixel_area)
-                except ValueError:  # Clearer error message
-                    raise ValueError('Missing or invalid pixel area')
-                if not np.allclose(pixarea, 0):
-                    include_pixarea_fac = True
-            if img_unit != u.count:
-                try:
-                    ctfac = float(counts_factor if counts_factor is not None else self.counts_factor)  # noqa: E501
-                    if ctfac < 0:
-                        raise ValueError('Counts conversion factor cannot be negative.')
-                except ValueError:  # Clearer error message
-                    raise ValueError('Missing or invalid counts conversion factor')
-                if not np.allclose(ctfac, 0):
-                    include_counts_fac = True
-
-            # if cubeviz and flux_scaling is provided as override, it is in the data units
-            # if set in the app, it is in the display units and needs to be converted
-            # if provided as an override keyword arg, it is assumed to be in the
-            # data units and does not need to be converted
-            if ((self.config == 'cubeviz') and (flux_scaling is None) and
-                    (self.flux_scaling is not None)):
-
-                # convert flux_scaling from flux display unit to native flux unit
-                flux_scaling = (self.flux_scaling * u.Unit(self.flux_scaling_display_unit)).to_value(  # noqa: E501
-                                img_unit * self.display_solid_angle_unit,
-                                u.spectral_density(self._cube_wave))
-
-            try:
-                flux_scale = float(flux_scaling if flux_scaling is not None else self.flux_scaling)
-            except ValueError:  # Clearer error message
-                raise ValueError('Missing or invalid flux scaling')
-            if not np.allclose(flux_scale, 0):
-                include_flux_scale = True
-
-            # from now, we will just need the image unit as a string for display
-            img_unit = img_unit.to_string()
-
-        else:
-            img_unit = None
-
-        phot_aperstats = ApertureStats(comp_data, aperture, wcs=data.coords, local_bkg=bg)
-        phot_table = phot_aperstats.to_table(columns=(
-            'id', 'sum', 'sum_aper_area',
-            'min', 'max', 'mean', 'median', 'mode', 'std', 'mad_std', 'var',
-            'biweight_location', 'biweight_midvariance', 'fwhm', 'semimajor_sigma',
-            'semiminor_sigma', 'orientation', 'eccentricity'))  # Some cols excluded, add back as needed.  # noqa
-        rawsum = phot_table['sum'][0]
-
-        if include_pixarea_fac:
-
-            # convert pixarea, which is in arcsec2/pix2 to the display solid angle unit / pix2
-            display_solid_angle_unit = u.Unit(self.display_solid_angle_unit)
-
-            # if angle unit is pix2, pixarea should be 1 pixel2 per pixel2
-            if display_solid_angle_unit == PIX2:
-                print('here')
-                pixarea_fac = 1 * PIX2
-            else:
-                print('there')
-                pixarea = pixarea * (u.arcsec * u.arcsec / PIX2)
-                print('pixarea', pixarea)
-                print('display_solid_angle_unit', display_solid_angle_unit)
-                # NOTE: Sum already has npix value encoded, so we simply apply the npix unit here.
-                pixarea_fac = PIX2 * pixarea.to(display_solid_angle_unit / PIX2)
-
-            phot_table['sum'] = [rawsum * pixarea_fac]
-        else:
-            pixarea_fac = None
-
-        if include_counts_fac:
-            ctfac = ctfac * (rawsum.unit / u.count)
-            sum_ct = rawsum / ctfac
-            sum_ct_err = np.sqrt(sum_ct.value) * sum_ct.unit
-        else:
-            ctfac = None
-            sum_ct = None
-            sum_ct_err = None
-
-        if include_flux_scale:
-            flux_scale = flux_scale * phot_table['sum'][0].unit
-            sum_mag = -2.5 * np.log10(phot_table['sum'][0] / flux_scale) * u.mag
-        else:
-            flux_scale = None
-            sum_mag = None
-
-        # Extra info beyond photutils.
-        phot_table.add_columns(
-            [xcenter * u.pix, ycenter * u.pix, sky_center,
-             bg, pixarea_fac, sum_ct, sum_ct_err, ctfac, sum_mag, flux_scale, data.label,
-             reg.meta.get('label', ''), Time(datetime.now(tz=timezone.utc))],
-            names=['xcenter', 'ycenter', 'sky_center', 'background', 'pixarea_tot',
-                   'aperture_sum_counts', 'aperture_sum_counts_err', 'counts_fac',
-                   'aperture_sum_mag', 'flux_scaling',
-                   'data_label', 'subset_label', 'timestamp'],
-            indexes=[1, 1, 1, 1, 3, 3, 3, 3, 3, 3, 18, 18, 18])
-
-        if self.config == "cubeviz":
-            if data.ndim > 2:
-                slice_val = self._cube_wave
-            else:
-                slice_val = u.Quantity(np.nan, self._cube_wave.unit)
-
-            phot_table.add_column(slice_val, name="slice_wave", index=29)
-
-            if comp.units:  # convert phot. results from image unit to display unit
-                display_unit = u.Unit(self.display_unit)
-                # convert units of certain columns in aperture phot. output table
-                # to reflect display units (i.e if data units are MJy / sr, but
-                # Jy / sr is selected in Unit Conversion plugin)
-                if display_unit != '':
-                    phot_table['background'] = phot_table['background'].to(
-                        display_unit, u.spectral_density(self._cube_wave))
-
-                    if include_pixarea_fac:
-                        phot_table['sum'] = phot_table['sum'].to(
-                            (display_unit * pixarea_fac).unit, u.spectral_density(self._cube_wave))
-                    else:
-                        phot_table['sum'] = phot_table['sum'].to(
-                            display_unit, u.spectral_density(self._cube_wave))
-                    for key in ['min', 'max', 'mean', 'median', 'mode', 'std',
-                                'mad_std', 'biweight_location']:
-                        phot_table[key] = phot_table[key].to(
-                            display_unit, u.spectral_density(self._cube_wave))
-                    for key in ['var', 'biweight_midvariance']:
-                        try:
-                            phot_table[key] = phot_table[key].to(display_unit**2)
-                        # FIXME: Can fail going between per-wave and per-freq
-                        except u.UnitConversionError:
-                            pass
-
-        if add_to_table:
-            try:
-                phot_table['id'][0] = self.table._qtable['id'].max() + 1
-                self.table.add_item(phot_table)
-            except Exception:  # Discard incompatible QTable
-                self.table.clear_table()
-                phot_table['id'][0] = 1
-                self.table.add_item(phot_table)
-
-            # User wants 'sum' as scientific notation.
-            self.table._qtable['sum'].info.format = '.6e'
-
-        # Plots.
-        if update_plots:
-
-            # for cubeviz unit conversion display units
-            if self.display_unit != '':
-                plot_display_unit = self.display_unit
-            else:
-                plot_display_unit = None
-
-            if self.current_plot_type == "Curve of Growth":
-                if self.config == "cubeviz" and data.ndim > 2:
-                    self.plot.figure.title = f'Curve of growth from aperture center at {slice_val:.4e}'  # noqa: E501
-                    eqv = u.spectral_density(self._cube_wave)
-                else:
-                    self.plot.figure.title = 'Curve of growth from aperture center'
-                    eqv = []
-                x_arr, sum_arr, x_label, y_label = _curve_of_growth(
-                    comp_data, (xcenter, ycenter), aperture, phot_table['sum'][0],
-                    wcs=data.coords, background=bg, pixarea_fac=pixarea_fac,
-                    display_unit=plot_display_unit, equivalencies=eqv)
-                self.plot._update_data('profile', x=x_arr, y=sum_arr, reset_lims=True)
-                self.plot.update_style('profile', line_visible=True, color='gray', size=32)
-                self.plot.update_style('fit', visible=False)
-                self.plot.figure.axes[0].label = x_label
-                self.plot.figure.axes[1].label = y_label
-
-            else:  # Radial profile
-                self.plot.figure.axes[0].label = 'pix'
-                if plot_display_unit:
-                    self.plot.figure.axes[1].label = plot_display_unit
-                else:
-                    self.plot.figure.axes[1].label = img_unit or 'Value'
-
-                if self.current_plot_type == "Radial Profile":
-                    if self.config == "cubeviz" and data.ndim > 2:
-                        self.plot.figure.title = f'Radial profile from aperture center at {slice_val:.4e}'  # noqa: E501
-                        eqv = u.spectral_density(self._cube_wave)
-                    else:
-                        self.plot.figure.title = 'Radial profile from aperture center'
-                        eqv = []
-                    x_data, y_data = _radial_profile(
-                        phot_aperstats.data_cutout, phot_aperstats.bbox, (xcenter, ycenter),
-                        raw=False, display_unit=plot_display_unit, image_unit=img_unit,
-                        equivalencies=eqv)
-                    self.plot._update_data('profile', x=x_data, y=y_data, reset_lims=True)
-                    self.plot.update_style('profile', line_visible=True, color='gray', size=32)
-
-                else:  # Radial Profile (Raw)
-                    if self.config == "cubeviz" and data.ndim > 2:
-                        self.plot.figure.title = f'Raw radial profile from aperture center at {slice_val:.4e}'  # noqa: E501
-                    else:
-                        self.plot.figure.title = 'Raw radial profile from aperture center'
-                    x_data, y_data = _radial_profile(
-                        phot_aperstats.data_cutout, phot_aperstats.bbox, (xcenter, ycenter),
-                        raw=True, display_unit=plot_display_unit, image_unit=img_unit)
-
-                    self.plot._update_data('profile', x=x_data, y=y_data, reset_lims=True)
-                    self.plot.update_style('profile', line_visible=False, color='gray', size=10)
-
-                # Fit Gaussian1D to radial profile data.
-                if self.fit_radial_profile:
-                    fitter = LevMarLSQFitter()
-                    y_max = y_data.max()
-                    x_mean = x_data[np.where(y_data == y_max)].mean()
-                    std = 0.5 * (phot_table['semimajor_sigma'][0] +
-                                 phot_table['semiminor_sigma'][0])
-                    if isinstance(std, u.Quantity):
-                        std = std.value
-                    gs = Gaussian1D(amplitude=y_max, mean=x_mean, stddev=std,
-                                    fixed={'amplitude': True},
-                                    bounds={'amplitude': (y_max * 0.5, y_max)})
-                    with warnings.catch_warnings(record=True) as warns:
-                        fit_model = fitter(gs, x_data, y_data, filter_non_finite=True)
-                    if len(warns) > 0:
-                        msg = os.linesep.join([str(w.message) for w in warns])
-                        self.hub.broadcast(SnackbarMessage(
-                            f"Radial profile fitting: {msg}", color='warning', sender=self))
-                    y_fit = fit_model(x_data)
-                    self.app.fitted_models[self._fitted_model_name] = fit_model
-                    self.plot._update_data('fit', x=x_data, y=y_fit, reset_lims=True)
-                    self.plot.update_style('fit', color='magenta',
-                                           markers_visible=False, line_visible=True)
-                else:
-                    self.plot.update_style('fit', visible=False)
-
-        # Parse results for GUI.
-        tmp = []
-        for key in phot_table.colnames:
-            if key in ('id', 'data_label', 'subset_label', 'background', 'pixarea_tot',
-                       'counts_fac', 'aperture_sum_counts_err', 'flux_scaling', 'timestamp'):
-                continue
-
-            x = phot_table[key][0]
-
-            if isinstance(x, u.Quantity):  # split up unit and value to put in different cols
-                unit = x.unit.to_string()
-                if unit == '':  # for eccentricity which is a quantity with an empty unit
-                    unit = '-'
-                x = x.value
-            else:
-                unit = '-'
-
-            if (isinstance(x, (int, float)) and
-                    key not in ('xcenter', 'ycenter', 'sky_center', 'sum_aper_area',
-                                'aperture_sum_counts', 'aperture_sum_mag', 'slice_wave')):
-                if x == 0:
-                    tmp.append({'function': key, 'result': f'{x:.1f}', 'unit': unit})
-                else:
-                    tmp.append({'function': key, 'result': f'{x:.3e}', 'unit': unit})
-            elif key == 'sky_center' and x is not None:
-                tmp.append({'function': 'RA center', 'result': f'{x.ra.deg:.6f}', 'unit': 'deg'})
-                tmp.append({'function': 'Dec center', 'result': f'{x.dec.deg:.6f}', 'unit': 'deg'})
-            elif key in ('xcenter', 'ycenter', 'sum_aper_area'):
-                tmp.append({'function': key, 'result': f'{x:.1f}', 'unit': unit})
-            elif key == 'aperture_sum_counts' and x is not None:
-                tmp.append({'function': key, 'result':
-                            f'{x:.4e} ({phot_table["aperture_sum_counts_err"][0]:.4e})',
-                            'unit': unit})
-            elif key == 'aperture_sum_mag' and x is not None:
-                tmp.append({'function': key, 'result': f'{x:.3f}', 'unit': unit})
-            elif key == 'slice_wave':
-                if data.ndim > 2:
-                    tmp.append({'function': key, 'result': f'{slice_val.value:.4e}', 'unit': slice_val.unit.to_string()})  # noqa: E501
-            else:
-                tmp.append({'function': key, 'result': str(x), 'unit': unit})
-
-        if update_plots:
-            # Also display fit results
-            fit_tmp = []
-            if fit_model is not None and isinstance(fit_model, Gaussian1D):
-                for param in ('mean', 'fwhm', 'amplitude'):
-                    p_val = getattr(fit_model, param)
-                    if isinstance(p_val, Parameter):
-                        p_val = p_val.value
-                    fit_tmp.append({'function': param, 'result': f'{p_val:.4e}'})
-
-        self.results = tmp
-        self.result_available = True
-
-        if update_plots:
-            self.fit_results = fit_tmp
-            self.plot_available = True
-
-        return phot_table, fit_model
-
-    def vue_do_aper_phot(self, *args, **kwargs):
-        if self.dataset_selected == '' or self.aperture_selected == '':
-            self.hub.broadcast(SnackbarMessage(
-                "No data for aperture photometry", color='error', sender=self))
-            return
-
-        try:
-            if self.multiselect:
-                # even though plots aren't show in the UI when in multiselect mode,
-                # we'll create the last entry so if multiselect is disabled, the last
-                # iteration will show and not result in confusing behavior
-                self.calculate_batch_photometry(add_to_table=True, update_plots=True)
-            else:
-                self.calculate_photometry(add_to_table=True, update_plots=True)
-        except Exception as e:  # pragma: no cover
-            self.plot.clear_all_marks()
-            msg = f"Aperture photometry failed: {repr(e)}"
-            self.hub.broadcast(SnackbarMessage(msg, color='error', sender=self))
-            self.result_failed_msg = msg
-        else:
-            self.result_failed_msg = ''
-
-    def unpack_batch_options(self, **options):
-        """
-        Unpacks a dictionary of options for batch mode, including all combinations of any values
-        passed as tuples or lists.  For example::
-
-            unpack_batch_options(dataset=['image1', 'image2'],
-                                 aperture=['Subset 1', 'Subset 2'],
-                                 background=['Subset 3'],
-                                 flux_scaling=3
-                                 )
-
-        would result in::
-
-            [{'aperture': 'Subset 1',
-              'dataset': 'image1',
-              'background': 'Subset 3',
-              'flux_scaling': 3},
-             {'aperture': 'Subset 2',
-              'dataset': 'image1',
-              'background': 'Subset 3',
-              'flux_scaling': 3},
-             {'aperture': 'Subset 1',
-              'dataset': 'image2',
-              'background': 'Subset 3',
-              'flux_scaling': 3},
-             {'aperture': 'Subset 2',
-              'dataset': 'image2',
-              'background': 'Subset 3',
-              'flux_scaling': 3}]
-
-        Parameters
-        ----------
-        options : dict, optional
-            Dictionary of values to override from the values set in the plugin/traitlets.  Each
-            entry can either be a single value, or a list.  All combinations of those that contain
-            a list will be exposed.  If not provided and the plugin is in multiselect mode
-            (``multiselect = True``), then the current values set in the plugin will be used.
-
-        Returns
-        -------
-        options : list
-            List of all combinations of input parameters, which can then be used as input to
-            `calculate_batch_photometry`.
-        """
-        if not isinstance(options, dict):
-            raise TypeError("options must be a dictionary")
-        if not options:
-            if not self.multiselect:  # pragma: no cover
-                raise ValueError("must either provide a dictionary or set plugin to multiselect mode")  # noqa
-            options = {'dataset': self.dataset.selected, 'aperture': self.aperture.selected}
-
-        # TODO: use self.user_api once API is made public
-        user_api = self  # .user_api
-        invalid_keys = [k for k in options.keys() if not hasattr(user_api, k)]
-        if len(invalid_keys):
-            raise ValueError(f"{invalid_keys} are not valid inputs for batch photometry")
-
-        def _is_single(v):
-            if isinstance(v, (list, tuple)):
-                if len(v) == 1:
-                    return True, v[0]
-                return False, v
-            return True, v
-
-        single_values, mult_values = {}, {}
-        for k, v in options.items():
-            is_single, this_value = _is_single(v)
-            if is_single:
-                single_values[k] = this_value
-            else:
-                mult_values[k] = this_value
-
-        def _unpack_dict_list(mult_values, single_values):
-            if not len(mult_values):
-                return [single_values]
-            options_list = []
-            # loop over the first item in mult_values
-            # any remaining mult values will require recursion
-            this_attr, this_values = list(mult_values.items())[0]
-            remaining_mult_values = {k: v for j, (k, v) in enumerate(mult_values.items()) if j > 0}
-
-            for this_value in this_values:
-                if not len(remaining_mult_values):
-                    options_list += [{this_attr: this_value, **single_values}]
-                    continue
-                options_list += _unpack_dict_list(remaining_mult_values,
-                                                  {this_attr: this_value, **single_values})
-
-            return options_list
-
-        return _unpack_dict_list(mult_values, single_values)
-
-    @with_spinner()
-    def calculate_batch_photometry(self, options=[], add_to_table=True, update_plots=True,
-                                   full_exceptions=False):
-        """
-        Run aperture photometry over a list of options.  Unprovided options will remain at their
-        values defined in the plugin.
-
-        To provide a list of values per-input, use `unpack_batch_options` to and pass that as input
-        here.
-
-        Parameters
-        ----------
-        options : list
-            Each entry will result in one computation of aperture photometry and should be
-            a dictionary of values to override from the values set in the plugin/traitlets.
-        add_to_table : bool
-            Whether to add results to the plugin table.
-        update_plots : bool
-            Whether to update the plugin plots for the last iteration.
-        full_exceptions : bool, optional
-            Whether to expose the full exception message for all failed iterations.
-        """
-        # input validation
-        if not isinstance(options, list):
-            raise TypeError("options must be a list of dictionaries")
-        if not np.all([isinstance(option, dict) for option in options]):
-            raise TypeError("options must be a list of dictionaries")
-        if not len(options):
-            if not self.multiselect:  # pragma: no cover
-                raise ValueError("must either provide manual options or put the plugin in multiselect mode")  # noqa
-            # unpack the batch options as provided in the app
-            options = self.unpack_batch_options()
-
-        failed_iters, exceptions = [], []
-        for i, option in enumerate(options):
-            # only update plots on the last iteration
-            this_update_plots = i == len(options) and update_plots
-            defaults = self._get_defaults_from_metadata(option.get('dataset',
-                                                                   self.dataset.selected))
-            if self.pixel_area_multi_auto:
-                option.setdefault('pixel_area', defaults.get('pixel_area', 0))
-            if self.flux_scaling_multi_auto:
-                option.setdefault('flux_scaling', defaults.get('flux_scaling', 0))
-
-            try:
-                self.calculate_photometry(add_to_table=add_to_table,
-                                          update_plots=this_update_plots,
-                                          **option)
-            except Exception as e:
-                failed_iters.append(i)
-                if full_exceptions:
-                    exceptions.append(e)
-
-        if len(failed_iters):
-            err_msg = f"inputs {failed_iters} failed and were skipped."
-            if full_exceptions:
-                err_msg += f"  Exception messages: {exceptions}"
-            else:
-                err_msg += "  To see full exceptions, run individually or pass full_exceptions=True"  # noqa
-            raise RuntimeError(err_msg)
-
-
-# NOTE: These are hidden because the APIs are for internal use only
-# but we need them as a separate functions for unit testing.
-
-def _radial_profile(radial_cutout, reg_bb, centroid, raw=False,
-                    image_unit=None, display_unit=None, equivalencies=[]):
-    """Calculate radial profile.
-
-    Parameters
-    ----------
-    radial_cutout : ndarray
-        Cutout image from ``ApertureStats``.
-
-    reg_bb : obj
-        Bounding box from ``ApertureStats``.
-
-    centroid : tuple of int
-        ``ApertureStats`` centroid or desired center in ``(x, y)``.
-
-    raw : bool
-        If `True`, returns raw data points for scatter plot.
-        Otherwise, use ``imexam`` algorithm for a clean plot.
-
-    image_unit : str or None
-        (For cubeviz only to deal with display unit conversion). Unit of input
-        'radial cutout', used with `display_unit` to convert output to desired
-        display unit.
-
-    display_unit : str or None
-        (For cubeviz only to deal with display unit conversion). Desired unit
-        for output.
-
-    """
-    reg_ogrid = np.ogrid[reg_bb.iymin:reg_bb.iymax, reg_bb.ixmin:reg_bb.ixmax]
-    radial_dx = reg_ogrid[1] - centroid[0]
-    radial_dy = reg_ogrid[0] - centroid[1]
-    radial_r = np.hypot(radial_dx, radial_dy)
-
-    # Sometimes the mask is smaller than radial_r
-    if radial_cutout.shape != reg_bb.shape:
-        radial_r = radial_r[:radial_cutout.shape[0], :radial_cutout.shape[1]]
-
-    radial_r = radial_r[~radial_cutout.mask].ravel()  # pix
-    radial_img = radial_cutout.compressed()  # data unit
-
-    if raw:
-        i_arr = np.argsort(radial_r)
-        x_arr = radial_r[i_arr]
-        y_arr = radial_img[i_arr]
-    else:
-        # This algorithm is from the imexam package,
-        # see licenses/IMEXAM_LICENSE.txt for more details
-        radial_r = np.rint(radial_r).astype(int)
-        y_arr = np.bincount(radial_r, radial_img) / np.bincount(radial_r)
-        x_arr = np.arange(y_arr.size)
-
-    if display_unit is not None:
-        if image_unit is None:
-            raise ValueError('Must provide image_unit with display_unit.')
-        y_arr = (y_arr * u.Unit(image_unit)).to_value(u.Unit(display_unit), equivalencies)
-
-    return x_arr, y_arr
-
-
-def _curve_of_growth(data, centroid, aperture, final_sum, wcs=None, background=0,
-                     n_datapoints=10, pixarea_fac=None, display_unit=None, equivalencies=[]):
-    """Calculate curve of growth for aperture photometry.
-
-    Parameters
-    ----------
-    data : ndarray or `~astropy.units.Quantity`
-        Data for the calculation.
-
-    centroid : tuple of int
-        ``ApertureStats`` centroid or desired center in ``(x, y)``.
-
-    aperture : obj
-        ``photutils`` aperture to use, except its center will be
-        changed to the given ``centroid``. This is because the aperture
-        might be hand-drawn and a more accurate centroid has been
-        recalculated separately.
-
-    final_sum : float or `~astropy.units.Quantity`
-        Aperture sum that is already calculated in the
-        main plugin above.
-
-    wcs : obj or `None`
-        Supported WCS objects or `None`.
-
-    background : float or `~astropy.units.Quantity`
-        Background to subtract, if any. Unit must match ``data``.
-
-    n_datapoints : int
-        Number of data points in the curve.
-
-    pixarea_fac : float or `None`
-        For ``flux_unit/sr`` to ``flux_unit`` conversion.
-
-    display_unit : str or None
-        (For cubeviz only to deal with display unit conversion). Desired unit
-        for output. If unit is a surface brightness, a Flux unit will be
-        returned if pixarea_fac is provided.
-
-    Returns
-    -------
-    x_arr : ndarray
-        Data for X-axis of the curve.
-
-    sum_arr : ndarray or `~astropy.units.Quantity`
-        Data for Y-axis of the curve.
-
-    x_label, y_label : str
-        X- and Y-axis labels, respectively.
-
-    Raises
-    ------
-    TypeError
-        Unsupported aperture.
-
-    """
-    n_datapoints += 1  # n + 1
-
-    # determined desired unit for output sum array and y label
-    # cubeviz only to handle unit conversion display unit changes
-    if display_unit is not None:
-        sum_unit = u.Unit(display_unit)
-    else:
-        if isinstance(data, u.Quantity):
-            sum_unit = data.unit
-        else:
-            sum_unit = None
-    if sum_unit and pixarea_fac is not None:
-        # multiply data unit by its solid angle to convert sum in sb to sum in flux
-        sum_unit *= check_if_unit_is_per_solid_angle(sum_unit, return_unit=True)
-
-    if hasattr(aperture, 'to_pixel'):
-        aperture = aperture.to_pixel(wcs)
-
-    if isinstance(aperture, CircularAperture):
-        x_label = 'Radius (pix)'
-        x_arr = np.linspace(0, aperture.r, num=n_datapoints)[1:]
-        aper_list = [CircularAperture(centroid, cur_r) for cur_r in x_arr[:-1]]
-    elif isinstance(aperture, EllipticalAperture):
-        x_label = 'Semimajor axis (pix)'
-        x_arr = np.linspace(0, aperture.a, num=n_datapoints)[1:]
-        a_arr = x_arr[:-1]
-        b_arr = aperture.b * a_arr / aperture.a
-        aper_list = [EllipticalAperture(centroid, cur_a, cur_b, theta=aperture.theta)
-                     for (cur_a, cur_b) in zip(a_arr, b_arr)]
-    elif isinstance(aperture, RectangularAperture):
-        x_label = 'Width (pix)'
-        x_arr = np.linspace(0, aperture.w, num=n_datapoints)[1:]
-        w_arr = x_arr[:-1]
-        h_arr = aperture.h * w_arr / aperture.w
-        aper_list = [RectangularAperture(centroid, cur_w, cur_h, theta=aperture.theta)
-                     for (cur_w, cur_h) in zip(w_arr, h_arr)]
-    else:
-        raise TypeError(f'Unsupported aperture: {aperture}')
-
-    sum_arr = [ApertureStats(data, cur_aper, wcs=wcs, local_bkg=background).sum
-               for cur_aper in aper_list]
-    if isinstance(sum_arr[0], u.Quantity):
-        sum_arr = u.Quantity(sum_arr)
-    else:
-        sum_arr = np.array(sum_arr)
-    if pixarea_fac is not None:
-        sum_arr = sum_arr * pixarea_fac
-    if isinstance(final_sum, u.Quantity):
-        final_sum = final_sum.to(sum_arr.unit, equivalencies)
-    sum_arr = np.append(sum_arr, final_sum)
-
-    if sum_unit is None:
-        y_label = 'Value'
-    else:
-        y_label = sum_unit.to_string()
-        sum_arr = sum_arr.to_value(sum_unit, equivalencies)  # bqplot does not like Quantity
-
-    return x_arr, sum_arr, x_label, y_label
+import os
+import warnings
+from datetime import datetime, timezone
+
+import numpy as np
+from astropy import units as u
+from astropy.modeling.fitting import LevMarLSQFitter
+from astropy.modeling import Parameter
+from astropy.modeling.models import Gaussian1D
+from astropy.time import Time
+from glue.core.message import SubsetUpdateMessage
+from ipywidgets import widget_serialization
+from photutils.aperture import (ApertureStats, CircularAperture, EllipticalAperture,
+                                RectangularAperture)
+from traitlets import Any, Bool, Integer, List, Unicode, observe
+
+from jdaviz.core.custom_traitlets import FloatHandleEmpty
+from jdaviz.core.events import (GlobalDisplayUnitChanged, SnackbarMessage,
+                                LinkUpdatedMessage, SliceValueUpdatedMessage)
+from jdaviz.core.region_translators import regions2aperture, _get_region_from_spatial_subset
+from jdaviz.core.registries import tray_registry
+from jdaviz.core.template_mixin import (PluginTemplateMixin, DatasetMultiSelectMixin,
+                                        SubsetSelect, ApertureSubsetSelectMixin,
+                                        TableMixin, PlotMixin, MultiselectMixin, with_spinner)
+from jdaviz.core.validunits import check_if_unit_is_per_solid_angle
+from jdaviz.utils import PRIHDR_KEY
+
+__all__ = ['SimpleAperturePhotometry']
+
+PIX2 = u.pix * u.pix  # define square pixel unit which is used around the plugin
+
+
+@tray_registry('imviz-aper-phot-simple', label="Aperture Photometry")
+class SimpleAperturePhotometry(PluginTemplateMixin, ApertureSubsetSelectMixin,
+                               DatasetMultiSelectMixin, TableMixin, PlotMixin, MultiselectMixin):
+    """
+    The Aperture Photometry plugin performs aperture photometry for drawn regions.
+    See the :ref:`Aperture Photometry Plugin Documentation <aper-phot-simple>` for more details.
+
+    Only the following attributes and methods are available through the
+    :ref:`public plugin API <plugin-apis>`:
+
+    * :meth:`~jdaviz.core.template_mixin.PluginTemplateMixin.show`
+    * :meth:`~jdaviz.core.template_mixin.PluginTemplateMixin.open_in_tray`
+    * :meth:`~jdaviz.core.template_mixin.PluginTemplateMixin.close_in_tray`
+    """
+    template_file = __file__, "aper_phot_simple.vue"
+    uses_active_status = Bool(True).tag(sync=True)
+
+    aperture_area = Integer().tag(sync=True)
+    background_items = List().tag(sync=True)
+    background_selected = Unicode("").tag(sync=True)
+    background_value = FloatHandleEmpty(0).tag(sync=True)
+    pixel_area_multi_auto = Bool(True).tag(sync=True)
+    pixel_area = FloatHandleEmpty(0).tag(sync=True)
+    counts_factor = FloatHandleEmpty(0).tag(sync=True)
+    flux_scaling_multi_auto = Bool(True).tag(sync=True)
+    flux_scaling_warning = Unicode("").tag(sync=True)
+    flux_scaling = FloatHandleEmpty(0).tag(sync=True)
+    result_available = Bool(False).tag(sync=True)
+    result_failed_msg = Unicode("").tag(sync=True)
+    results = List().tag(sync=True)
+    plot_types = List([]).tag(sync=True)
+    current_plot_type = Unicode().tag(sync=True)
+    plot_available = Bool(False).tag(sync=True)
+    radial_plot = Any('').tag(sync=True, **widget_serialization)
+    fit_radial_profile = Bool(False).tag(sync=True)
+    fit_results = List().tag(sync=True)
+
+    # Cubeviz only
+    cube_slice = Unicode("").tag(sync=True)
+    is_cube = Bool(False).tag(sync=True)
+
+    # surface brightness display unit
+    display_unit = Unicode("").tag(sync=True)
+
+    # angle component of `display_unit`, to avoid repetition of seperating
+    # it out from `display_unit`
+
+    display_solid_angle_unit = Unicode("").tag(sync=True)
+
+    # flux scaling display unit will always be flux, not sb. again its own
+    # traitlet to avoid avoid repetition of seperating it out from `display_unit`
+    flux_scaling_display_unit = Unicode("").tag(sync=True)
+
+    disable_pixarea_input = Bool(False).tag(sync=True)  # if flux/pix2
+
+    def __init__(self, *args, **kwargs):
+        super().__init__(*args, **kwargs)
+
+        self.background = SubsetSelect(self,
+                                       'background_items',
+                                       'background_selected',
+                                       dataset='dataset',
+                                       default_text='Manual',
+                                       manual_options=['Manual'],
+                                       filters=['is_spatial', 'is_not_composite'])
+
+        headers = ['xcenter', 'ycenter', 'sky_center',
+                   'sum', 'sum_aper_area',
+                   'aperture_sum_counts', 'aperture_sum_counts_err',
+                   'aperture_sum_mag',
+                   'min', 'max', 'mean', 'median', 'mode', 'std', 'mad_std', 'var',
+                   'biweight_location', 'biweight_midvariance', 'fwhm',
+                   'semimajor_sigma', 'semiminor_sigma', 'orientation', 'eccentricity',
+                   'data_label', 'subset_label']
+        self.table.headers_avail = headers
+        self.table.headers_visible = headers
+
+        self.plot_types = ["Curve of Growth", "Radial Profile", "Radial Profile (Raw)"]
+        self.current_plot_type = self.plot_types[0]
+        self._fitted_model_name = 'phot_radial_profile'
+
+        # override default plot styling
+        self.plot.figure.fig_margin = {'top': 60, 'bottom': 60, 'left': 65, 'right': 15}
+        self.plot.viewer.axis_y.tick_format = '0.2e'
+        self.plot.viewer.axis_y.label_offset = '55px'
+
+        self.session.hub.subscribe(self, SubsetUpdateMessage, handler=self._on_subset_update)
+        self.session.hub.subscribe(self, LinkUpdatedMessage, handler=self._on_link_update)
+
+        # Custom dataset filters for Cubeviz
+        if self.config == "cubeviz":
+            def valid_cubeviz_datasets(data):
+
+                comp = data.get_component(data.main_components[0])
+                img_unit = u.Unit(comp.units) if comp.units else u.dimensionless_unscaled
+                solid_angle_unit = check_if_unit_is_per_solid_angle(img_unit, return_unit=True)
+                if solid_angle_unit is None:  # this is encountered sometimes ??
+                    return
+
+                # multiply out solid angle so we can check physical type of numerator
+                img_unit *= solid_angle_unit
+
+                acceptable_types = ['spectral flux density wav',
+                                    'photon flux density wav',
+                                    'spectral flux density',
+                                    'photon flux density']
+
+                return ((data.ndim in (2, 3)) and
+                        (img_unit.physical_type in acceptable_types))
+
+            self.dataset.add_filter(valid_cubeviz_datasets)
+            self.session.hub.subscribe(self, SliceValueUpdatedMessage,
+                                       handler=self._on_slice_changed)
+
+            self.hub.subscribe(self, GlobalDisplayUnitChanged,
+                               handler=self._on_display_units_changed)
+
+# TODO: expose public API once finalized
+#    @property
+#    def user_api(self):
+#        return PluginUserApi(self, expose=('multiselect', 'dataset', 'aperture',
+#                                           'background', 'background_value',
+#                                           'pixel_area', 'counts_factor', 'flux_scaling',
+#                                           'calculate_photometry',
+#                                           'unpack_batch_options', 'calculate_batch_photometry'))
+
+    def _on_slice_changed(self, msg):
+        if self.config != "cubeviz":
+            return
+        self.cube_slice = f"{msg.value:.3e} {msg.value_unit}"
+        self._cube_wave = u.Quantity(msg.value, msg.value_unit)
+
+    @observe("dataset_selected")
+    def _on_dataset_selected_changed(self, event={}):
+        if self.config != "cubeviz":
+            return
+        # self.dataset might not exist when app is setting itself up.
+        if hasattr(self, "dataset"):
+            if isinstance(self.dataset.selected_dc_item, list):
+                datasets = self.dataset.selected_dc_item
+            else:
+                datasets = [self.dataset.selected_dc_item]
+
+            self.is_cube = False
+            for dataset in datasets:
+                # This assumes all cubes, or no cubes. If we allow photometry on collapsed cubes
+                # or images this will need to change.
+                if dataset.ndim > 2:
+                    self.is_cube = True
+                    break
+
+    def _on_display_units_changed(self, event={}):
+
+        """
+        Handle change of display units from Unit Conversion plugin (for now,
+        cubeviz only). If new display units differ from input data units, input
+        parameters for ap. phot. (i.e background, flux scaling) are converted
+        to the new units. Photometry will remain in previous unit until
+        'calculate' is pressed again.
+        """
+
+        if self.config == 'cubeviz':
+
+            # get previously selected display units
+            prev_display_unit = self.display_unit
+            prev_flux_scale_unit = self.flux_scaling_display_unit
+
+            # update display unit traitlets to new selection
+            self._set_display_unit_of_selected_dataset()
+
+            # convert the previous background and flux scaling values to new unit so
+            # re-calculating photometry with the current selections will produce
+            # the previous output with the new unit.
+            if prev_display_unit != '':
+
+                # convert background to new unit
+                if self.background_value is not None:
+
+                    prev_unit = u.Unit(prev_display_unit)
+                    new_unit = u.Unit(self.display_unit)
+
+                    bg = self.background_value * prev_unit
+
+                    # will need to add additonal custom equiv here once
+                    # pix2<>angle is enabled
+                    self.background_value = bg.to_value(
+                        new_unit, u.spectral_density(self._cube_wave))
+
+                # convert flux scaling to new unit
+                if self.flux_scaling is not None:
+                    prev_unit = u.Unit(prev_flux_scale_unit)
+                    new_unit = u.Unit(self.flux_scaling_display_unit)
+
+                    fs = self.flux_scaling * prev_unit
+                    self.flux_scaling = fs.to_value(
+                        new_unit, u.spectral_density(self._cube_wave))
+
+    def _set_display_unit_of_selected_dataset(self):
+
+        """
+        Set the display_unit and flux_scaling_display_unit traitlets,
+        which depend on if the selected data set is flux or surface brightness,
+        and the corresponding global display unit for either flux or
+        surface brightness.
+        """
+
+        # all cubes are in sb so we can get display unit for plugin from SB display unit
+        # this can be changed to listen specifically to changes in surface brightness
+        # from UC plugin GlobalDisplayUnitChange message, but wiill require some refactoring
+        disp_unit = self.app._get_display_unit('sb')
+
+        # this check needs to be here because 'get_display_unit' will sometimes
+        # return non surface brightness units or even None when the app is starting
+        # up. this can be removed once that is fixed (see PR #3144)
+        if disp_unit is None or not check_if_unit_is_per_solid_angle(disp_unit):
+            self.display_unit = ''
+            self.flux_scaling_display_unit = ''
+            return
+
+        self.display_unit = disp_unit
+
+        # get angle componant of surface brightness
+        # note: could add 'axis=angle' when cleaning this code up to avoid repeating this
+
+        display_solid_angle_unit = check_if_unit_is_per_solid_angle(disp_unit, return_unit=True)
+        if display_solid_angle_unit is not None:
+            self.display_solid_angle_unit = display_solid_angle_unit.to_string()
+        else:
+            # there should always be a solid angle, but i think this is
+            # encountered sometimes when initializing something..
+            self.display_solid_angle_unit = ''
+
+        # flux scaling will be applied when the solid angle componant is
+        # multiplied out, so use 'flux' display unit
+        fs_unit = self.app._get_display_unit('flux')
+        self.flux_scaling_display_unit = fs_unit
+
+        # if cube loaded is per-pixel-squared sb (i.e flux cube loaded)
+        # pixel_area should be fixed to 1
+        if self.display_solid_angle_unit == 'pix2':
+            self.disable_pixarea_input = True
+            self.pixel_area = 1.0
+
+    def _get_defaults_from_metadata(self, dataset=None):
+        defaults = {}
+        if dataset is None:
+            meta = self.dataset.selected_dc_item.meta.copy()
+        else:
+            meta = self.dataset._get_dc_item(dataset).meta.copy()
+
+        # Extract telescope specific unit conversion factors, if applicable.
+        if PRIHDR_KEY in meta:
+            meta.update(meta[PRIHDR_KEY])
+            del meta[PRIHDR_KEY]
+        if 'telescope' in meta:
+            telescope = meta['telescope']
+        else:
+            telescope = meta.get('TELESCOP', '')
+        if telescope == 'JWST':
+            # Hardcode the flux conversion factor from MJy to ABmag
+            mjy2abmag = 0.003631
+
+            # if display unit is different, translate
+            if (self.config == 'cubeviz') and (self.display_unit != ''):
+                disp_unit = u.Unit(self.display_unit)
+                mjy2abmag = (mjy2abmag * u.Unit("MJy/sr")).to_value(disp_unit)
+
+            if 'photometry' in meta and 'pixelarea_arcsecsq' in meta['photometry']:
+                defaults['pixel_area'] = meta['photometry']['pixelarea_arcsecsq']
+                if 'bunit_data' in meta and meta['bunit_data'] == u.Unit("MJy/sr"):
+                    defaults['flux_scaling'] = mjy2abmag
+            elif 'PIXAR_A2' in meta:
+                defaults['pixel_area'] = meta['PIXAR_A2']
+                if 'BUNIT' in meta and meta['BUNIT'] == u.Unit("MJy/sr"):
+                    defaults['flux_scaling'] = mjy2abmag
+
+        elif telescope == 'HST':
+            # TODO: Add more HST support, as needed.
+            # HST pixel scales are from instrument handbooks.
+            # This is really not used because HST data does not have sr in unit.
+            # This is only for completeness.
+            # For counts conversion, PHOTFLAM is used to convert "counts" to flux manually,
+            # which is the opposite of JWST, so we just do not do it here.
+            instrument = meta.get('INSTRUME', '').lower()
+            detector = meta.get('DETECTOR', '').lower()
+            if instrument == 'acs':
+                if detector == 'wfc':
+                    defaults['pixel_area'] = 0.05 * 0.05
+                elif detector == 'hrc':  # pragma: no cover
+                    defaults['pixel_area'] = 0.028 * 0.025
+                elif detector == 'sbc':  # pragma: no cover
+                    defaults['pixel_area'] = 0.034 * 0.03
+            elif instrument == 'wfc3' and detector == 'uvis':  # pragma: no cover
+                defaults['pixel_area'] = 0.04 * 0.04
+
+        return defaults
+
+    @observe('flux_scaling_multi_auto')
+    def _multiselect_flux_scaling_warning(self, event={}):
+        if not self.flux_scaling_multi_auto:
+            self.flux_scaling_warning = ''
+            return
+        no_flux_scaling = [dataset for dataset in self.dataset.selected
+                           if 'flux_scaling' not in self._get_defaults_from_metadata(dataset)]
+        if len(no_flux_scaling):
+            self.flux_scaling_warning = ('Could not determine flux scaling for '
+                                         f'{", ".join(no_flux_scaling)}.  Those entries will '
+                                         'default to zero.  Turn off auto-mode to provide '
+                                         'flux-scaling manually.')
+        else:
+            self.flux_scaling_warning = ''
+
+    @observe('flux_scaling')
+    def _singleselect_flux_scaling_warning(self, event={}):
+        if not self.multiselect:
+            # disable warning once user changes value
+            self.flux_scaling_warning = ''
+
+    @observe('dataset_selected')
+    def _dataset_selected_changed(self, event={}):
+        if not hasattr(self, 'dataset'):
+            # plugin not fully initialized
+            return
+        if self.dataset.selected_dc_item is None:
+            return
+        if self.multiselect:
+            # defaults are applied within the loop if the auto-switches are enabled,
+            # but we still need to update the flux-scaling warning
+            self._multiselect_flux_scaling_warning()
+            return
+
+        try:
+            defaults = self._get_defaults_from_metadata()
+            self.counts_factor = 0
+            self.pixel_area = defaults.get('pixel_area', 0)
+            self.flux_scaling = defaults.get('flux_scaling', 0)
+            if 'flux_scaling' in defaults:
+                self.flux_scaling_warning = ''
+            else:
+                self.flux_scaling_warning = ('Could not determine flux scaling for '
+                                             f'{self.dataset.selected}, defaulting to zero.')
+
+        except Exception as e:
+            self.hub.broadcast(SnackbarMessage(
+                f"Failed to extract {self.dataset_selected}: {repr(e)}",
+                color='error', sender=self))
+
+        # get correct display unit for newly selected dataset
+        if self.config == 'cubeviz':
+            # sets display_unit and flux_scaling_display_unit traitlets
+            self._set_display_unit_of_selected_dataset()
+
+        # auto-populate background, if applicable.
+        self._aperture_selected_changed()
+
+    def _on_subset_update(self, msg):
+        if not self.dataset_selected or not self.aperture_selected:
+            return
+        if self.multiselect:
+            self._background_selected_changed()
+            return
+
+        sbst = msg.subset
+        if sbst.label == self.aperture_selected and sbst.data.label == self.dataset_selected:
+            self._aperture_selected_changed()
+        elif sbst.label == self.background_selected and sbst.data.label == self.dataset_selected:
+            self._background_selected_changed()
+
+    def _on_link_update(self, msg):
+        if not self.dataset_selected or not self.aperture_selected:
+            return
+
+        # Force background auto-calculation to update when linking has changed.
+        self._aperture_selected_changed()
+
+    @observe('aperture_selected', 'multiselect')
+    def _aperture_selected_changed(self, event={}):
+        if not self.dataset_selected or not self.aperture_selected:
+            return
+        if self.multiselect is not isinstance(self.aperture_selected, list):
+            # then multiselect is in the process of changing but the traitlet for aperture_selected
+            # has not been updated internally yet
+            return
+        if self.multiselect:
+            self._background_selected_changed()
+            return
+
+        if self.config == 'cubeviz':
+            self._set_display_unit_of_selected_dataset()
+
+        # NOTE: aperture_selected can be triggered here before aperture_selected_validity is updated
+        # so we'll still allow the snackbar to be raised as a second warning to the user and to
+        # avoid acting on outdated information
+
+        # NOTE: aperture area is only used to determine if a warning should be shown in the UI
+        # and so does not need to be calculated within user API calls that don't act on traitlets
+        try:
+            # Sky subset does not have area. Not worth it to calculate just for a warning.
+            if hasattr(self.aperture.selected_spatial_region, 'area'):
+                self.aperture_area = int(np.ceil(self.aperture.selected_spatial_region.area))
+            else:
+                self.aperture_area = 0
+        except Exception as e:
+            self.hub.broadcast(SnackbarMessage(
+                f"Failed to extract {self.aperture_selected}: {repr(e)}",
+                color='error', sender=self))
+        else:
+            self._background_selected_changed()
+
+    @property
+    def _cubeviz_slice_ind(self):
+        fv = self.app.get_viewer(self.app._jdaviz_helper._default_flux_viewer_reference_name)
+        return fv.slice
+
+    def _calc_background_median(self, reg, data=None):
+        # Basically same way image stats are calculated in vue_do_aper_phot()
+        # except here we only care about one stat for the background.
+        if data is None:
+            if self.multiselect:
+                if len(self.dataset.selected) == 1:
+                    data = self.dataset.selected_dc_item[0]
+                else:
+                    raise ValueError("cannot calculate background median in multiselect")
+            else:
+                data = self.dataset.selected_dc_item
+
+        comp = data.get_component(data.main_components[0])
+
+        if self.config == "cubeviz" and data.ndim > 2:
+            comp_data = comp.data[:, :, self._cubeviz_slice_ind].T  # nx, ny --> ny, nx
+            # Similar to coords_info logic.
+            if '_orig_spec' in getattr(data, 'meta', {}):
+                w = data.meta['_orig_spec'].wcs.celestial
+            else:
+                w = data.coords.celestial
+        else:  # "imviz"
+            comp_data = comp.data  # ny, nx
+            w = data.coords
+
+        if hasattr(reg, 'to_pixel'):
+            reg = reg.to_pixel(w)
+        aper_mask_stat = reg.to_mask(mode='center')
+        img_stat = aper_mask_stat.get_values(comp_data, mask=None)
+
+        # photutils/background/_utils.py --> nanmedian()
+        bg_md = np.nanmedian(img_stat)  # Naturally in data unit
+
+        # convert to display unit, if necessary (cubeviz only)
+
+        if (self.config == 'cubeviz') and (self.display_unit != '') and comp.units:
+            bg_md = (bg_md * u.Unit(comp.units)).to_value(
+                u.Unit(self.display_unit), u.spectral_density(self._cube_wave))
+
+        return bg_md
+
+    @observe('background_selected')
+    def _background_selected_changed(self, event={}):
+        background_selected = event.get('new', self.background_selected)
+        if background_selected == 'Manual':
+            # we'll later access the user's self.background_value directly
+            return
+
+        if self.multiselect:
+            # background_value will be recomputed within batch mode anyways and will
+            # be replaced in the UI with a message
+            self.background_value = -1
+            return
+
+        try:
+            reg = _get_region_from_spatial_subset(self, self.background.selected_subset_state)
+            self.background_value = self._calc_background_median(reg)
+        except Exception as e:
+            self.background_value = 0
+            self.hub.broadcast(SnackbarMessage(
+                f"Failed to extract {background_selected}: {repr(e)}", color='error', sender=self))
+
+    @with_spinner()
+    def calculate_photometry(self, dataset=None, aperture=None, background=None,
+                             background_value=None, pixel_area=None, counts_factor=None,
+                             flux_scaling=None, add_to_table=True, update_plots=True):
+        """
+        Calculate aperture photometry given the values set in the plugin or
+        any overrides provided as arguments here (which will temporarily
+        override plugin values for this calculation only).
+
+        Note: Values set in the plugin in Cubeviz are in the selected display unit
+        from the Unit conversion plugin. Overrides are, as the docstrings note,
+        assumed to be in the units of the selected dataset.
+
+        Parameters
+        ----------
+        dataset : str, optional
+            Dataset to use for photometry.
+        aperture : str, optional
+            Subset to use as the aperture.
+        background : str, optional
+            Subset to use to calculate the background.
+        background_value : float, optional
+            Background to subtract, same unit as data.  Automatically computed if ``background``
+            is set to a subset.
+        pixel_area : float, optional
+            Pixel area in arcsec squared, only used if data unit is a surface brightness unit.
+        counts_factor : float, optional
+            Factor to convert data unit to counts, in unit of flux/counts.
+        flux_scaling : float, optional
+            Same unit as data, used in -2.5 * log(flux / flux_scaling).
+        add_to_table : bool, optional
+        update_plots : bool, optional
+
+        Returns
+        -------
+        table row, fit results
+        """
+        if self.multiselect and (dataset is None or aperture is None):  # pragma: no cover
+            raise ValueError("for batch mode, use calculate_batch_photometry")
+
+        if dataset is not None:
+            if dataset not in self.dataset.choices:  # pragma: no cover
+                raise ValueError(f"dataset must be one of {self.dataset.choices}")
+            data = self.dataset._get_dc_item(dataset)
+        else:
+            # we can use the pre-cached value
+            data = self.dataset.selected_dc_item
+
+        if aperture is not None:
+            if aperture not in self.aperture.choices:
+                raise ValueError(f"aperture must be one of {self.aperture.choices}")
+
+        if aperture is not None or dataset is not None:
+            reg = self.aperture._get_spatial_region(subset=aperture if aperture is not None else self.aperture.selected,  # noqa
+                                                    dataset=dataset if dataset is not None else self.dataset.selected)  # noqa
+            # determine if a valid aperture (since selected_validity only applies to selected entry)
+            _, _, validity = self.aperture._get_mark_coords_and_validate(selected=aperture)
+            if not validity.get('is_aperture'):
+                raise ValueError(f"Selected aperture {aperture} is not valid: {validity.get('aperture_message')}")  # noqa
+        else:
+            # use the pre-cached value
+            if not self.aperture.selected_validity.get('is_aperture'):
+                raise ValueError(f"Selected aperture is not valid: {self.aperture.selected_validity.get('aperture_message')}")  # noqa
+            reg = self.aperture.selected_spatial_region
+
+        # Reset last fitted model
+        fit_model = None
+        # TODO: remove _fitted_model_name cache?
+        if self._fitted_model_name in self.app.fitted_models:
+            del self.app.fitted_models[self._fitted_model_name]
+
+        comp = data.get_component(data.main_components[0])
+        if comp.units:
+            img_unit = u.Unit(comp.units)
+        else:
+            img_unit = None
+
+        if self.config == 'cubeviz':
+            display_unit = u.Unit(self.display_unit)
+
+        if background is not None and background not in self.background.choices:  # pragma: no cover
+            raise ValueError(f"background must be one of {self.background.choices}")
+        if background_value is not None:
+            if ((background not in (None, 'Manual'))
+                    or (background is None and self.background_selected != 'Manual')):
+                raise ValueError("cannot provide background_value with background!='Manual'")
+        elif (background == 'Manual'
+                or (background is None and self.background.selected == 'Manual')):
+
+            background_value = self.background_value
+
+            # cubeviz: background_value set in plugin is in display units
+            # convert temporarily to image units for calculations
+            if (self.config == 'cubeviz') and (img_unit is not None) and display_unit != '':
+                background_value = (background_value * display_unit).to_value(
+                    img_unit, u.spectral_density(self._cube_wave))
+
+        elif background is None and dataset is None:
+
+            # use the previously-computed value in the plugin
+            background_value = self.background_value
+
+            # cubeviz: background_value set in plugin is in display units
+            # convert temporarily to image units for calculations
+            if (self.config == 'cubeviz') and (img_unit is not None) and display_unit != '':
+                background_value = (background_value * display_unit).to_value(
+                    img_unit, u.spectral_density(self._cube_wave))
+        else:
+            sub = background if background is not None else self.background.selected
+            dat = dataset if dataset is not None else self.dataset.selected
+            bg_reg = self.aperture._get_spatial_region(subset=sub, dataset=dat)
+            background_value = self._calc_background_median(bg_reg, data=data)
+
+            # cubeviz: computed background median will be in display units,
+            # convert temporarily back to image units for calculations
+            if (self.config == 'cubeviz') and (img_unit is not None) and display_unit != '':
+                background_value = (background_value * display_unit).to_value(
+                    img_unit, u.spectral_density(self._cube_wave))
+        try:
+            bg = float(background_value)
+        except ValueError:  # Clearer error message
+            raise ValueError('Missing or invalid background value')
+
+        if self.config == "cubeviz" and data.ndim > 2:
+            comp_data = comp.data[:, :, self._cubeviz_slice_ind].T  # nx, ny --> ny, nx
+            # Similar to coords_info logic.
+            if '_orig_spec' in getattr(data, 'meta', {}):
+                w = data.meta['_orig_spec'].wcs
+            else:
+                w = data.coords
+        else:  # "imviz"
+            comp_data = comp.data  # ny, nx
+            w = data.coords
+
+        if hasattr(reg, 'to_pixel'):
+            sky_center = reg.center
+            if self.config == "cubeviz" and data.ndim > 2:
+                ycenter, xcenter = w.world_to_pixel(self._cube_wave, sky_center)[1]
+            else:  # "imviz"
+                xcenter, ycenter = w.world_to_pixel(sky_center)
+        else:
+            xcenter = reg.center.x
+            ycenter = reg.center.y
+            if data.coords is not None:
+                if self.config == "cubeviz" and data.ndim > 2:
+                    sky_center = w.pixel_to_world(self._cubeviz_slice_ind,
+                                                  ycenter, xcenter)[1]
+                else:  # "imviz"
+                    sky_center = w.pixel_to_world(xcenter, ycenter)
+            else:
+                sky_center = None
+
+        aperture = regions2aperture(reg)
+        include_pixarea_fac = False
+        include_counts_fac = False
+        include_flux_scale = False
+        if comp.units:
+
+            # work for now in units of currently selected dataset (which may or
+            # may not be the desired output units, depending on the display
+            # units selected in the Unit Conversion plugin. background value
+            # has already been converted to image units above, and flux scaling
+            # will be converted from display unit > img_unit
+            comp_data = comp_data << img_unit
+            bg = bg * img_unit
+
+            if check_if_unit_is_per_solid_angle(img_unit):  # if units are surface brightness
+                try:
+                    pixarea = float(pixel_area if pixel_area is not None else self.pixel_area)
+                except ValueError:  # Clearer error message
+                    raise ValueError('Missing or invalid pixel area')
+                if not np.allclose(pixarea, 0):
+                    include_pixarea_fac = True
+            if img_unit != u.count:
+                try:
+                    ctfac = float(counts_factor if counts_factor is not None else self.counts_factor)  # noqa: E501
+                    if ctfac < 0:
+                        raise ValueError('Counts conversion factor cannot be negative.')
+                except ValueError:  # Clearer error message
+                    raise ValueError('Missing or invalid counts conversion factor')
+                if not np.allclose(ctfac, 0):
+                    include_counts_fac = True
+
+            # if cubeviz and flux_scaling is provided as override, it is in the data units
+            # if set in the app, it is in the display units and needs to be converted
+            # if provided as an override keyword arg, it is assumed to be in the
+            # data units and does not need to be converted
+            if ((self.config == 'cubeviz') and (flux_scaling is None) and
+                    (self.flux_scaling is not None)):
+
+                # convert flux_scaling from flux display unit to native flux unit
+                flux_scaling = (self.flux_scaling * u.Unit(self.flux_scaling_display_unit)).to_value(  # noqa: E501
+                                img_unit * self.display_solid_angle_unit,
+                                u.spectral_density(self._cube_wave))
+
+            try:
+                flux_scale = float(flux_scaling if flux_scaling is not None else self.flux_scaling)
+            except ValueError:  # Clearer error message
+                raise ValueError('Missing or invalid flux scaling')
+            if not np.allclose(flux_scale, 0):
+                include_flux_scale = True
+
+            # from now, we will just need the image unit as a string for display
+            img_unit = img_unit.to_string()
+
+        else:
+            img_unit = None
+
+        phot_aperstats = ApertureStats(comp_data, aperture, wcs=data.coords, local_bkg=bg)
+        phot_table = phot_aperstats.to_table(columns=(
+            'id', 'sum', 'sum_aper_area',
+            'min', 'max', 'mean', 'median', 'mode', 'std', 'mad_std', 'var',
+            'biweight_location', 'biweight_midvariance', 'fwhm', 'semimajor_sigma',
+            'semiminor_sigma', 'orientation', 'eccentricity'))  # Some cols excluded, add back as needed.  # noqa
+        rawsum = phot_table['sum'][0]
+
+        if include_pixarea_fac:
+
+            # convert pixarea, which is in arcsec2/pix2 to the display solid angle unit / pix2
+            display_solid_angle_unit = u.Unit(self.display_solid_angle_unit)
+
+            # if angle unit is pix2, pixarea should be 1 pixel2 per pixel2
+            if display_solid_angle_unit == PIX2:
+                print('here')
+                pixarea_fac = 1 * PIX2
+            else:
+                print('there')
+                pixarea = pixarea * (u.arcsec * u.arcsec / PIX2)
+                print('pixarea', pixarea)
+                print('display_solid_angle_unit', display_solid_angle_unit)
+                # NOTE: Sum already has npix value encoded, so we simply apply the npix unit here.
+                pixarea_fac = PIX2 * pixarea.to(display_solid_angle_unit / PIX2)
+
+            phot_table['sum'] = [rawsum * pixarea_fac]
+        else:
+            pixarea_fac = None
+
+        if include_counts_fac:
+            ctfac = ctfac * (rawsum.unit / u.count)
+            sum_ct = rawsum / ctfac
+            sum_ct_err = np.sqrt(sum_ct.value) * sum_ct.unit
+        else:
+            ctfac = None
+            sum_ct = None
+            sum_ct_err = None
+
+        if include_flux_scale:
+            flux_scale = flux_scale * phot_table['sum'][0].unit
+            sum_mag = -2.5 * np.log10(phot_table['sum'][0] / flux_scale) * u.mag
+        else:
+            flux_scale = None
+            sum_mag = None
+
+        # Extra info beyond photutils.
+        phot_table.add_columns(
+            [xcenter * u.pix, ycenter * u.pix, sky_center,
+             bg, pixarea_fac, sum_ct, sum_ct_err, ctfac, sum_mag, flux_scale, data.label,
+             reg.meta.get('label', ''), Time(datetime.now(tz=timezone.utc))],
+            names=['xcenter', 'ycenter', 'sky_center', 'background', 'pixarea_tot',
+                   'aperture_sum_counts', 'aperture_sum_counts_err', 'counts_fac',
+                   'aperture_sum_mag', 'flux_scaling',
+                   'data_label', 'subset_label', 'timestamp'],
+            indexes=[1, 1, 1, 1, 3, 3, 3, 3, 3, 3, 18, 18, 18])
+
+        if self.config == "cubeviz":
+            if data.ndim > 2:
+                slice_val = self._cube_wave
+            else:
+                slice_val = u.Quantity(np.nan, self._cube_wave.unit)
+
+            phot_table.add_column(slice_val, name="slice_wave", index=29)
+
+            if comp.units:  # convert phot. results from image unit to display unit
+                display_unit = u.Unit(self.display_unit)
+                # convert units of certain columns in aperture phot. output table
+                # to reflect display units (i.e if data units are MJy / sr, but
+                # Jy / sr is selected in Unit Conversion plugin)
+                if display_unit != '':
+                    phot_table['background'] = phot_table['background'].to(
+                        display_unit, u.spectral_density(self._cube_wave))
+
+                    if include_pixarea_fac:
+                        phot_table['sum'] = phot_table['sum'].to(
+                            (display_unit * pixarea_fac).unit, u.spectral_density(self._cube_wave))
+                    else:
+                        phot_table['sum'] = phot_table['sum'].to(
+                            display_unit, u.spectral_density(self._cube_wave))
+                    for key in ['min', 'max', 'mean', 'median', 'mode', 'std',
+                                'mad_std', 'biweight_location']:
+                        phot_table[key] = phot_table[key].to(
+                            display_unit, u.spectral_density(self._cube_wave))
+                    for key in ['var', 'biweight_midvariance']:
+                        try:
+                            phot_table[key] = phot_table[key].to(display_unit**2)
+                        # FIXME: Can fail going between per-wave and per-freq
+                        except u.UnitConversionError:
+                            pass
+
+        if add_to_table:
+            try:
+                phot_table['id'][0] = self.table._qtable['id'].max() + 1
+                self.table.add_item(phot_table)
+            except Exception:  # Discard incompatible QTable
+                self.table.clear_table()
+                phot_table['id'][0] = 1
+                self.table.add_item(phot_table)
+
+            # User wants 'sum' as scientific notation.
+            self.table._qtable['sum'].info.format = '.6e'
+
+        # Plots.
+        if update_plots:
+
+            # for cubeviz unit conversion display units
+            if self.display_unit != '':
+                plot_display_unit = self.display_unit
+            else:
+                plot_display_unit = None
+
+            if self.current_plot_type == "Curve of Growth":
+                if self.config == "cubeviz" and data.ndim > 2:
+                    self.plot.figure.title = f'Curve of growth from aperture center at {slice_val:.4e}'  # noqa: E501
+                    eqv = u.spectral_density(self._cube_wave)
+                else:
+                    self.plot.figure.title = 'Curve of growth from aperture center'
+                    eqv = []
+                x_arr, sum_arr, x_label, y_label = _curve_of_growth(
+                    comp_data, (xcenter, ycenter), aperture, phot_table['sum'][0],
+                    wcs=data.coords, background=bg, pixarea_fac=pixarea_fac,
+                    display_unit=plot_display_unit, equivalencies=eqv)
+                self.plot._update_data('profile', x=x_arr, y=sum_arr, reset_lims=True)
+                self.plot.update_style('profile', line_visible=True, color='gray', size=32)
+                self.plot.update_style('fit', visible=False)
+                self.plot.figure.axes[0].label = x_label
+                self.plot.figure.axes[1].label = y_label
+
+            else:  # Radial profile
+                self.plot.figure.axes[0].label = 'pix'
+                if plot_display_unit:
+                    self.plot.figure.axes[1].label = plot_display_unit
+                else:
+                    self.plot.figure.axes[1].label = img_unit or 'Value'
+
+                if self.current_plot_type == "Radial Profile":
+                    if self.config == "cubeviz" and data.ndim > 2:
+                        self.plot.figure.title = f'Radial profile from aperture center at {slice_val:.4e}'  # noqa: E501
+                        eqv = u.spectral_density(self._cube_wave)
+                    else:
+                        self.plot.figure.title = 'Radial profile from aperture center'
+                        eqv = []
+                    x_data, y_data = _radial_profile(
+                        phot_aperstats.data_cutout, phot_aperstats.bbox, (xcenter, ycenter),
+                        raw=False, display_unit=plot_display_unit, image_unit=img_unit,
+                        equivalencies=eqv)
+                    self.plot._update_data('profile', x=x_data, y=y_data, reset_lims=True)
+                    self.plot.update_style('profile', line_visible=True, color='gray', size=32)
+
+                else:  # Radial Profile (Raw)
+                    if self.config == "cubeviz" and data.ndim > 2:
+                        self.plot.figure.title = f'Raw radial profile from aperture center at {slice_val:.4e}'  # noqa: E501
+                    else:
+                        self.plot.figure.title = 'Raw radial profile from aperture center'
+                    x_data, y_data = _radial_profile(
+                        phot_aperstats.data_cutout, phot_aperstats.bbox, (xcenter, ycenter),
+                        raw=True, display_unit=plot_display_unit, image_unit=img_unit)
+
+                    self.plot._update_data('profile', x=x_data, y=y_data, reset_lims=True)
+                    self.plot.update_style('profile', line_visible=False, color='gray', size=10)
+
+                # Fit Gaussian1D to radial profile data.
+                if self.fit_radial_profile:
+                    fitter = LevMarLSQFitter()
+                    y_max = y_data.max()
+                    x_mean = x_data[np.where(y_data == y_max)].mean()
+                    std = 0.5 * (phot_table['semimajor_sigma'][0] +
+                                 phot_table['semiminor_sigma'][0])
+                    if isinstance(std, u.Quantity):
+                        std = std.value
+                    gs = Gaussian1D(amplitude=y_max, mean=x_mean, stddev=std,
+                                    fixed={'amplitude': True},
+                                    bounds={'amplitude': (y_max * 0.5, y_max)})
+                    with warnings.catch_warnings(record=True) as warns:
+                        fit_model = fitter(gs, x_data, y_data, filter_non_finite=True)
+                    if len(warns) > 0:
+                        msg = os.linesep.join([str(w.message) for w in warns])
+                        self.hub.broadcast(SnackbarMessage(
+                            f"Radial profile fitting: {msg}", color='warning', sender=self))
+                    y_fit = fit_model(x_data)
+                    self.app.fitted_models[self._fitted_model_name] = fit_model
+                    self.plot._update_data('fit', x=x_data, y=y_fit, reset_lims=True)
+                    self.plot.update_style('fit', color='magenta',
+                                           markers_visible=False, line_visible=True)
+                else:
+                    self.plot.update_style('fit', visible=False)
+
+        # Parse results for GUI.
+        tmp = []
+        for key in phot_table.colnames:
+            if key in ('id', 'data_label', 'subset_label', 'background', 'pixarea_tot',
+                       'counts_fac', 'aperture_sum_counts_err', 'flux_scaling', 'timestamp'):
+                continue
+
+            x = phot_table[key][0]
+
+            if isinstance(x, u.Quantity):  # split up unit and value to put in different cols
+                unit = x.unit.to_string()
+                if unit == '':  # for eccentricity which is a quantity with an empty unit
+                    unit = '-'
+                x = x.value
+            else:
+                unit = '-'
+
+            if (isinstance(x, (int, float)) and
+                    key not in ('xcenter', 'ycenter', 'sky_center', 'sum_aper_area',
+                                'aperture_sum_counts', 'aperture_sum_mag', 'slice_wave')):
+                if x == 0:
+                    tmp.append({'function': key, 'result': f'{x:.1f}', 'unit': unit})
+                else:
+                    tmp.append({'function': key, 'result': f'{x:.3e}', 'unit': unit})
+            elif key == 'sky_center' and x is not None:
+                tmp.append({'function': 'RA center', 'result': f'{x.ra.deg:.6f}', 'unit': 'deg'})
+                tmp.append({'function': 'Dec center', 'result': f'{x.dec.deg:.6f}', 'unit': 'deg'})
+            elif key in ('xcenter', 'ycenter', 'sum_aper_area'):
+                tmp.append({'function': key, 'result': f'{x:.1f}', 'unit': unit})
+            elif key == 'aperture_sum_counts' and x is not None:
+                tmp.append({'function': key, 'result':
+                            f'{x:.4e} ({phot_table["aperture_sum_counts_err"][0]:.4e})',
+                            'unit': unit})
+            elif key == 'aperture_sum_mag' and x is not None:
+                tmp.append({'function': key, 'result': f'{x:.3f}', 'unit': unit})
+            elif key == 'slice_wave':
+                if data.ndim > 2:
+                    tmp.append({'function': key, 'result': f'{slice_val.value:.4e}', 'unit': slice_val.unit.to_string()})  # noqa: E501
+            else:
+                tmp.append({'function': key, 'result': str(x), 'unit': unit})
+
+        if update_plots:
+            # Also display fit results
+            fit_tmp = []
+            if fit_model is not None and isinstance(fit_model, Gaussian1D):
+                for param in ('mean', 'fwhm', 'amplitude'):
+                    p_val = getattr(fit_model, param)
+                    if isinstance(p_val, Parameter):
+                        p_val = p_val.value
+                    fit_tmp.append({'function': param, 'result': f'{p_val:.4e}'})
+
+        self.results = tmp
+        self.result_available = True
+
+        if update_plots:
+            self.fit_results = fit_tmp
+            self.plot_available = True
+
+        return phot_table, fit_model
+
+    def vue_do_aper_phot(self, *args, **kwargs):
+        if self.dataset_selected == '' or self.aperture_selected == '':
+            self.hub.broadcast(SnackbarMessage(
+                "No data for aperture photometry", color='error', sender=self))
+            return
+
+        try:
+            if self.multiselect:
+                # even though plots aren't show in the UI when in multiselect mode,
+                # we'll create the last entry so if multiselect is disabled, the last
+                # iteration will show and not result in confusing behavior
+                self.calculate_batch_photometry(add_to_table=True, update_plots=True)
+            else:
+                self.calculate_photometry(add_to_table=True, update_plots=True)
+        except Exception as e:  # pragma: no cover
+            self.plot.clear_all_marks()
+            msg = f"Aperture photometry failed: {repr(e)}"
+            self.hub.broadcast(SnackbarMessage(msg, color='error', sender=self))
+            self.result_failed_msg = msg
+        else:
+            self.result_failed_msg = ''
+
+    def unpack_batch_options(self, **options):
+        """
+        Unpacks a dictionary of options for batch mode, including all combinations of any values
+        passed as tuples or lists.  For example::
+
+            unpack_batch_options(dataset=['image1', 'image2'],
+                                 aperture=['Subset 1', 'Subset 2'],
+                                 background=['Subset 3'],
+                                 flux_scaling=3
+                                 )
+
+        would result in::
+
+            [{'aperture': 'Subset 1',
+              'dataset': 'image1',
+              'background': 'Subset 3',
+              'flux_scaling': 3},
+             {'aperture': 'Subset 2',
+              'dataset': 'image1',
+              'background': 'Subset 3',
+              'flux_scaling': 3},
+             {'aperture': 'Subset 1',
+              'dataset': 'image2',
+              'background': 'Subset 3',
+              'flux_scaling': 3},
+             {'aperture': 'Subset 2',
+              'dataset': 'image2',
+              'background': 'Subset 3',
+              'flux_scaling': 3}]
+
+        Parameters
+        ----------
+        options : dict, optional
+            Dictionary of values to override from the values set in the plugin/traitlets.  Each
+            entry can either be a single value, or a list.  All combinations of those that contain
+            a list will be exposed.  If not provided and the plugin is in multiselect mode
+            (``multiselect = True``), then the current values set in the plugin will be used.
+
+        Returns
+        -------
+        options : list
+            List of all combinations of input parameters, which can then be used as input to
+            `calculate_batch_photometry`.
+        """
+        if not isinstance(options, dict):
+            raise TypeError("options must be a dictionary")
+        if not options:
+            if not self.multiselect:  # pragma: no cover
+                raise ValueError("must either provide a dictionary or set plugin to multiselect mode")  # noqa
+            options = {'dataset': self.dataset.selected, 'aperture': self.aperture.selected}
+
+        # TODO: use self.user_api once API is made public
+        user_api = self  # .user_api
+        invalid_keys = [k for k in options.keys() if not hasattr(user_api, k)]
+        if len(invalid_keys):
+            raise ValueError(f"{invalid_keys} are not valid inputs for batch photometry")
+
+        def _is_single(v):
+            if isinstance(v, (list, tuple)):
+                if len(v) == 1:
+                    return True, v[0]
+                return False, v
+            return True, v
+
+        single_values, mult_values = {}, {}
+        for k, v in options.items():
+            is_single, this_value = _is_single(v)
+            if is_single:
+                single_values[k] = this_value
+            else:
+                mult_values[k] = this_value
+
+        def _unpack_dict_list(mult_values, single_values):
+            if not len(mult_values):
+                return [single_values]
+            options_list = []
+            # loop over the first item in mult_values
+            # any remaining mult values will require recursion
+            this_attr, this_values = list(mult_values.items())[0]
+            remaining_mult_values = {k: v for j, (k, v) in enumerate(mult_values.items()) if j > 0}
+
+            for this_value in this_values:
+                if not len(remaining_mult_values):
+                    options_list += [{this_attr: this_value, **single_values}]
+                    continue
+                options_list += _unpack_dict_list(remaining_mult_values,
+                                                  {this_attr: this_value, **single_values})
+
+            return options_list
+
+        return _unpack_dict_list(mult_values, single_values)
+
+    @with_spinner()
+    def calculate_batch_photometry(self, options=[], add_to_table=True, update_plots=True,
+                                   full_exceptions=False):
+        """
+        Run aperture photometry over a list of options.  Unprovided options will remain at their
+        values defined in the plugin.
+
+        To provide a list of values per-input, use `unpack_batch_options` to and pass that as input
+        here.
+
+        Parameters
+        ----------
+        options : list
+            Each entry will result in one computation of aperture photometry and should be
+            a dictionary of values to override from the values set in the plugin/traitlets.
+        add_to_table : bool
+            Whether to add results to the plugin table.
+        update_plots : bool
+            Whether to update the plugin plots for the last iteration.
+        full_exceptions : bool, optional
+            Whether to expose the full exception message for all failed iterations.
+        """
+        # input validation
+        if not isinstance(options, list):
+            raise TypeError("options must be a list of dictionaries")
+        if not np.all([isinstance(option, dict) for option in options]):
+            raise TypeError("options must be a list of dictionaries")
+        if not len(options):
+            if not self.multiselect:  # pragma: no cover
+                raise ValueError("must either provide manual options or put the plugin in multiselect mode")  # noqa
+            # unpack the batch options as provided in the app
+            options = self.unpack_batch_options()
+
+        failed_iters, exceptions = [], []
+        for i, option in enumerate(options):
+            # only update plots on the last iteration
+            this_update_plots = i == len(options) and update_plots
+            defaults = self._get_defaults_from_metadata(option.get('dataset',
+                                                                   self.dataset.selected))
+            if self.pixel_area_multi_auto:
+                option.setdefault('pixel_area', defaults.get('pixel_area', 0))
+            if self.flux_scaling_multi_auto:
+                option.setdefault('flux_scaling', defaults.get('flux_scaling', 0))
+
+            try:
+                self.calculate_photometry(add_to_table=add_to_table,
+                                          update_plots=this_update_plots,
+                                          **option)
+            except Exception as e:
+                failed_iters.append(i)
+                if full_exceptions:
+                    exceptions.append(e)
+
+        if len(failed_iters):
+            err_msg = f"inputs {failed_iters} failed and were skipped."
+            if full_exceptions:
+                err_msg += f"  Exception messages: {exceptions}"
+            else:
+                err_msg += "  To see full exceptions, run individually or pass full_exceptions=True"  # noqa
+            raise RuntimeError(err_msg)
+
+
+# NOTE: These are hidden because the APIs are for internal use only
+# but we need them as a separate functions for unit testing.
+
+def _radial_profile(radial_cutout, reg_bb, centroid, raw=False,
+                    image_unit=None, display_unit=None, equivalencies=[]):
+    """Calculate radial profile.
+
+    Parameters
+    ----------
+    radial_cutout : ndarray
+        Cutout image from ``ApertureStats``.
+
+    reg_bb : obj
+        Bounding box from ``ApertureStats``.
+
+    centroid : tuple of int
+        ``ApertureStats`` centroid or desired center in ``(x, y)``.
+
+    raw : bool
+        If `True`, returns raw data points for scatter plot.
+        Otherwise, use ``imexam`` algorithm for a clean plot.
+
+    image_unit : str or None
+        (For cubeviz only to deal with display unit conversion). Unit of input
+        'radial cutout', used with `display_unit` to convert output to desired
+        display unit.
+
+    display_unit : str or None
+        (For cubeviz only to deal with display unit conversion). Desired unit
+        for output.
+
+    """
+    reg_ogrid = np.ogrid[reg_bb.iymin:reg_bb.iymax, reg_bb.ixmin:reg_bb.ixmax]
+    radial_dx = reg_ogrid[1] - centroid[0]
+    radial_dy = reg_ogrid[0] - centroid[1]
+    radial_r = np.hypot(radial_dx, radial_dy)
+
+    # Sometimes the mask is smaller than radial_r
+    if radial_cutout.shape != reg_bb.shape:
+        radial_r = radial_r[:radial_cutout.shape[0], :radial_cutout.shape[1]]
+
+    radial_r = radial_r[~radial_cutout.mask].ravel()  # pix
+    radial_img = radial_cutout.compressed()  # data unit
+
+    if raw:
+        i_arr = np.argsort(radial_r)
+        x_arr = radial_r[i_arr]
+        y_arr = radial_img[i_arr]
+    else:
+        # This algorithm is from the imexam package,
+        # see licenses/IMEXAM_LICENSE.txt for more details
+        radial_r = np.rint(radial_r).astype(int)
+        y_arr = np.bincount(radial_r, radial_img) / np.bincount(radial_r)
+        x_arr = np.arange(y_arr.size)
+
+    if display_unit is not None:
+        if image_unit is None:
+            raise ValueError('Must provide image_unit with display_unit.')
+        y_arr = (y_arr * u.Unit(image_unit)).to_value(u.Unit(display_unit), equivalencies)
+
+    return x_arr, y_arr
+
+
+def _curve_of_growth(data, centroid, aperture, final_sum, wcs=None, background=0,
+                     n_datapoints=10, pixarea_fac=None, display_unit=None, equivalencies=[]):
+    """Calculate curve of growth for aperture photometry.
+
+    Parameters
+    ----------
+    data : ndarray or `~astropy.units.Quantity`
+        Data for the calculation.
+
+    centroid : tuple of int
+        ``ApertureStats`` centroid or desired center in ``(x, y)``.
+
+    aperture : obj
+        ``photutils`` aperture to use, except its center will be
+        changed to the given ``centroid``. This is because the aperture
+        might be hand-drawn and a more accurate centroid has been
+        recalculated separately.
+
+    final_sum : float or `~astropy.units.Quantity`
+        Aperture sum that is already calculated in the
+        main plugin above.
+
+    wcs : obj or `None`
+        Supported WCS objects or `None`.
+
+    background : float or `~astropy.units.Quantity`
+        Background to subtract, if any. Unit must match ``data``.
+
+    n_datapoints : int
+        Number of data points in the curve.
+
+    pixarea_fac : float or `None`
+        For ``flux_unit/sr`` to ``flux_unit`` conversion.
+
+    display_unit : str or None
+        (For cubeviz only to deal with display unit conversion). Desired unit
+        for output. If unit is a surface brightness, a Flux unit will be
+        returned if pixarea_fac is provided.
+
+    Returns
+    -------
+    x_arr : ndarray
+        Data for X-axis of the curve.
+
+    sum_arr : ndarray or `~astropy.units.Quantity`
+        Data for Y-axis of the curve.
+
+    x_label, y_label : str
+        X- and Y-axis labels, respectively.
+
+    Raises
+    ------
+    TypeError
+        Unsupported aperture.
+
+    """
+    n_datapoints += 1  # n + 1
+
+    # determined desired unit for output sum array and y label
+    # cubeviz only to handle unit conversion display unit changes
+    if display_unit is not None:
+        sum_unit = u.Unit(display_unit)
+    else:
+        if isinstance(data, u.Quantity):
+            sum_unit = data.unit
+        else:
+            sum_unit = None
+    if sum_unit and pixarea_fac is not None:
+        # multiply data unit by its solid angle to convert sum in sb to sum in flux
+        sum_unit *= check_if_unit_is_per_solid_angle(sum_unit, return_unit=True)
+
+    if hasattr(aperture, 'to_pixel'):
+        aperture = aperture.to_pixel(wcs)
+
+    if isinstance(aperture, CircularAperture):
+        x_label = 'Radius (pix)'
+        x_arr = np.linspace(0, aperture.r, num=n_datapoints)[1:]
+        aper_list = [CircularAperture(centroid, cur_r) for cur_r in x_arr[:-1]]
+    elif isinstance(aperture, EllipticalAperture):
+        x_label = 'Semimajor axis (pix)'
+        x_arr = np.linspace(0, aperture.a, num=n_datapoints)[1:]
+        a_arr = x_arr[:-1]
+        b_arr = aperture.b * a_arr / aperture.a
+        aper_list = [EllipticalAperture(centroid, cur_a, cur_b, theta=aperture.theta)
+                     for (cur_a, cur_b) in zip(a_arr, b_arr)]
+    elif isinstance(aperture, RectangularAperture):
+        x_label = 'Width (pix)'
+        x_arr = np.linspace(0, aperture.w, num=n_datapoints)[1:]
+        w_arr = x_arr[:-1]
+        h_arr = aperture.h * w_arr / aperture.w
+        aper_list = [RectangularAperture(centroid, cur_w, cur_h, theta=aperture.theta)
+                     for (cur_w, cur_h) in zip(w_arr, h_arr)]
+    else:
+        raise TypeError(f'Unsupported aperture: {aperture}')
+
+    sum_arr = [ApertureStats(data, cur_aper, wcs=wcs, local_bkg=background).sum
+               for cur_aper in aper_list]
+    if isinstance(sum_arr[0], u.Quantity):
+        sum_arr = u.Quantity(sum_arr)
+    else:
+        sum_arr = np.array(sum_arr)
+    if pixarea_fac is not None:
+        sum_arr = sum_arr * pixarea_fac
+    if isinstance(final_sum, u.Quantity):
+        final_sum = final_sum.to(sum_arr.unit, equivalencies)
+    sum_arr = np.append(sum_arr, final_sum)
+
+    if sum_unit is None:
+        y_label = 'Value'
+    else:
+        y_label = sum_unit.to_string()
+        sum_arr = sum_arr.to_value(sum_unit, equivalencies)  # bqplot does not like Quantity
+
+    return x_arr, sum_arr, x_label, y_label