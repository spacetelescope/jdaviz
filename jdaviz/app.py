--- conflicted
+++ resolved
@@ -306,11 +306,8 @@
     # https://github.com/spacetelescope/jdaviz/pull/3856
     # https://github.com/spacetelescope/jdaviz/pull/3863
     # https://github.com/spacetelescope/jdaviz/pull/3867 - table viewer
-<<<<<<< HEAD
     # https://github.com/spacetelescope/jdaviz/pull/3906 - SDSS/Gaia in astroquery resolver
-=======
     # https://github.com/spacetelescope/jdaviz/pull/3912
->>>>>>> 2948650d
     catalogs_in_dc = CallbackProperty(
         False, docstring="Whether to enable developer mode for adding catalogs to data collection.")
     loader_items = ListCallbackProperty(
