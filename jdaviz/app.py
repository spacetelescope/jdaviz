import operator
import os
import pathlib
import re
import uuid
import warnings
import ipyvue
from astropy import units as u
from astropy.nddata import NDData, NDDataArray
from astropy.io import fits
from astropy.time import Time
from echo import (CallbackProperty, DictCallbackProperty,
                  ListCallbackProperty, delay_callback)
from ipygoldenlayout import GoldenLayout
from ipysplitpanes import SplitPanes
import numpy as np
from glue.config import data_translator, settings as glue_settings
from glue.core import HubListener
from glue.core.link_helpers import LinkSame, LinkSameWithUnits
from glue.core.message import (DataCollectionAddMessage,
                               DataCollectionDeleteMessage,
                               SubsetCreateMessage,
                               SubsetUpdateMessage,
                               SubsetDeleteMessage)
from glue.core.roi import CircularROI, CircularAnnulusROI, EllipticalROI, RectangularROI
from glue.core.state_objects import State
from glue.core.subset import (RangeSubsetState, RoiSubsetState,
                              CompositeSubsetState, InvertState)
from glue.core.units import unit_converter
from glue_astronomy.spectral_coordinates import SpectralCoordinates
from glue_astronomy.translators.regions import roi_subset_state_to_region
from glue_jupyter.app import JupyterApplication
from glue_jupyter.common.toolbar_vuetify import read_icon
from glue_jupyter.state_traitlets_helpers import GlueState
from ipypopout import PopoutButton
from ipyvuetify import VuetifyTemplate
from ipywidgets import widget_serialization
from traitlets import Dict, Bool, List, Unicode, Any
from specutils import Spectrum, SpectralRegion
from specutils.utils.wcs_utils import SpectralGWCS

from jdaviz import __version__
from jdaviz import style_registry
from jdaviz.core.config import read_configuration, get_configuration
from jdaviz.core.events import (LoadDataMessage, NewViewerMessage, AddDataMessage,
                                SnackbarMessage, RemoveDataMessage, SubsetRenameMessage,
                                AddDataToViewerMessage, RemoveDataFromViewerMessage,
                                ViewerAddedMessage, ViewerRemovedMessage,
                                ViewerRenamedMessage, ChangeRefDataMessage,
                                IconsUpdatedMessage)
from jdaviz.core.registries import (tool_registry, tray_registry,
                                    viewer_registry, viewer_creator_registry,
                                    data_parser_registry, loader_resolver_registry)
from jdaviz.core.tools import ICON_DIR
from jdaviz.utils import (SnackbarQueue, alpha_index, data_has_valid_wcs,
                          layer_is_table_data, MultiMaskSubsetState,
                          _wcs_only_label, CONFIGS_WITH_LOADERS,
                          _get_celestial_wcs)
from jdaviz.core.custom_units_and_equivs import SPEC_PHOTON_FLUX_DENSITY_UNITS, enable_spaxel_unit
from jdaviz.core.unit_conversion_utils import (check_if_unit_is_per_solid_angle,
                                               combine_flux_and_angle_units,
                                               flux_conversion_general,
                                               spectral_axis_conversion,
                                               supported_sq_angle_units,
                                               viewer_flux_conversion_equivalencies)

__all__ = ['Application', 'ALL_JDAVIZ_CONFIGS', 'UnitConverterWithSpectral']

SplitPanes()
GoldenLayout()

enable_spaxel_unit()

# This shows up repeatedly when doing many operations, I think it's reasonable to disable it
warnings.filterwarnings('ignore', message="The unit 'Angstrom' has been deprecated"
                        "in the VOUnit standard")

CONTAINER_TYPES = dict(row='gl-row', col='gl-col', stack='gl-stack')
EXT_TYPES = dict(flux=['flux', 'sci'],
                 uncert=['ivar', 'err', 'var', 'uncert'],
                 mask=['mask', 'dq'])
ALL_JDAVIZ_CONFIGS = ['cubeviz', 'specviz', 'specviz2d', 'mosviz', 'imviz']


@unit_converter('custom-jdaviz')
class UnitConverterWithSpectral:
    def equivalent_units(self, data, cid, units):
        if (data.meta.get('_importer') == 'ImageImporter' and
                u.Unit(data.get_component(cid).units).physical_type == 'surface brightness'):
            all_flux_units = SPEC_PHOTON_FLUX_DENSITY_UNITS + ['ct']
            angle_units = supported_sq_angle_units()
            all_sb_units = combine_flux_and_angle_units(all_flux_units, angle_units)

            list_of_units = set(list(map(str, u.Unit(units).find_equivalent_units(
                include_prefix_units=True))) + all_flux_units + all_sb_units
                )
        elif cid.label in ("flux"):
            eqv = u.spectral_density(1 * u.m)  # Value does not matter here.
            all_flux_units = SPEC_PHOTON_FLUX_DENSITY_UNITS + ['ct']
            angle_units = supported_sq_angle_units()
            all_sb_units = combine_flux_and_angle_units(all_flux_units, angle_units)

            # list of all possible units for spectral y axis, independent of data loaded
            #
            list_of_units = set(list(map(str, u.Unit(units).find_equivalent_units(
                include_prefix_units=True, equivalencies=eqv))) + all_flux_units + all_sb_units
                )
        else:  # spectral axis
            # prefer Hz over Bq and um over micron
            exclude = {'Bq', 'micron'}
            list_of_units = set(list(map(str, u.Unit(units).find_equivalent_units(
                include_prefix_units=True, equivalencies=u.spectral())))) - exclude
        return list_of_units

    def to_unit(self, data, cid, values, original_units, target_units):
        # Given a glue data object (data), a component ID (cid), the values
        # to convert, and the original and target units of the values, this method
        # should return the converted values. Note that original_units
        # gives the units of the values array, which might not be the same
        # as the original native units of the component in the data.

        if cid.label == 'Pixel Axis 0 [z]' and target_units == '':
            # handle ramps loaded into Rampviz by avoiding conversion
            # of the groups axis:
            return values
        elif (data.meta.get('_importer') == 'ImageImporter' and
              u.Unit(data.get_component(cid).units).physical_type == 'surface brightness'):
            # handle surface brightness units in image-like data
            return (values * u.Unit(original_units)).to_value(target_units)
        elif cid.label in ("flux"):
            try:
                spec = data.get_object(cls=Spectrum)
            except RuntimeError:
                data = data.get_object(cls=NDDataArray)
                spec = Spectrum(flux=data.data * u.Unit(original_units))
            # equivalencies for flux/surface brightness conversions
            viewer_equivs = viewer_flux_conversion_equivalencies(values, spec)
            return flux_conversion_general(values, original_units,
                                           target_units, viewer_equivs,
                                           with_unit=False)
        else:  # spectral axis
            return spectral_axis_conversion(values, original_units, target_units)


# Set default opacity for data layers to 1 instead of 0.8 in
# some glue-core versions
glue_settings.DATA_ALPHA = 1

# Enable spectrum unit conversion.
glue_settings.UNIT_CONVERTER = 'custom-jdaviz'

custom_components = {'j-tooltip': 'components/tooltip.vue',
                     'j-external-link': 'components/external_link.vue',
                     'j-docs-link': 'components/docs_link.vue',
                     'j-layer-viewer-icon': 'components/layer_viewer_icon.vue',
                     'j-layer-viewer-icon-stylized': 'components/layer_viewer_icon_stylized.vue',
                     'j-loader-panel': 'components/loader_panel.vue',
                     'j-new-viewer-panel': 'components/new_viewer_panel.vue',
                     'j-loader': 'components/loader.vue',
                     'j-viewer-creator': 'components/viewer_creator.vue',
                     'j-tray-plugin': 'components/tray_plugin.vue',
                     'j-play-pause-widget': 'components/play_pause_widget.vue',
                     'j-plugin-section-header': 'components/plugin_section_header.vue',
                     'j-number-uncertainty': 'components/number_uncertainty.vue',
                     'j-plugin-popout': 'components/plugin_popout.vue',
                     'j-multiselect-toggle': 'components/multiselect_toggle.vue',
                     'j-subset-icon': 'components/subset_icon.vue',
                     'j-plugin-live-results-icon': 'components/plugin_live_results_icon.vue',
                     'j-child-layer-icon': 'components/child_layer_icon.vue',
                     'j-about-menu': 'components/about_menu.vue',
                     'j-custom-toolbar-toggle': 'components/custom_toolbar_toggle.vue',
                     'plugin-previews-temp-disabled': 'components/plugin_previews_temp_disabled.vue',  # noqa
                     'plugin-table': 'components/plugin_table.vue',
                     'plugin-select': 'components/plugin_select.vue',
                     'plugin-select-filter': 'components/plugin_select_filter.vue',
                     'plugin-dataset-select': 'components/plugin_dataset_select.vue',
                     'plugin-subset-select': 'components/plugin_subset_select.vue',
                     'plugin-viewer-select': 'components/plugin_viewer_select.vue',
                     'plugin-viewer-create-new': 'components/plugin_viewer_create_new.vue',
                     'plugin-layer-select': 'components/plugin_layer_select.vue',
                     'plugin-layer-select-tabs': 'components/plugin_layer_select_tabs.vue',
                     'plugin-editable-select': 'components/plugin_editable_select.vue',
                     'plugin-inline-select': 'components/plugin_inline_select.vue',
                     'plugin-inline-select-item': 'components/plugin_inline_select_item.vue',
                     'plugin-switch': 'components/plugin_switch.vue',
                     'plugin-action-button': 'components/plugin_action_button.vue',
                     'plugin-add-results': 'components/plugin_add_results.vue',
                     'plugin-auto-label': 'components/plugin_auto_label.vue',
                     'plugin-file-import-select': 'components/plugin_file_import_select.vue',
                     'plugin-slider': 'components/plugin_slider.vue',
                     'plugin-color-picker': 'components/plugin_color_picker.vue',
                     'plugin-input-header': 'components/plugin_input_header.vue',
                     'plugin-loaders-panel': 'components/plugin_loaders_panel.vue',
                     'glue-state-sync-wrapper': 'components/glue_state_sync_wrapper.vue',
                     'glue-state-select': 'components/glue_state_select.vue',
                     'data-menu-add': 'components/data_menu_add.vue',
                     'data-menu-remove': 'components/data_menu_remove.vue',
                     'data-menu-subset-edit': 'components/data_menu_subset_edit.vue',
                     'hover-api-hint': 'components/hover_api_hint.vue'}

# Register pure vue component. This allows us to do recursive component instantiation only in the
# vue component file
for name, path in custom_components.items():
    ipyvue.register_component_from_file(None, name,
                                        os.path.join(os.path.dirname(__file__), path))

ipyvue.register_component_from_file('g-viewer-tab', "container.vue", __file__)


style_registry.add((__file__, 'main_styles.vue'))


class ApplicationState(State):
    """
    The application state object contains all the current front-end state,
    including the loaded data name references, the active viewers, plugins,
    and layout.

    This state object allows for nested callbacks in mutable objects like
    dictionaries and makes it so incremental changes to nested values
    propagate to the traitlet in order to trigger a UI re-render.
    """
    drawer_content = CallbackProperty(
        '', docstring="Content shown in the tray drawer.")
    add_subtab = CallbackProperty(
        0, docstring="Index of the active subtab in the add sidebar.")
    settings_subtab = CallbackProperty(
        0, docstring="Index of the active subtab in the settings sidebar.")
    info_subtab = CallbackProperty(
        0, docstring="Index of the active subtab in the info sidebar.")
    jdaviz_version = CallbackProperty(
        __version__, docstring="Version of Jdaviz.")
    global_search = CallbackProperty(
        '', docstring="Global search string.")
    global_search_menu = CallbackProperty(
        False, docstring="Whether to show the global search menu.")
    show_toolbar_buttons = CallbackProperty(
        True, docstring="Whether to show app-level toolbar buttons (left of sidebar menu button).")
    show_api_hints = CallbackProperty(
        False, docstring="Whether to show API hints.")
    subset_mode_create = CallbackProperty(
        False, docstring="Whether to create a new subset.")

    snackbar = DictCallbackProperty({
        'show': False,
        'test': "",
        'color': None,
        'timeout': 3000,
        'loading': False
    }, docstring="State of the quick toast messages.")

    snackbar_queue = SnackbarQueue()

    settings = DictCallbackProperty({
        'data': {
            'auto_populate': False,
            'parser': None
        },
        'visible': {
            'menu_bar': True,
            'toolbar': True,
            'tray': True,
            'tab_headers': True,
        },
        'dense_toolbar': True,
        # In the context of a remote server, allow/disallow showing the loader
        # server_is_remote == False -> Usual behavior, show loader, etc.
        # server_is_remote + remote_enable_importers==False -> hide loader panel completely,
        #   prepopulate the data
        # server_is_remote + remote_enable_importers==True -> hide the loader,
        #   but allow selecting and loading items from the file. This is used for
        #   Spectrum Lists or multi-extension images.
        'server_is_remote': False,  # sets some defaults, should be set before loading the config
        'remote_enable_importers': True,  # Depends on server_is_remote, see above
        'context': {
            'notebook': {
                'max_height': '600px'
            }
        },
        'layout': {
        }
    }, docstring="Top-level application settings.")

    icons = DictCallbackProperty({
        'radialtocheck': read_icon(os.path.join(ICON_DIR, 'radialtocheck.svg'), 'svg+xml'),
        'checktoradial': read_icon(os.path.join(ICON_DIR, 'checktoradial.svg'), 'svg+xml'),
        'nuer': read_icon(os.path.join(ICON_DIR, 'right-east.svg'), 'svg+xml'),
        'nuel': read_icon(os.path.join(ICON_DIR, 'left-east.svg'), 'svg+xml'),
        'api': read_icon(os.path.join(ICON_DIR, 'api.svg'), 'svg+xml'),
        'api-lock': read_icon(os.path.join(ICON_DIR, 'api_lock.svg'), 'svg+xml'),
    }, docstring="Custom application icons")

    viewer_icons = DictCallbackProperty({}, docstring="Indexed icons (numbers) for viewers across the app")  # noqa
    layer_icons = DictCallbackProperty({}, docstring="Indexed icons (letters) for layers across the app")  # noqa

    dev_loaders = CallbackProperty(
        False, docstring='Whether to enable developer mode for new loaders infrastructure')
    # catalogs_in_dc PRs (include in changelog when removing the dev-flag):
    # https://github.com/spacetelescope/jdaviz/pull/3761
    # https://github.com/spacetelescope/jdaviz/pull/3777
    # https://github.com/spacetelescope/jdaviz/pull/3778
    # https://github.com/spacetelescope/jdaviz/pull/3799
    # https://github.com/spacetelescope/jdaviz/pull/3814
    # https://github.com/spacetelescope/jdaviz/pull/3835
    # https://github.com/spacetelescope/jdaviz/pull/3854
    # https://github.com/spacetelescope/jdaviz/pull/3856
<<<<<<< HEAD
    # https://github.com/spacetelescope/jdaviz/pull/3867 - histogram viewer
=======
    # https://github.com/spacetelescope/jdaviz/pull/3863
>>>>>>> 66779e08
    catalogs_in_dc = CallbackProperty(
        False, docstring="Whether to enable developer mode for adding catalogs to data collection.")
    loader_items = ListCallbackProperty(
        docstring="List of loaders available to the application.")
    loader_selected = CallbackProperty(
        '', docstring="Active loader shown in the loaders panel.")
    new_viewer_items = ListCallbackProperty(
        docstring="List of new viewer items available to the application.")
    new_viewer_selected = CallbackProperty(
        '', docstring="Active new viewer shown in the new viewers panel.")

    data_items = ListCallbackProperty(
        docstring="List of data items parsed from the Glue data collection.")

    tool_items = ListCallbackProperty(
        docstring="Collection of toolbar items displayed in the application.")

    tray_items = ListCallbackProperty(
        docstring="List of plugins displayed in the sidebar tray area.")

    tray_items_open = CallbackProperty(
        [], docstring="The plugin(s) opened in sidebar tray area.")

    tray_items_filter = CallbackProperty(
        '', docstring='User-filter on tray items')

    stack_items = ListCallbackProperty(
        docstring="Nested collection of viewers constructed to support the "
                  "Golden Layout viewer area.")
    viewer_items = ListCallbackProperty(
        docstring="List (flat) of viewer objects")

    style_widget = CallbackProperty(
        '', docstring="Jupyter widget that won't be displayed but can apply css to the app"
    )


class Application(VuetifyTemplate, HubListener):
    """
    The main application object containing implementing the ipyvue/vuetify
    template instructions for composing the interface.
    """
    _metadata = Dict({"mount_id": "content"}).tag(sync=True)

    state = GlueState().tag(sync=True)

    template_file = __file__, "app.vue"

    existing_data_in_dc = List([]).tag(sync=True)

    loading = Bool(False).tag(sync=True)
    config = Unicode("").tag(sync=True)
    api_hints_obj = Unicode("").tag(sync=True)  # will use config if not defined
    vdocs = Unicode("").tag(sync=True)
    docs_link = Unicode("").tag(sync=True)
    popout_button = Any().tag(sync=True, **widget_serialization)
    style_registry_instance = Any().tag(sync=True, **widget_serialization)
    invisible_children = List(Any()).tag(sync=True, **widget_serialization)
    golden_layout_state = Dict(default_value=None, allow_none=True).tag(sync=True)
    force_open_about = Bool(False).tag(sync=True)

    def __init__(self, configuration=None, *args, **kwargs):
        super().__init__(*args, **kwargs)
        self._jdaviz_helper = None
        self.popout_button = PopoutButton(self)
        self.style_registry_instance = style_registry.get_style_registry()

        # Generate a state object for this application to maintain the state of
        #  the user interface.
        self.state = ApplicationState()

        # The application handler stores the state of the data and the
        #  underlying glue infrastructure
        self._application_handler = JupyterApplication(
            settings={'new_subset_on_selection_tool_change': True,
                      'single_global_active_tool': False})

        # Add a reference to this application to the Glue session object. This
        # allows the jdaviz Application object to then be accessed via e.g.
        # viewer.session.jdaviz_app
        self._application_handler.session.jdaviz_app = self

        # Create a dictionary for holding non-ipywidget viewer objects so we
        #  can reference their state easily since glue does not store viewers
        self._viewer_store = {}

        from jdaviz.core.events import PluginTableAddedMessage, PluginPlotAddedMessage
        self._plugin_tables = {}
        self.hub.subscribe(self, PluginTableAddedMessage,
                           handler=self._on_plugin_table_added)
        self._plugin_plots = {}
        self.hub.subscribe(self, PluginPlotAddedMessage,
                           handler=self._on_plugin_plot_added)

        # Convenient reference of all existing subset names
        self._reserved_labels = set([])

        # Parse the yaml configuration file used to compose the front-end UI
        self.load_configuration(configuration)

        # If true, link data on load. If false, do not link data to speed up
        # data loading
        self.auto_link = kwargs.pop('auto_link', True)

        # Imviz linking
        self._align_by = 'pixels'
        if self.config == "imviz":
            self._wcs_fast_approximation = None

        # Subscribe to messages indicating that a new viewer needs to be
        #  created. When received, information is passed to the application
        #  handler to generate the appropriate viewer instance.
        self.hub.subscribe(self, NewViewerMessage,
                           handler=self._on_new_viewer)

        # Subscribe to messages indicating new data should be loaded into the
        #  application
        self.hub.subscribe(self, LoadDataMessage,
                           handler=lambda msg: self.load_data(msg.path))

        # Subscribe to the event fired when data is added to the application-
        #  level data collection object
        self.hub.subscribe(self, DataCollectionAddMessage,
                           handler=self._on_data_added)

        # Subscribe to the event fired when data is deleted from the
        #  application-level data collection object
        self.hub.subscribe(self, DataCollectionDeleteMessage,
                           handler=self._on_data_deleted)

        self.hub.subscribe(self, AddDataToViewerMessage,
                           handler=lambda msg: self.add_data_to_viewer(
                               msg.viewer_reference, msg.data_label))

        self.hub.subscribe(self, RemoveDataFromViewerMessage,
                           handler=lambda msg: self.remove_data_from_viewer(
                               msg.viewer_reference, msg.data_label))

        # Subscribe to snackbar messages and tie them to the display of the
        #  message box
        self.hub.subscribe(self, SnackbarMessage,
                           handler=self._on_snackbar_message)

        # Internal cache so we don't have to keep calling get_object for the same Data.
        # Key should be (data_label, statistic) and value the translated object.
        self._get_object_cache = {}

        self.hub.subscribe(self, SubsetUpdateMessage,
                           handler=self._on_subset_update_message)
        # These both call _on_layers_changed
        self.hub.subscribe(self, SubsetDeleteMessage,
                           handler=self._on_subset_delete_message)
        self.hub.subscribe(self, SubsetCreateMessage,
                           handler=self._on_subset_create_message)

        # Store for associations between Data entries:
        self._data_associations = self._init_data_associations()

        # Subscribe to messages that result in changes to the layers
        self.hub.subscribe(self, AddDataMessage,
                           handler=self._on_add_data_message)
        self.hub.subscribe(self, RemoveDataMessage,
                           handler=self._on_layers_changed)

        # Emit messages when icons are updated
        self.state.add_callback('viewer_icons',
                                lambda value: self.hub.broadcast(IconsUpdatedMessage('viewer', value, sender=self)))  # noqa
        self.state.add_callback('layer_icons',
                                lambda value: self.hub.broadcast(IconsUpdatedMessage('layer', value, sender=self)))  # noqa

    def _on_plugin_table_added(self, msg):
        if msg.plugin._plugin_name is None:
            # plugin was instantiated after the app was created, ignore
            return
        key = f"{msg.plugin._plugin_name}: {msg.table._table_name}"
        self._plugin_tables.setdefault(key, msg.table.user_api)

    def _iter_live_plugin_results(self, trigger_data_lbl=None, trigger_subset=None):
        trigger_subset_lbl = trigger_subset.label if trigger_subset is not None else None
        for data in self.data_collection:
            plugin_inputs = data.meta.get('_update_live_plugin_results', None)
            if plugin_inputs is None:
                continue
            data_subs = plugin_inputs.get('_subscriptions', {}).get('data', [])
            subset_subs = plugin_inputs.get('_subscriptions', {}).get('subset', [])
            if (trigger_data_lbl is not None and
                    not np.any([plugin_inputs.get(attr) == trigger_data_lbl
                                for attr in data_subs])):
                # trigger data does not match subscribed data entries
                continue
            if trigger_subset_lbl is not None:
                if not np.any([plugin_inputs.get(attr) == trigger_subset_lbl
                               for attr in subset_subs]):
                    # trigger subset does not match subscribed subsets
                    continue
                if not np.any([plugin_inputs.get(attr) == trigger_subset.data.label
                               for attr in data_subs]):
                    # trigger parent data of subset does not match subscribed data entries
                    continue
            yield (data, plugin_inputs)

    def _update_live_plugin_results(self, trigger_data_lbl=None, trigger_subset=None):
        for data, plugin_inputs in self._iter_live_plugin_results(trigger_data_lbl, trigger_subset):
            # update and overwrite data
            # make a new instance of the plugin to avoid changing any UI settings
            plg = self._jdaviz_helper.plugins.get(data.meta.get('plugin'))._obj.new()
            if not plg.supports_auto_update:
                raise NotImplementedError(f"{data.meta.get('plugin')} does not support live-updates")  # noqa
            plg.user_api.from_dict(plugin_inputs)
            # keep auto-updating, even if the option is hidden from the user API
            # (can remove this line if auto_update is exposed to the user API in the future)
            plg.add_results.auto_update_result = True
            try:
                plg()
            except Exception as e:
                self.hub.broadcast(SnackbarMessage(
                    f"Auto-update for {plugin_inputs['add_results']['label']} failed: {e}",
                    sender=self, color="error"))

    def _remove_live_plugin_results(self, trigger_data_lbl=None, trigger_subset=None):
        for data, plugin_inputs in self._iter_live_plugin_results(trigger_data_lbl, trigger_subset):
            self.hub.broadcast(SnackbarMessage(
                f"Removing {data.label} due to deletion of {trigger_subset.label if trigger_subset is not None else trigger_data_lbl}",  # noqa
                sender=self, color="warning"))
            self.data_item_remove(data.label)

    def _on_add_data_message(self, msg):
        self._on_layers_changed(msg)
        self._update_live_plugin_results(trigger_data_lbl=msg.data.label)

    def _on_subset_update_message(self, msg):
        # NOTE: print statements in here will require the viewer output_widget
        self._clear_object_cache(msg.subset.label)
        if msg.attribute == 'subset_state':
            self._update_live_plugin_results(trigger_subset=msg.subset)

    def _on_subset_delete_message(self, msg):
        self._remove_live_plugin_results(trigger_subset=msg.subset)
        if msg.subset.label in self._reserved_labels:
            # This might already be gone in test teardowns
            self._reserved_labels.remove(msg.subset.label)
        self._on_layers_changed(msg)

    def _on_subset_create_message(self, msg):
        self._reserved_labels.add(msg.subset.label)
        self._on_layers_changed(msg)

    def _on_plugin_plot_added(self, msg):
        if msg.plugin._plugin_name is None:
            # plugin was instantiated after the app was created, ignore
            return
        key = f"{msg.plugin._plugin_name}: {msg.plot._plot_name}"
        self._plugin_plots.setdefault(key, msg.plot.user_api)

    @property
    def hub(self):
        """
        Reference to the stored application handler `~glue.core.hub.Hub` instance
        for the application.
        """
        return self._application_handler.data_collection.hub

    @property
    def session(self):
        """
        Reference to the stored `~glue.core.session.Session` instance
        maintained by Glue for this application.
        """
        return self._application_handler.session

    @property
    def data_collection(self):
        """
        Reference to the stored `~glue.core.data_collection.DataCollection` instance,
        used to maintain the the data objects that been loaded into the application
        this session.
        """
        return self._application_handler.data_collection

    def _add_style(self, path):
        """
        Appends an addition vue file containing a <style> tag that will be applied on top of the
        style defined in ``main_styles.vue``.  This is useful for config-specific or downstream
        styling at the app-level.

        Parameters
        ----------
        path : str or tuple
            Path to a ``.vue`` file containing style rules to inject into the app.
        """
        style_registry.add(path)

    def _on_snackbar_message(self, msg):
        """
        Displays a toast message with an editable message that be dismissed
        manually or will dismiss automatically after a timeout.

        Whether the message shows as a snackbar popup is controlled by
        ``logger_plg.verbosity``,
        whether the message is added to the history log is controlled by
        ``logger_plg.history_verbosity``.

        Parameters
        ----------
        msg : `~glue.core.SnackbarMessage`
            The Glue snackbar message containing information about displaying
            the message box.
        """
        # https://material-ui.com/customization/palette/ provides these options:
        #   success, info, warning, error, secondary, primary
        # We have these options:
        #   debug, info, warning, error
        # Therefore:
        # * debug is not used, it is more for the future if we also have a logger.
        # * info lets everything through
        # * success, secondary, and primary are treated as info (not sure what they are used for)
        # * None is also treated as info (when color is not set)
        logger_plg = self._jdaviz_helper.plugins.get('Logger', None)
        logger_plg._obj.queue_message(msg, msg.color)

    def _on_layers_changed(self, msg):
        if hasattr(msg, 'data'):
            layer_name = msg.data.label
            is_wcs_only = msg.data.meta.get(_wcs_only_label, False)
            is_not_child = self._get_assoc_data_parent(layer_name) is None
            children_layers = self._get_assoc_data_children(layer_name)

        elif hasattr(msg, 'subset'):
            # We don't need to reprocess the subset for every data collection entry
            if msg.subset.data != self.data_collection[0]:
                return
            layer_name = msg.subset.label
            is_wcs_only = False
            is_not_child = True
            children_layers = []
        else:
            raise NotImplementedError(f"cannot recognize new layer from {msg}")

        wcs_only_refdata_icon = ''  # blank - might be replaced with custom icon in the future
        # any changes here should also be manually reflected in orientation.vue
        orientation_icons = {'Default orientation': 'mdi-image-outline',
                             'North-up, East-left': 'nuel',
                             'North-up, East-right': 'nuer'}

        if layer_name not in self.state.layer_icons:
            if is_wcs_only:
                self.state.layer_icons = {**self.state.layer_icons,
                                          layer_name: orientation_icons.get(layer_name,
                                                                            wcs_only_refdata_icon)}
            elif not is_not_child:
                parent_icon = self.state.layer_icons.get(self._get_assoc_data_parent(layer_name))
                index = len([ln for ln, ic in self.state.layer_icons.items()
                             if not ic[:4] == 'mdi-' and
                             self._get_assoc_data_parent(ln) == parent_icon]) + 1
                self.state.layer_icons = {
                    **self.state.layer_icons,
                    layer_name: f"{parent_icon}{index}"
                }
            else:
                self.state.layer_icons = {
                    **self.state.layer_icons,
                    layer_name: alpha_index(len([ln for ln, ic in self.state.layer_icons.items()
                                                 if not ic[:4] == 'mdi-' and
                                                 self._get_assoc_data_parent(ln) is None]))
                }

        # all remaining layers at this point have a parent:
        child_layer_icons = {}
        for layer_name in self.state.layer_icons:
            children_layers = self._get_assoc_data_children(layer_name)
            if children_layers is not None:
                parent_icon = self.state.layer_icons[layer_name]
                for i, child_layer in enumerate(children_layers, start=1):
                    if child_layer not in self.state.layer_icons:
                        child_layer_icons[child_layer] = f'{parent_icon}{i}'

        if child_layer_icons:
            self.state.layer_icons = {
                **self.state.layer_icons,
                **child_layer_icons
            }

    def _change_reference_data(self, new_refdata_label, viewer_id=None):
        """
        Change reference data to Data with ``data_label``.
        This does not work on data without WCS.
        """
        if self.config not in ('imviz', 'deconfigged'):
            # this method is only meant for Imviz for now
            return

        if viewer_id is None:
            viewer = self._jdaviz_helper.default_viewer._obj.glue_viewer
        else:
            viewer = self.get_viewer(viewer_id)

        if not hasattr(viewer, '_get_center_skycoord'):
            return

        old_refdata = viewer.state.reference_data

        if old_refdata is not None and ((new_refdata_label == old_refdata.label)
                                        or (old_refdata.coords is None)):
            # if there's no refdata change nor WCS, don't do anything:
            return

        if old_refdata is None:
            return

        # locate the central coordinate of old refdata in this viewer:
        sky_cen = viewer._get_center_skycoord()

        # estimate FOV in the viewer with old reference data:
        fov_sky_init = viewer._get_fov()

        new_refdata = self.data_collection[new_refdata_label]

        # make sure new refdata can be selected:
        refdata_choices = [choice.label for choice in viewer.state.ref_data_helper.choices]
        if new_refdata_label not in refdata_choices:
            viewer.state.ref_data_helper.append_data(new_refdata)
        if new_refdata_label not in [lyr.layer.label for lyr in viewer.layers]:
            viewer.add_data(new_refdata)
        viewer.state.ref_data_helper.refresh()

        # set the new reference data in the viewer:
        viewer.state.reference_data = new_refdata

        # also update the viewer item's reference data label:
        viewer_ref = viewer.reference
        viewer_item = self._get_viewer_item(viewer_ref)
        viewer_item['reference_data_label'] = new_refdata.label

        self.hub.broadcast(ChangeRefDataMessage(
            new_refdata,
            viewer,
            viewer_id=viewer.reference,
            old=old_refdata,
            sender=self))

        with delay_callback(viewer.state, 'x_min', 'x_max',
                            'y_min', 'y_max',
                            'zoom_center_x', 'zoom_center_y', 'zoom_radius'):
            if (
                all('_WCS_ONLY' in refdata.meta for refdata in [old_refdata, new_refdata]) and
                viewer.shape is not None
            ):
                # adjust zoom to account for new refdata if both the
                # old and new refdata are WCS-only layers
                # (which also ensures zoom_level is already determined):
                fov_sky_final = viewer._get_fov()
                viewer.zoom(
                    float(fov_sky_final / fov_sky_init)
                )

            # only re-center the viewer if all data layers have WCS:
            has_wcs_per_data = [data_has_valid_wcs(d) for d in viewer.data()]
            if all(has_wcs_per_data):
                # re-center the viewer on previous location.
                viewer.center_on(sky_cen)

    def _link_new_data_by_component_type(self, new_data_label):

        new_data = self.data_collection[new_data_label]

        if (new_data.meta.get('_importer') in ('ImageImporter', 'CatalogImporter') and
                'Orientation' in self._jdaviz_helper.plugins):
            # Orientation plugin alreadly listens for messages for added Data and handles linking
            # orientation_plugin._link_image_data()
            # NOTE: eventually we may only want to skip for pixel/sky coordinates and allow
            # flux, etc, to link to other data for custom histograms/scatter plots
            return

        new_links = []
        for new_comp in new_data.components:
            if getattr(new_comp, '_component_type', None) in (None, 'unknown'):
                continue
            # Don't link flux to flux in cubes
            elif new_comp.label.lower() in ('flux', 'uncertainty', 'mask') and new_data.ndim == 3:
                continue

            found_match = False
            for existing_data in self.data_collection:
                if existing_data.label == new_data_label:
                    continue

                for existing_comp in existing_data.components:
                    if getattr(existing_comp, '_component_type', None) in (None, 'unknown'):
                        continue

                    # Create link if component-types match
                    if new_comp._component_type == existing_comp._component_type:
                        msg_text = f"Creating link {new_data.label}:{new_comp.label}({new_comp._component_type}) > {existing_data.label}:{existing_comp.label}({existing_comp._component_type})"  # noqa
                        msg = SnackbarMessage(text=msg_text,
                                              color='info', sender=self)
                        self.hub.broadcast(msg)
                        link = LinkSameWithUnits(new_comp, existing_comp)
                        new_links.append(link)
                        # only need one link for the new component, reparenting will handle
                        # if that data entry is deleted
                        found_match = True
                        break  # break out of existing_comp loop

                if found_match:
                    break  # break out of existing_data loop

        # Add all new links to the data collection
        if new_links:
            self.data_collection.add_link(new_links)

    def _link_new_data(self, reference_data=None, data_to_be_linked=None):
        """
        When additional data is loaded, check to see if the spectral axis of
        any components are compatible with already loaded data. If so, link
        them so that they can be displayed on the same profile1D plot.
        """
        if self.config in CONFIGS_WITH_LOADERS and self.config not in ['specviz2d', 'deconfigged']:
            # automatic linking based on component physical types handled by importers
            return
        elif not self.auto_link:
            return
        elif self.config == 'mosviz' and self.get_viewer('spectrum-viewer').state.reference_data:
            # Mosviz turns auto_link to False in order to batch
            # link the data after they have all been loaded.
            # It then reverts auto_link to True, which means that when
            # plugin data is added from mosviz, it can use the following line
            # to set reference data.
            reference_data = self.get_viewer('spectrum-viewer').state.reference_data.label

        dc = self.data_collection
        # This will need to be changed for cubeviz to support multiple cubes
        default_refdata_index = 0
        if self.config == 'mosviz':
            # In Mosviz, first data is always MOS Table. Use the next data
            default_refdata_index = 1
        elif self.config in ('cubeviz', 'deconfigged'):
            cube_data = None
            for data in dc:
                if 'spectral_axis_index' in data.meta and data.ndim == 3:
                    cube_data = data
                    spectral_axis_index = cube_data.meta['spectral_axis_index']
                    break
        ref_data = dc[reference_data] if reference_data else dc[default_refdata_index]
        linked_data = dc[data_to_be_linked] if data_to_be_linked else dc[-1]

        if self.config in ('cubeviz', 'deconfigged') and linked_data.ndim == 1 and cube_data is not None:  # noqa
            # Don't want to use negative indices in case there are extra components like a mask
            ref_wavelength_component = cube_data.components[spectral_axis_index]
            # May need to update this for specutils 2
            linked_wavelength_component = linked_data.components[1]

            dc.add_link(LinkSame(ref_wavelength_component, linked_wavelength_component))
            return
        elif (linked_data.meta.get('plugin', None) == '3D Spectral Extraction' or
                (linked_data.meta.get('plugin', None) == 'Gaussian Smooth' and
                 linked_data.ndim < 3 and  # Cube linking requires special logic. See below
                 ref_data.ndim < 3)
              ):
            links = [LinkSame(linked_data.components[0], ref_data.components[0]),
                     LinkSame(linked_data.components[1], ref_data.components[1])]

            dc.add_link(links)
            return
        elif (ref_data.ndim == 2 and linked_data.ndim == 1):
            # Needed for subset linking between 1D and 2D viewers
            # Spectrum 1D: Pixel Axis 0 [x] <=> Spectrum 2D: Pixel Axis 1 [x]
            links = [LinkSameWithUnits(linked_data.components[0], ref_data.components[1])]
            dc.add_link(links)
            return

        # The glue-astronomy SpectralCoordinates currently seems incompatible with glue
        # WCSLink. This gets around it until there's an upstream fix. Also need to do this
        # for SpectralGWCS in 1D case (pixel linking below handles cubes)
        if (isinstance(linked_data.coords, SpectralCoordinates) or
                isinstance(linked_data.coords, SpectralGWCS) and linked_data.ndim == 1):
            wc_old = ref_data.world_component_ids[ref_data.meta['spectral_axis_index']]
            wc_new = linked_data.world_component_ids[linked_data.meta['spectral_axis_index']]
            self.data_collection.add_link(LinkSameWithUnits(wc_old, wc_new))
            return

        # NOTE: if Cubeviz ever supports multiple cubes, we might want to reintroduce WCS-linking
        # but will likely need affine approximation for performance

        pc_ref = [str(id).split(" ")[-1][1] for id in ref_data.pixel_component_ids]
        pc_linked = [str(id).split(" ")[-1][1] for id in linked_data.pixel_component_ids]

        links = []

        # This code loops through the returned locations of the x, y, and z
        # axes in the pixel_coordinate_ids of the reference data. It matches
        # the axes with the pixel_coordinate_ids of the linked data and links
        # those axes. There are special rules for linking 2D and 3D data, which
        # is as follows: 2D y to 3D z and 2D x to 3D y, and vice versa in the
        # case of moment map and collapse data because they need to be transposed.
        # See github comment:
        # https://github.com/spacetelescope/jdaviz/pull/1412#discussion_r907630682
        len_linked_pixel = len(linked_data.pixel_component_ids)

        for ind, pixel_coord in enumerate(pc_ref):
            ref_index = ind
            if (len_linked_pixel == 2 and
                    (linked_data.meta.get('plugin', None) in
                     ['Moment Maps', 'Collapse', 'Sonify Data'])):

                if spectral_axis_index in (2, -1):
                    link_to_x = 'z'
                elif spectral_axis_index == 0:
                    link_to_x = 'x'

                if pixel_coord == link_to_x:
                    linked_index = pc_linked.index('x')
                elif pixel_coord == 'y':
                    linked_index = pc_linked.index('y')
                else:
                    continue
            elif len_linked_pixel == 2:
                if pixel_coord == 'z':
                    linked_index = pc_linked.index('y')
                elif pixel_coord == 'y':
                    linked_index = pc_linked.index('x')
                else:
                    continue
            elif pixel_coord in pc_linked:
                linked_index = pc_linked.index(pixel_coord)
            else:
                continue

            links.append(LinkSameWithUnits(ref_data.pixel_component_ids[ref_index],
                                           linked_data.pixel_component_ids[linked_index]))

        dc.add_link(links)

    def load_data(self, file_obj, parser_reference=None, **kwargs):
        """
        Provided a path to a data file, open and parse the data into the
        `~glue.core.data_collection.DataCollection` for this session.

        For some parsers, this also attempts to find WCS links that exist
        between data components.

        Parameters
        ----------
        file_obj : str or file-like
            File object for the data to be loaded.

        parser_reference : str or `None`
            The actual data parser to use. It must already be registered
            to glue's data parser registry. This is mainly for internal use.

        **kwargs : dict
            Additional keywords to be passed into the parser defined by
            ``parser_reference``.

        """
        self.loading = True
        try:
            if isinstance(file_obj, pathlib.Path):
                file_obj = str(file_obj)

            # attempt to get a data parser from the config settings
            parser = None
            data = self.state.settings.get('data', None)
            if parser_reference:
                parser = data_parser_registry.members.get(parser_reference)
            elif data and isinstance(data, dict):
                data_parser = data.get('parser', None)
                if data_parser:
                    parser = data_parser_registry.members.get(data_parser)

            if parser is not None:
                parser(self, file_obj, **kwargs)
            else:
                self._application_handler.load_data(file_obj)

        except Exception:  # Reset state on uncaught errors
            cfg_name = self.state.settings.get('configuration', 'unknown')
            if cfg_name in ('mosviz', ):  # Add more as needed.
                self.data_collection.clear()
            raise
        finally:
            self.loading = False

    def get_viewer(self, viewer_reference):
        """
        Return a `~glue_jupyter.bqplot.common.BqplotBaseView` viewer instance.
        This is *not* an ``IPyWidget``. This is stored here because
        the state of the viewer and data methods that allow add/removing data
        to the viewer exist in a wrapper around the core ``IPyWidget``, which
        is needed to interact with the data rendered within a viewer.

        Notes
        -----
        If viewer does not have a reference, it is going to try to look
        up the viewer using the given reference as ID.

        Parameters
        ----------
        viewer_reference : str
            The reference to the viewer defined with the ``reference`` key
            in the YAML configuration file.

        Returns
        -------
        viewer : `~glue_jupyter.bqplot.common.BqplotBaseView`
            The viewer class instance.
        """
        return self._viewer_by_reference(viewer_reference, fallback_to_id=True)

    def get_viewer_by_id(self, vid):
        """Like :meth:`get_viewer` but use ID directly instead of reference name.
        This is useful when reference name is `None`.
        """
        return self._viewer_store.get(vid)

    def _override_viewer_tools(self, callable, name):
        """
        Override the default set of tools available in a viewer.

        Parameters
        ----------
        callable : function
            A function that takes a viewer instance as its only argument and
            returns a list of tool instances to be used in the viewer.
            If `None` is returned, the default tools will be used (first three sections
            of the original tools, containing zoom/pan tools only).
        name : str
            The label to show in the viewer toolbar for the custom tool set.
        """
        for viewer in self._viewer_store.values():
            tools_nested, selected_tool = callable(viewer)
            if tools_nested is None:
                tools_nested = viewer.toolbar._original_tools_nested[:3]
            viewer.toolbar.override_tools(tools_nested, name)
            if selected_tool is not None:
                viewer.toolbar.active_tool_id = selected_tool

    def _get_wcs_from_subset(self, subset_state, data=None):
        """ Usually WCS is subset.parent.coords, except special cubeviz case."""
        if data is None:
            parent_data = self.data_collection[subset_state.attributes[0].parent.label]
        else:
            parent_data = self.data_collection[data]

        # If 3D spectral coords, extract celestial WCS
        if (getattr(parent_data.coords, 'world_n_dim', None) == 3
                and _get_celestial_wcs(parent_data.coords)):
            return _get_celestial_wcs(parent_data.coords)
        # If 2D coords, return as is
        elif getattr(parent_data.coords, 'world_n_dim', None) == 2:
            return parent_data.coords
        # If _orig_spatial_wcs is stored, use that (cubeviz case)
        elif parent_data.meta.get("_orig_spatial_wcs"):
            return parent_data.meta.get("_orig_spatial_wcs")
        else:
            return None

    def get_subsets(self, subset_name=None, spectral_only=False,
                    spatial_only=False, object_only=False,
                    simplify_spectral=True, use_display_units=False,
                    include_sky_region=False, wrt_data=None):
        """
        Returns all branches of glue subset tree in the form that subset plugin
        can recognize.

        Parameters
        ----------
        subset_name : str
            The subset name.
        spectral_only : bool
            Return only spectral subsets.
        spatial_only : bool
            Return only spatial subsets, except masked subsets (uncommon).
        object_only : bool
            Return only object relevant information and
            leave out the region class name and glue_state.
        simplify_spectral : bool
            Return a composite spectral subset collapsed to a simplified
            SpectralRegion.
        use_display_units : bool, optional
            Whether to convert to the display units defined in the
            :ref:`Unit Conversion <unit-conversion>` plugin.
        include_sky_region : bool
            If True, for spatial subsets that have a WCS associated with their
            parent data, return a sky region in addition to pixel region. If
            subset is composite, a sky region for each constituent subset will
            be returned.
        wrt_data : str or None
            Name of data to use for applying WCS to subset when returning as
            a sky region object.

        Returns
        -------
        data : dict
            Returns a nested dictionary with, for each subset, 'name', 'glue_state',
            'region', 'sky_region' (set to None if not applicable), and 'subset_state'.
            If subset is composite, each constituant subset will be included individually.
        """

        dc = self.data_collection
        subsets = dc.subset_groups

        all_subsets = {}

        # If we only want one subset, no need to loop through them all
        if subset_name not in (None, ""):
            if isinstance(subset_name, str):
                subsets = [subset for subset in subsets if subset.label == subset_name]
                if subsets == []:
                    all_labels = sorted(sg.label for sg in dc.subset_groups)
                    raise ValueError(f"{subset_name} not in {all_labels}")
            else:
                raise ValueError("subset_name must be a string.")

        for subset in subsets:

            label = subset.label

            if isinstance(subset.subset_state, CompositeSubsetState):
                # Region composed of multiple ROI or Range subset
                # objects that must be traversed
                subset_region = self.get_sub_regions(subset.subset_state,
                                                     simplify_spectral, use_display_units,
                                                     get_sky_regions=include_sky_region,
                                                     wrt_data=wrt_data)

            elif isinstance(subset.subset_state, RoiSubsetState):
                subset_region = self._get_roi_subset_definition(subset.subset_state,
                                                                to_sky=include_sky_region,
                                                                wrt_data=wrt_data)

            elif isinstance(subset.subset_state, RangeSubsetState):
                # 2D regions represented as SpectralRegion objects
                subset_region = self._get_range_subset_bounds(subset.subset_state,
                                                              simplify_spectral,
                                                              use_display_units)

            elif isinstance(subset.subset_state, MultiMaskSubsetState):
                subset_region = self._get_multi_mask_subset_definition(subset.subset_state)

            else:
                # subset.subset_state can be an instance of something else
                # we do not know how to handle yet
                all_subsets[label] = [{"name": subset.subset_state.__class__.__name__,
                                       "glue_state": subset.subset_state.__class__.__name__,
                                       "region": None,
                                       "sky_region": None,
                                       "subset_state": subset.subset_state}]
                continue

            # Is the subset spectral, spatial, temporal?
            is_spectral = self._is_subset_spectral(subset_region)
            is_temporal = self._is_subset_temporal(subset_region)

            # Remove duplicate spectral regions
            if is_spectral and isinstance(subset_region, SpectralRegion):
                subset_region = self._remove_duplicate_bounds(subset_region)

            if spectral_only and is_spectral:
                if object_only and not simplify_spectral:
                    all_subsets[label] = [reg['region'] for reg in subset_region]
                else:
                    all_subsets[label] = subset_region
            elif spatial_only and not is_spectral:
                if object_only:
                    all_subsets[label] = [reg['region'] for reg in subset_region]
                else:
                    all_subsets[label] = subset_region
            elif not spectral_only and not spatial_only:
                # General else statement if no type was specified
                if object_only and not isinstance(subset_region, SpectralRegion):
                    all_subsets[label] = [reg['region'] for reg in subset_region]
                else:
                    all_subsets[label] = subset_region

            if not (spectral_only or spatial_only) and is_temporal:
                if object_only:
                    all_subsets[label] = [reg['region'] for reg in subset_region]
                else:
                    all_subsets[label] = subset_region

        if subset_name:
            return all_subsets[subset_name]
        else:
            return all_subsets

    def _is_subset_spectral(self, subset_region):
        if isinstance(subset_region, SpectralRegion):
            return True
        elif isinstance(subset_region, list) and len(subset_region) > 0:
            if isinstance(subset_region[0]['region'], SpectralRegion):
                return True
        return False

    def _is_subset_temporal(self, subset_region):
        if isinstance(subset_region, Time):
            return True
        elif isinstance(subset_region, list):
            if isinstance(subset_region[0]['region'], Time):
                return True
        return False

    def _remove_duplicate_bounds(self, spec_regions):
        regions_no_dups = None

        for region in spec_regions:
            if not regions_no_dups:
                regions_no_dups = region
            elif region.bounds not in regions_no_dups.subregions:
                regions_no_dups += region
        return regions_no_dups

    def _get_range_subset_bounds(self, subset_state,
                                 simplify_spectral=True, use_display_units=False):
        # TODO: Use global display units
        # units = dc[0].data.coords.spectral_axis.unit
        if not hasattr(subset_state.att, "parent"):  # e.g., Cubeviz
            viewer = self.get_viewer(self._jdaviz_helper._default_spectrum_viewer_reference_name)
            data = viewer.data()
            if data and len(data) > 0 and isinstance(data[0], Spectrum):
                units = data[0].spectral_axis.unit
            else:
                raise ValueError("Unable to find spectral axis units")
        else:
            data = subset_state.att.parent
            ndim = data.get_component("flux").ndim
            if ndim == 2:
                units = u.pix
            else:
                handler, _ = data_translator.get_handler_for(Spectrum)
                spec = handler.to_object(data)
                units = spec.spectral_axis.unit

        if use_display_units and units != u.pix:
            # converting may result in flipping order (wavelength <-> frequency)
            ret_units = self._get_display_unit('spectral')
            subset_bounds = [(subset_state.lo * units).to(ret_units, u.spectral()),
                             (subset_state.hi * units).to(ret_units, u.spectral())]
            spec_region = SpectralRegion(min(subset_bounds), max(subset_bounds))
        else:
            spec_region = SpectralRegion(subset_state.lo * units, subset_state.hi * units)

        if not simplify_spectral:
            return [{"name": subset_state.__class__.__name__,
                     "glue_state": subset_state.__class__.__name__,
                     "region": spec_region,
                     "sky_region": None,  # not implemented for spectral, include for consistancy
                     "subset_state": subset_state}]
        return spec_region

    def _get_multi_mask_subset_definition(self, subset_state):

        return [{"name": subset_state.__class__.__name__,
                 "glue_state": subset_state.__class__.__name__,
                 "region": subset_state.total_masked_first_data(),
                 "sky_region": None,
                 "subset_state": subset_state}]

    def _get_roi_subset_definition(self, subset_state, to_sky=False, wrt_data=None):
        wcs = None
        # If SkyRegion is explicitly requested or the user has specified something for
        # wrt_data, this will be true
        if to_sky or wrt_data is not None:
            wcs = self._get_wcs_from_subset(subset_state, data=wrt_data)

        # if no spatial wcs on subset, we have to skip computing sky region for this subset
        # but want to do so without raising an error (since many subsets could be requested)
        roi_as_sky_region = None
        if wcs is not None:
            if self.config == 'cubeviz':
                # the value for wcs returned above will be in 2D dimensions, which is needed
                # for this translation to work
                roi_as_sky_region = roi_subset_state_to_region(subset_state).to_sky(wcs)
            else:
                roi_as_sky_region = roi_subset_state_to_region(subset_state, to_sky=True)

            roi_as_region = roi_as_sky_region.to_pixel(wcs)
        else:
            # pixel region
            roi_as_region = roi_subset_state_to_region(subset_state)

        return [{"name": subset_state.roi.__class__.__name__,
                 "glue_state": subset_state.__class__.__name__,
                 "region": roi_as_region,
                 "sky_region": roi_as_sky_region,
                 "subset_state": subset_state}]

    def get_sub_regions(self, subset_state, simplify_spectral=True,
                        use_display_units=False, get_sky_regions=False,
                        wrt_data=None):

        if isinstance(subset_state, CompositeSubsetState):
            if subset_state and hasattr(subset_state, "state2") and subset_state.state2:
                one = self.get_sub_regions(subset_state.state1,
                                           simplify_spectral, use_display_units,
                                           get_sky_regions=get_sky_regions,
                                           wrt_data=wrt_data)
                two = self.get_sub_regions(subset_state.state2,
                                           simplify_spectral, use_display_units,
                                           get_sky_regions=get_sky_regions,
                                           wrt_data=wrt_data)
                if simplify_spectral and isinstance(two, SpectralRegion):
                    merge_func = self._merge_overlapping_spectral_regions_worker
                else:
                    def merge_func(spectral_region):  # noop
                        return spectral_region

                if isinstance(one, list) and "glue_state" in one[0]:
                    one[0]["glue_state"] = subset_state.__class__.__name__

                if (isinstance(one, list)
                        and isinstance(one[0]["subset_state"], MultiMaskSubsetState)
                        and simplify_spectral):
                    return two
                elif (isinstance(two, list)
                        and isinstance(two[0]["subset_state"], MultiMaskSubsetState)
                        and simplify_spectral):
                    return one

                if isinstance(subset_state.state2, InvertState):
                    # This covers the REMOVE subset mode

                    # As an example for how this works:
                    # a = SpectralRegion(4 * u.um, 7 * u.um) + SpectralRegion(9 * u.um, 11 * u.um)
                    # b = SpectralRegion(5 * u.um, 6 * u.um)
                    # After running the following code with a as one and b as two:
                    # Spectral Region, 3 sub-regions:
                    #   (4.0 um, 5.0 um)    (6.0 um, 7.0 um)    (9.0 um, 11.0 um)
                    if isinstance(two, SpectralRegion):
                        new_spec = None
                        for sub in one:
                            if not new_spec:
                                new_spec = two.invert(sub.lower, sub.upper)
                            else:
                                new_spec += two.invert(sub.lower, sub.upper)
                        return new_spec
                    else:
                        if isinstance(two, list):
                            two[0]['glue_state'] = "AndNotState"
                        return merge_func(one + two)
                elif subset_state.op is operator.and_:
                    # This covers the AND subset mode

                    # Example of how this works with "one" being the AND region
                    # and "two" being two Range subsets connected by an OR state:
                    # one = SpectralRegion(4.5 * u.um, 7.5 * u.um)
                    # two = SpectralRegion(4 * u.um, 5 * u.um) + SpectralRegion(7 * u.um, 8 * u.um)
                    #
                    # oppo = two.invert(one.lower, one.upper)
                    # Spectral Region, 1 sub-regions:
                    #   (5.0 um, 7.0 um)
                    #
                    # oppo.invert(one.lower, one.upper)
                    # Spectral Region, 2 sub-regions:
                    #   (4.5 um, 5.0 um)   (7.0 um, 7.5 um)
                    if isinstance(two, SpectralRegion):
                        # Taking an AND state of an empty region is allowed
                        # but there is no way for SpectralRegion to display that information.
                        # Instead, we raise a ValueError
                        if one.upper.value < two.lower.value or one.lower.value > two.upper.value:
                            raise ValueError("AND mode should overlap with existing subset")
                        oppo = two.invert(one.lower, one.upper)

                        return oppo.invert(one.lower, one.upper)
                    else:
                        return merge_func(two + one)
                elif subset_state.op is operator.or_:
                    # This covers the ADD subset mode
                    # one + two works for both Range and ROI subsets
                    if one and two:
                        return merge_func(two + one)
                    elif one:
                        return one
                    elif two:
                        return two
                elif subset_state.op is operator.xor:
                    # This covers the XOR subset mode

                    # Example of how this works, with "one" acting
                    # as the XOR region and "two" as two ranges joined
                    # by an OR:
                    # a = SpectralRegion(4 * u.um, 5 * u.um)
                    # b = SpectralRegion(6 * u.um, 9 * u.um)
                    #
                    # one = SpectralRegion(4.5 * u.um, 12 * u.um)
                    # two = a + b

                    # two.invert(one.lower, one.upper)
                    # Spectral Region, 2 sub-regions:
                    #   (5.0 um, 6.0 um)    (9.0 um, 12.0 um)

                    # one.invert(two.lower, two.upper)
                    # Spectral Region, 1 sub-regions:
                    #   (4.0 um, 4.5 um)

                    # two.invert(one.lower, one.upper) + one.invert(two.lower, two.upper)
                    # Spectral Region, 3 sub-regions:
                    #   (4.0 um, 4.5 um)    (5.0 um, 6.0 um)    (9.0 um, 12.0 um)

                    if isinstance(two, SpectralRegion):
                        # This is the main application of XOR to other regions
                        if one.lower > two.lower and one.upper < two.upper:
                            if len(two) < 2:
                                inverted_region = one.invert(two.lower, two.upper)
                            else:
                                two_2 = None
                                for subregion in two:
                                    temp_region = None
                                    # No overlap
                                    if subregion.lower > one.upper or subregion.upper < one.lower:
                                        continue
                                    temp_lo = max(subregion.lower, one.lower)
                                    temp_hi = min(subregion.upper, one.upper)
                                    temp_region = SpectralRegion(temp_lo, temp_hi)
                                    if two_2:
                                        two_2 += temp_region
                                    else:
                                        two_2 = temp_region
                                inverted_region = two_2.invert(one.lower, one.upper)
                        else:
                            inverted_region = two.invert(one.lower, one.upper)

                        new_region = None
                        for subregion in two:
                            temp_region = None
                            # Add all subregions that do not intersect with XOR region
                            # to a new SpectralRegion object
                            if subregion.lower > one.upper or subregion.upper < one.lower:
                                temp_region = subregion
                            # Partial overlap
                            elif subregion.lower < one.lower and subregion.upper < one.upper:
                                temp_region = SpectralRegion(subregion.lower, one.lower)
                            elif subregion.upper > one.upper and subregion.lower > one.lower:
                                temp_region = SpectralRegion(one.upper, subregion.upper)

                            if not temp_region:
                                continue

                            if new_region:
                                new_region += temp_region
                            else:
                                new_region = temp_region

                        # This adds the edge regions that are otherwise not included
                        if new_region:
                            return merge_func(new_region + inverted_region)
                        return inverted_region
                    else:
                        return merge_func(two + one)
            else:
                # This gets triggered in the InvertState case where state1
                # is an object and state2 is None
                return self.get_sub_regions(subset_state.state1,
                                            simplify_spectral,
                                            use_display_units,
                                            get_sky_regions=get_sky_regions,
                                            wrt_data=wrt_data)
        elif subset_state is not None:
            # This is the leaf node of the glue subset state tree where
            # a subset_state is either ROI, Range, or MultiMask.
            if isinstance(subset_state, RoiSubsetState):
                return self._get_roi_subset_definition(subset_state, to_sky=get_sky_regions,
                                                       wrt_data=wrt_data)

            elif isinstance(subset_state, RangeSubsetState):
                return self._get_range_subset_bounds(subset_state,
                                                     simplify_spectral, use_display_units)
            elif isinstance(subset_state, MultiMaskSubsetState):
                return self._get_multi_mask_subset_definition(subset_state)

    def delete_subsets(self, subset_labels=None):
        """
        Delete all or specified subsets in app.

        This method removes subsets based on the provided ``subset_labels`` (a
        single subset label or multiple labels). If ``subset_labels``
        is None (default), all subsets will be removed.

        Parameters
        ----------
        subset_labels : str or list of str or None
            The label(s) of the subsets to delete. If None, all subsets will be
            removed.
        """

        # delete all subsets
        if subset_labels is None:
            for subset_group in self.data_collection.subset_groups:
                self.data_collection.remove_subset_group(subset_group)

        else:
            if isinstance(subset_labels, str):
                subset_labels = [subset_labels]
            labels = np.asarray(subset_labels)
            sg = self.data_collection.subset_groups
            subset_grp_labels = {s.label: s for s in sg}

            # raise ValueError if any subset in 'subset_labels' isn't actually
            # in the data collection, before deleting subsets
            invalid_labels = ~np.isin(labels, list(subset_grp_labels.keys()))
            if np.any(invalid_labels):
                bad = ', '.join([x for x in labels[invalid_labels]])
                raise ValueError(f'{bad} not in data collection, can not delete.')
            else:
                for label in labels:
                    self.data_collection.remove_subset_group(subset_grp_labels[label])

    def _get_display_unit(self, axis):
        if self._jdaviz_helper is None:
            # cannot access either the plugin or the spectrum viewer.
            # Plugins that access the unit at this point will need to
            # detect that they are set to unitless and attempt again later.
            return ''

        try:
            uc = self.get_tray_item_from_name('g-unit-conversion')  # even if not relevant
        except KeyError:
            # UC plugin not available (should only be for: imviz, mosviz)
            uc = None
        if uc is None:  # noqa
            # fallback on native units (unit conversion is not enabled)
            if hasattr(self._jdaviz_helper, '_default_spectrum_viewer_reference_name'):
                viewer_name = self._jdaviz_helper._default_spectrum_viewer_reference_name
            elif hasattr(self._jdaviz_helper, '_default_spectrum_2d_viewer_reference_name'):
                viewer_name = self._jdaviz_helper._default_spectrum_2d_viewer_reference_name
            elif axis == 'temporal':
                # No unit for ramp's time (group/resultant) axis:
                return None
            else:
                raise NotImplementedError("No default viewer reference found.")
            if axis == 'spectral':
                sv = self.get_viewer(viewer_name)
                return sv.data()[0].spectral_axis.unit
            elif axis in ('flux', 'sb', 'spectral_y'):
                sv = self.get_viewer(viewer_name)
                sv_y_unit = sv.data()[0].flux.unit
                if axis == 'spectral_y':
                    return sv_y_unit
                # since this is where we're falling back on native units (UC plugin might not exist)
                # first check the spectrum viewer y axis for any solid angle unit (i think that it
                # will ALWAYS be in flux, but just to be sure). If no solid angle unit is found,
                # check the flux viewer for surface brightness units
                sv_y_angle_unit = check_if_unit_is_per_solid_angle(sv_y_unit, return_unit=True)

                # check flux viewer if none in spectral viewer
                fv_angle_unit = None
                if not sv_y_angle_unit:
                    if hasattr(self._jdaviz_helper, '_default_flux_viewer_reference_name'):
                        vname = self._jdaviz_helper._default_flux_viewer_reference_name
                        fv = self.get_viewer(vname)
                        fv_unit = fv.data()[0].get_object().flux.unit
                        fv_angle_unit = check_if_unit_is_per_solid_angle(fv_unit,
                                                                         return_unit=True)
                    else:
                        # mosviz, not sure what to do here but can't access flux
                        # viewer the same way. once we force the UC plugin to
                        # exist this won't matter anyway because units can be
                        # acessed from the plugin directly. assume u.sr for now
                        fv_angle_unit = u.sr

                solid_angle_unit = sv_y_angle_unit or fv_angle_unit

                if axis == 'flux':
                    if sv_y_angle_unit:
                        return sv_y_unit * solid_angle_unit
                    return sv_y_unit
                elif axis == 'sb':
                    if sv_y_angle_unit:
                        return sv_y_unit
                    return sv_y_unit / solid_angle_unit
            else:
                raise ValueError(f"could not find units for axis='{axis}'")
        if axis == 'spectral_y':
            return uc.spectral_y_unit
        try:
            return getattr(uc, f'{axis}_unit_selected')
        except AttributeError:
            raise ValueError(f"could not find display unit for axis='{axis}'")

    def simplify_spectral_subset(self, subset_name, att, overwrite=False):
        """
        Convert a composite spectral subset consisting of And, AndNot, Or, Replace, and Xor
        into one consisting of just Range and Or state objects.

        Parameters
        ----------
        subset_name : str
            Name of subset to simplify.
        att : str
            Attribute that the subset uses to apply to data.
        overwrite : bool
            Whether to update the current subset with the simplified state or apply it
            to a new subset.
        """
        if self.is_there_overlap_spectral_subset(subset_name):
            new_state = self.merge_overlapping_spectral_regions(subset_name, att)
        else:
            new_state = None
            spectral_region = self.get_subsets(subset_name, spectral_only=True)
            # Reverse through sub regions so that they are added back
            # in the order of lowest values to highest
            for index in range(len(spectral_region) - 1, -1, -1):
                convert_to_range = RangeSubsetState(spectral_region[index].lower.value,
                                                    spectral_region[index].upper.value,
                                                    att)
                if new_state is None:
                    new_state = convert_to_range
                else:
                    new_state = new_state | convert_to_range

        dc = self.data_collection
        if not overwrite:
            dc.new_subset_group(subset_state=new_state)
        else:
            old_subset = [subsets for subsets in dc.subset_groups
                          if subsets.label == subset_name][0]
            old_subset.subset_state = new_state

    def is_there_overlap_spectral_subset(self, subset_name):
        """
        Returns True if the spectral subset with subset_name has overlapping
        subregions.
        """
        spectral_region = self.get_subsets(subset_name, simplify_spectral=False, spectral_only=True)
        n_reg = len(spectral_region)
        if not spectral_region or n_reg < 2:
            return False
        for index in range(n_reg - 1):
            if spectral_region[index]['region'].upper.value >= spectral_region[index + 1]['region'].lower.value:  # noqa: E501
                return True
        return False

    @staticmethod
    def _merge_overlapping_spectral_regions_worker(spectral_region):
        if len(spectral_region) < 2:  # noop
            return spectral_region

        merged_regions = spectral_region[0]  # Instantiate merged regions
        for cur_reg in spectral_region[1:]:
            # If the lower value of the current subregion is less than or equal to the upper
            # value of the last subregion added to merged_regions, update last region in
            # merged_regions with the max upper value between the two regions.
            if cur_reg.lower <= merged_regions.upper:
                merged_regions._subregions[-1] = (
                    merged_regions._subregions[-1][0],
                    max(cur_reg.upper, merged_regions._subregions[-1][1]))
            else:
                merged_regions += cur_reg
        return merged_regions

    def merge_overlapping_spectral_regions(self, subset_name, att):
        """
        Takes a spectral subset with subset_name and returns an ``OrState`` object
        that merges all overlapping subregions.

        Parameters
        ----------
        subset_name : str
            Name of subset to simplify.
        att : str
            Attribute that the subset uses to apply to data.
        """
        merged_regions = self.get_subsets(subset_name, spectral_only=True)

        new_state = None
        for region in reversed(merged_regions):
            convert_to_range = RangeSubsetState(region.lower.value, region.upper.value, att)
            if new_state:
                new_state = new_state | convert_to_range
            else:
                new_state = convert_to_range

        return new_state

    def add_data(self, data, data_label=None, notify_done=True, parent=None):
        """
        Add data to the Glue ``DataCollection``.

        Parameters
        ----------
        data : any
            Data to be stored in the ``DataCollection``. This must either be
            a `~glue.core.data.Data` instance, or an arbitrary data instance
            for which there exists data translation functions in the
            glue astronomy repository.
        data_label : str, optional
            The name associated with this data. If none is given, label is pulled
            from the input data (if `~glue.core.data.Data`) or a generic name is
            generated.
        notify_done : bool
            Flag controlling whether a snackbar message is set when the data is
            added to the app. Set to False to avoid overwhelming the user if
            lots of data is getting loaded at once.
        parent : str, optional
            Associate the added Data entry as the child of layer ``parent``.
        """

        if not data_label and hasattr(data, "label"):
            data_label = data.label
        data_label = self.return_unique_name(data_label)
        if data_label in self.data_collection.labels:
            warnings.warn(f"Overwriting existing data entry with label '{data_label}'")

        self.data_collection[data_label] = data

        # manage associated Data entries:
        self._add_assoc_data_as_parent(data_label)
        if parent is not None:
            data_collection_labels = [data.label for data in self.data_collection]
            if parent not in data_collection_labels:
                raise ValueError(f'parent "{parent}" is not a valid data label in '
                                 f'the data collection: {data_collection_labels}.')

            # Does the parent Data have a parent? If so, raise error:
            parent_of_parent = self._get_assoc_data_parent(parent)
            if parent_of_parent is not None:
                raise NotImplementedError('Data associations are currently supported '
                                          'between root layers (without parents) and their '
                                          f'children, but the proposed parent "{parent}" has '
                                          f'parent "{parent_of_parent}".')
            self._set_assoc_data_as_child(data_label, new_parent_label=parent)

        # Send out a toast message
        if notify_done:
            snackbar_message = SnackbarMessage(
                f"Data '{data_label}' successfully added.", sender=self, color="success")
            self.hub.broadcast(snackbar_message)

    def return_data_label(self, loaded_object, ext=None, alt_name=None, check_unique=True):
        """
        Returns a unique data label that can be safely used to load data into data collection.

        Parameters
        ----------
        loaded_object : str or object
            The path to a data file or FITS HDUList or image object or Spectrum or
            NDData array or numpy.ndarray.
        ext : str, optional
            The extension (or other distinguishing feature) of data used to identify it.
            For example, "filename[FLUX]" where "FLUX" is the ext value.
        alt_name : str, optional
            Alternate names that can be used if none of the options provided are valid.
        check_unique : bool
            Included so that this method can be used with data label retrieval in addition
            to generation.

        Returns
        -------
        data_label : str
            A unique data label that at its root is either given by the user at load time
            or created by Jdaviz using a description of the loaded filetype.
        """
        data_label = None

        if loaded_object is None:
            pass
        elif isinstance(loaded_object, str):
            # This is either the full file path or the basename or the user input data label
            if loaded_object.lower().endswith(('.jpg', '.jpeg', '.png')):
                file_format = loaded_object.lower().split(".")[-1]
                loaded_object = os.path.splitext(os.path.basename(loaded_object))[0]
                data_label = f"{loaded_object}[{file_format}]"
            elif os.path.isfile(loaded_object) or os.path.isdir(loaded_object):
                # File that is not an image file
                data_label = os.path.splitext(os.path.basename(loaded_object))[0]
            else:
                # Not a file path so assumed to be a data label
                data_label = loaded_object
        elif isinstance(loaded_object, fits.hdu.hdulist.HDUList):
            if hasattr(loaded_object, 'file_name'):
                data_label = f"{loaded_object.file_name}[HDU object]"
            else:
                data_label = "Unknown HDU object"
        elif isinstance(loaded_object, Spectrum):
            data_label = "Spectrum"
        elif isinstance(loaded_object, NDData):
            data_label = "NDData"
        elif isinstance(loaded_object, np.ndarray):
            data_label = "Array"

        if data_label is None and alt_name is not None and isinstance(alt_name, str):
            data_label = alt_name
        elif data_label is None:
            data_label = "Unknown"

        if check_unique:
            data_label = self.return_unique_name(data_label, ext=ext)

        return data_label

    def return_unique_name(self, label, typ='data', ext=None):
        if typ == 'data':
            exist_labels = self.data_collection.labels
        elif typ == 'viewer':
            exist_labels = list(self._viewer_store.keys())
        elif isinstance(typ, list):
            exist_labels = typ
        else:
            raise ValueError("typ must be either 'data', 'viewer', or a list of strings")
        if label is None:
            label = "Unknown"

        # This regex checks for any length of characters that end
        # with a space followed by parenthesis with a number inside.
        # If there is a match, the space and parenthesis section will be
        # removed so that the remainder of the label can be checked
        # against the label.
        check_if_dup = re.compile(r"(.*)(\s\(\d*\))$")
        number_of_duplicates = 0
        max_number = 0
        for exist_label in exist_labels:
            # If label is a duplicate of another label
            if re.fullmatch(check_if_dup, exist_label):
                exist_label_split = exist_label.split(" ")
                exist_label_without_dup = " ".join(exist_label_split[:-1])
                exist_label = exist_label_without_dup
                # Remove parentheses and cast to float
                number_dup = int(exist_label_split[-1][1:-1])
                # Used to keep track the max number of duplicates,
                # even if not all duplicates are loaded (or some
                # are renamed)
                if number_dup > max_number:
                    max_number = number_dup

            if ext and f"{label}[{ext}]" == exist_label:
                number_of_duplicates += 1
            elif ext is None and label == exist_label:
                number_of_duplicates += 1

        if ext:
            label = f"{label}[{ext}]"

        if number_of_duplicates > 0:
            label = f"{label} ({number_of_duplicates})"

        # It is possible to add data named "test (1)" and then
        # add another data named "test" and return_unique_name will see the
        # first test and assume the second is the duplicate, appending
        # "(1)" to the end. This overwrites the original data and
        # causes issues. This block alters the duplicate number to be something unique
        # (one more than the max number duplicate found)
        # if a duplicate is still found in data_collection.
        if label in exist_labels:
            label_split = label.split(" ")
            label_without_dup = " ".join(label_split[:-1])
            label = f"{label_without_dup} ({max_number + 1})"

        return label

    def add_data_to_viewer(self, viewer_reference, data_label,
                           visible=True, clear_other_data=False):
        """
        Plots a data set from the data collection in the specific viewer.

        Parameters
        ----------
        viewer_reference : str
            The reference to the viewer defined with the ``reference`` key
            in the yaml configuration file.
        data_label : str
            The Glue data label found in the ``DataCollection``.
        visible : bool
            Whether the layer should be initialized as visibile.
        clear_other_data : bool
            Removes all other currently plotted data and only shows the newly
            defined data set.
        """
        if ('mosviz_row' in self.state.settings and
            not (self.get_viewer(
                self._jdaviz_helper._default_table_viewer_reference_name
            ).row_selection_in_progress) and
            self.data_collection[data_label].meta['mosviz_row'] !=
                self.state.settings['mosviz_row']):
            raise NotImplementedError("Intra-row plotting not supported. "
                                      "Please use the table viewer to change rows")

        viewer_item = self._get_viewer_item(viewer_reference)
        if viewer_item is None:
            raise ValueError(f"Could not identify viewer with reference {viewer_reference}")

        self.set_data_visibility(viewer_item, data_label, visible=visible, replace=clear_other_data)

    def remove_data_from_viewer(self, viewer_reference, data_label):
        """
        Removes a data set from the specified viewer.

        Parameters
        ----------
        viewer_reference : str
            The reference to the viewer defined with the ``reference`` key
            in the yaml configuration file.
        data_label : str
            The Glue data label found in the ``DataCollection``.
        """
        viewer_item = self._get_viewer_item(viewer_reference)
        viewer_id = viewer_item['id']
        viewer = self.get_viewer_by_id(viewer_id)

        [data] = [x for x in self.data_collection if x.label == data_label]

        viewer.remove_data(data)
        viewer._layers_with_defaults_applied = [layer_info for layer_info
                                                in getattr(viewer, '_layers_with_defaults_applied', [])  # noqa
                                                if layer_info['data_label'] != data.label]

        remove_data_message = RemoveDataMessage(data, viewer,
                                                viewer_id=viewer_id,
                                                sender=self)
        self.hub.broadcast(remove_data_message)

    def _data_id_from_label(self, label):
        """
        Retrieve the data item given the Glue ``DataCollection`` data label.

        Parameters
        ----------
        label : str
            Label associated with the ``DataCollection`` item. This is also the
            name shown in the data list.

        Returns
        -------
        dict
            The data item dictionary containing the id and name of the given
            data set.
        """
        for data_item in self.state.data_items:
            if data_item['name'] == label:
                return data_item['id']

    def get_viewer_ids(self, prefix=None):
        """Return a list of available viewer IDs.

        Parameters
        ----------
        prefix : str or `None`
            If not `None`, only return viewer IDs with given prefix
            (case-sensitive). Otherwise, all viewer IDs are returned.

        Returns
        -------
        vids : list of str
            Sorted list of viewer IDs.

        """
        all_keys = sorted(self._viewer_store.keys())

        if isinstance(prefix, str):
            vids = [k for k in all_keys if k.startswith(prefix)]
        else:
            vids = all_keys

        return vids

    def get_viewer_reference_names(self):
        """Return a list of available viewer reference names."""
        # Cannot sort because of None
        return [self._viewer_item_by_id(vid).get('reference') for vid in self._viewer_store]

    def get_viewers_of_cls(self, cls):
        """Return a list of viewers of a specific class."""
        if isinstance(cls, str):
            cls_name = cls
        else:
            cls_name = cls.__name__
        return [viewer for viewer in self._viewer_store.values()
                if viewer.__class__.__name__ == cls_name]

    def _update_viewer_reference_name(
        self, old_reference, new_reference, update_id=False
    ):
        """
        Update viewer reference names.

        Viewer IDs will not be changed unless ``update_id`` is True.

        Parameters
        ----------
        old_reference : str
            The viewer reference name to be changed
        new_reference : str
            The viewer reference name to use instead of ``old_reference``
        update_id : bool, optional
            If True, update the viewer IDs as well as the viewer reference names.
        """
        if old_reference == new_reference:  # no-op
            return

        # ensure new reference is a string:
        new_reference = str(new_reference)

        viewer_reference_names = self.get_viewer_reference_names()

        if new_reference in viewer_reference_names:
            raise ValueError(f"Viewer with reference='{new_reference}' already exists.")

        if old_reference == 'imviz-0':
            raise ValueError(f"The default Imviz viewer reference "
                             f"'{old_reference}' cannot be changed.")

        if old_reference not in viewer_reference_names:
            raise ValueError(f"Viewer with reference='{old_reference}' does not exist.")

        # update the viewer item's reference name
        viewer_item = self._get_viewer_item(old_reference)
        viewer_item['reference'] = new_reference

        if viewer_item['name'] == old_reference:
            viewer_item['name'] = new_reference

        # optionally update the viewer IDs:
        if update_id:
            old_id = viewer_item['id']
            viewer_item['id'] = new_reference
            self._viewer_store[new_reference] = self._viewer_store.pop(old_id)
            self._viewer_store[new_reference]._reference_id = new_reference
            self.state.viewer_icons[new_reference] = self.state.viewer_icons.pop(old_id)

        # update the viewer name attributes on the helper:
        old_viewer_ref_attrs = [
            attr for attr in dir(self._jdaviz_helper)
            if attr.startswith('_default_') and
            getattr(self._jdaviz_helper, attr) == old_reference
        ]
        if old_viewer_ref_attrs:
            # if there is an attr to update, update it:
            setattr(self._jdaviz_helper, old_viewer_ref_attrs[0], new_reference)

        self.hub.broadcast(ViewerRenamedMessage(old_reference, new_reference, sender=self))

    def _get_first_viewer_reference_name(
            self, require_no_selected_data=False,
            require_spectrum_viewer=False,
            require_spectrum_2d_viewer=False,
            require_table_viewer=False,
            require_flux_viewer=False,
            require_image_viewer=False,
            require_profile_viewer=False,
    ):
        """
        Return the viewer reference name of the first available viewer.
        Optionally use ``require_no_selected_data`` to require that the
        viewer has not yet loaded data, or e.g. ``require_spectrum_viewer``
        to require that the viewer supports spectrum visualization.
        """
        from jdaviz.configs.imviz.plugins.viewers import ImvizImageView
        from jdaviz.configs.specviz.plugins.viewers import Spectrum1DViewer, Spectrum2DViewer
        from jdaviz.configs.cubeviz.plugins.viewers import CubevizProfileView, CubevizImageView
        from jdaviz.configs.mosviz.plugins.viewers import (
            MosvizTableViewer, MosvizProfile2DView
        )
        from jdaviz.configs.rampviz.plugins.viewers import (
            RampvizImageView, RampvizProfileView
        )

        spectral_viewers = (Spectrum1DViewer, CubevizProfileView)
        spectral_2d_viewers = (Spectrum2DViewer, MosvizProfile2DView)
        table_viewers = (MosvizTableViewer, )
        image_viewers = (ImvizImageView, CubevizImageView, RampvizImageView)
        flux_viewers = (CubevizImageView, RampvizImageView)
        ramp_viewers = (RampvizProfileView, )

        for vid in self._viewer_store:
            viewer_item = self._viewer_item_by_id(vid)
            is_returnable = (
                (require_no_selected_data and not len(viewer_item['selected_data_items'])) or
                (not require_no_selected_data)
            )
            if require_spectrum_viewer:
                if isinstance(self._viewer_store[vid], spectral_viewers) and is_returnable:
                    return viewer_item['reference']
            elif require_spectrum_2d_viewer:
                if isinstance(self._viewer_store[vid], spectral_2d_viewers) and is_returnable:
                    return viewer_item['reference']
            elif require_table_viewer:
                if isinstance(self._viewer_store[vid], table_viewers) and is_returnable:
                    return viewer_item['reference']
            elif require_image_viewer:
                if isinstance(self._viewer_store[vid], image_viewers) and is_returnable:
                    return viewer_item['reference']
            elif require_flux_viewer:
                if isinstance(self._viewer_store[vid], flux_viewers) and is_returnable:
                    return viewer_item['reference']
            elif require_profile_viewer:
                if isinstance(self._viewer_store[vid], ramp_viewers) and is_returnable:
                    return viewer_item['reference']
            else:
                if is_returnable:
                    return viewer_item['reference']

    def _viewer_by_id(self, vid):
        """
        Viewer instance by id.

        Parameters
        ----------
        vid : str
            The UUID associated with the parent viewer item dictionary.

        Returns
        -------
        `~glue_jupyter.bqplot.common.BqplotBaseView`
            The viewer class instance.
        """
        return self._viewer_store.get(vid)

    def _viewer_item_by_id(self, vid):
        """
        Retrieve a viewer item dictionary by id.

        Parameters
        ----------
        vid : str
            The UUID associated with the desired viewer item.

        Returns
        -------
        viewer_item : dict
            The dictionary containing the viewer instances and associated
            attributes.
        """
        def find_viewer_item(stack_items):
            for stack_item in stack_items:
                for viewer_item in stack_item.get('viewers'):
                    if viewer_item.get('id') == vid:
                        return viewer_item

                if len(stack_item.get('children')) > 0:
                    result = find_viewer_item(stack_item.get('children'))
                    if result is not None:
                        return result
            return None

        viewer_item = find_viewer_item(self.state.stack_items)

        return viewer_item

    def _viewer_by_reference(self, reference, fallback_to_id=False):
        """
        Viewer instance by reference defined in the yaml configuration file.

        Parameters
        ----------
        reference : str
            Reference for viewer defined in the yaml configuration file.

        Returns
        -------
        viewer : `~glue_jupyter.bqplot.common.BqplotBaseView`
            The viewer class instance.
        """
        viewer_item = self._viewer_item_by_reference(reference)

        if viewer_item is None and fallback_to_id:
            return self._viewer_by_id(reference)

        return self._viewer_store[viewer_item['id']]

    def _viewer_item_by_reference(self, reference):
        """
        Retrieve a viewer item dictionary by reference.

        Parameters
        ----------
        reference : str
            Reference for viewer defined in the yaml configuration file.

        Returns
        -------
        viewer_item : dict
            The dictionary containing the viewer instances and associated
            attributes.
        """
        def find_viewer_item(stack_items):
            out_viewer_item = None

            for stack_item in stack_items:
                for viewer_item in stack_item.get('viewers'):
                    if viewer_item['reference'] == reference:
                        out_viewer_item = viewer_item
                        break

                if len(stack_item.get('children')) > 0:
                    out_viewer_item = find_viewer_item(stack_item.get('children'))

            return out_viewer_item

        viewer_item = find_viewer_item(self.state.stack_items)

        return viewer_item

    def _get_viewer_item(self, ref_or_id):
        """
        Retrieve a viewer item dictionary by reference or id (trying reference first).

        Parameters
        ----------
        ref_or_id : str
            Reference or ID for viewer defined in the yaml configuration file.

        Returns
        -------
        viewer_item : dict
            The dictionary containing the viewer instances and associated
            attributes.
        """
        if isinstance(ref_or_id, dict):
            return ref_or_id

        viewer_item = self._viewer_item_by_reference(ref_or_id)
        if viewer_item is None:  # Maybe they mean the ID
            viewer_item = self._viewer_item_by_id(ref_or_id)
        return viewer_item

    def _check_valid_subset_label(self, subset_name, raise_if_invalid=True):
        """Check that `subset_name` is a valid choice for a subset name. This
        check is run when renaming subsets.

        A valid subset name must not be the name of another subset in the data
        collection (case insensitive? there cant be a subset 1 and a Subset 1.)
        The name may match a subset in the data collection if it the current
        active selection (i.e the renaming is not really a renaming, it is
        just keeping the old name, which is valid).

        Unlike dataset names, the attempted renaming of a subset to an existing
        subset label will not append a number (e.g Subset 1 repeated because
        Subset 1(1)). If the name exists, a warning will be raised and the
        original subset name will be returned.

        """

        # get active selection, if there is one
        if self.session.edit_subset_mode.edit_subset == []:
            subset_selected = None
        else:
            subset_selected = self.session.edit_subset_mode.edit_subset[0].label

        # remove the current selection label from the set of labels, because its ok
        # if the new subset shares the name of the current selection (renaming to current name)
        if subset_selected in self._reserved_labels:
            self._reserved_labels.remove(subset_selected)

        # now check `subset_name` against list of non-active current subset labels
        # and warn and return if it is
        if subset_name in self._reserved_labels:
            if raise_if_invalid:
                raise ValueError("Cannot rename subset to name of an existing subset"
                                 f" or data item: ({subset_name}).")
            return False

        elif not subset_name.replace(" ", "").isalnum():
            if raise_if_invalid:
                raise ValueError("Subset labels must be purely alphanumeric")
            return False

        else:
            split_label = subset_name.split(" ")
            if len(split_label) > 1:
                if split_label[0] == "Subset" and split_label[1].isdigit():
                    if raise_if_invalid:
                        raise ValueError("The pattern 'Subset N' is reserved for "
                                         "auto-generated labels")
                    return False

        return True

    def _rename_subset(self, old_label, new_label, subset_group=None, check_valid=True):
        # Change the label of a subset, making sure it propagates to as many places as it can
        # I don't think there's an easier way to get subset_group by label, it's just a tuple
        if subset_group is None:
            for s in self.data_collection.subset_groups:
                if s.label == old_label:
                    subset_group = s
                    break
            # If we couldn't find a matching subset group, raise an error
            else:
                raise ValueError(f"No subset named {old_label} to rename")

        if check_valid:
            if self._check_valid_subset_label(new_label):
                subset_group.label = new_label
        else:
            subset_group.label = new_label

        # Update layer icon
        self.state.layer_icons[new_label] = self.state.layer_icons[old_label]
        _ = self.state.layer_icons.pop(old_label)

        # Updated derived data if applicable
        for d in self.data_collection:
            data_renamed = False
            # Extracted spectra are named, e.g., 'Data (Subset 1, sum)'
            if d.label.split("(")[-1].split(",")[0] == old_label:
                old_data_label = d.label
                new_data_label = d.label.replace(old_label, new_label)
                d.label = new_data_label
                self.state.layer_icons[new_data_label] = self.state.layer_icons[old_data_label]
                _ = self.state.layer_icons.pop(old_data_label)

                # Update the entries in the old data menu
                for data_item in self.state.data_items:
                    if data_item['name'] == old_data_label:
                        data_item['name'] = new_data_label

            # Update live plugin results subscriptions
            if hasattr(d, 'meta') and '_update_live_plugin_results' in d.meta:
                results_dict = d.meta['_update_live_plugin_results']
                for key in results_dict.get('_subscriptions', {}).get('subset'):
                    if results_dict[key] == old_label:
                        results_dict[key] = new_label

                if data_renamed:
                    results_dict['add_results']['label'] = new_data_label

                d.meta['_update_live_plugin_results'] = results_dict

        self.hub.broadcast(SubsetRenameMessage(subset_group, old_label, new_label, sender=self))

    def _reparent_subsets(self, old_parent, new_parent=None):
        '''
        Re-parent subsets that belong to the specified data

        Parameters
        ----------
        old_parent : glue.core.Data, str
            The item from the data collection off of which to move the subset definitions.

        new_parent : glue.core.Data, str
            The item from the data collection to make the new parent. If None, the first
            item in the data collection that doesn't match ``old_parent`` will be chosen.
        '''
        from astropy.wcs.utils import pixel_to_pixel
        from jdaviz.configs.imviz.wcs_utils import get_compass_info

        if isinstance(old_parent, str):
            old_parent = self.data_collection[old_parent]

        if isinstance(new_parent, str):
            new_parent = self.data_collection[new_parent]
        elif new_parent is None:
            for data in self.data_collection:
                if data is not old_parent:
                    new_parent = data
                    break

        # Set subset attributes to match a remaining data collection member, using get_subsets to
        # get components of composite subsets.
        for key, subset_list in self.get_subsets(simplify_spectral=False).items():
            # Get the subset group entry for later. Unfortunately can't just index on label.
            [subset_group] = [sg for sg in self.data_collection.subset_groups if sg.label == key]

            for subset in subset_list:
                subset_state = subset['subset_state']
                # Only reparent if needed
                if subset_state.attributes[0].parent is old_parent:
                    for att in ("att", "xatt", "yatt", "x_att", "y_att"):
                        if hasattr(subset_state, att):
                            subset_att = getattr(subset_state, att)
                            data_components = new_parent.components
                            if subset_att not in data_components:
                                cid = [c for c in data_components if c.label == subset_att.label][0]
                                setattr(subset_state, att, cid)

                    # Translate bounds through WCS if needed
                    if (self.config == "imviz" and
                            self._jdaviz_helper.plugins["Orientation"].align_by == "WCS"):

                        # Default shape for WCS-only layers is 10x10, but it doesn't really matter
                        # since we only need the angles.
                        old_angle, _, old_flip = get_compass_info(old_parent.coords, (10, 10))[-3:]
                        new_angle, _, new_flip = get_compass_info(new_parent.coords, (10, 10))[-3:]
                        if old_flip != new_flip:
                            # Note that this won't work for an irregular/assymetric region if we
                            # ever implement those.
                            relative_angle = 180 - new_angle - old_angle
                        else:
                            relative_angle = new_angle - old_angle

                        # Get the correct link to use for translation
                        roi = subset_state.roi
                        old_xc, old_yc = subset_state.center()
                        if isinstance(roi, (CircularROI, CircularAnnulusROI, EllipticalROI)):
                            # Convert center
                            x, y = pixel_to_pixel(old_parent.coords, new_parent.coords,
                                                  roi.xc, roi.yc)
                            subset_state.move_to(x, y)

                            for att in ("radius", "inner_radius", "outer_radius",
                                        "radius_x", "radius_y"):
                                # Hacky way to get new radii with point on edge of circle
                                # Do we need to worry about using x for the radius conversion for
                                # radius_y if there is distortion?
                                r = getattr(roi, att, None)
                                if r is not None:
                                    dummy_x = old_xc + r
                                    x2, y2 = pixel_to_pixel(old_parent.coords, new_parent.coords,
                                                            dummy_x, old_yc)
                                    # Need to use x and y in this radius calculation because the
                                    # new orientation is likely rotated compared to the original.
                                    new_radius = np.sqrt((x2 - x)**2 + (y2 - y)**2)
                                    setattr(roi, att, new_radius)

                        elif isinstance(roi, RectangularROI):
                            x1, y1 = pixel_to_pixel(old_parent.coords, new_parent.coords,
                                                    roi.xmin, roi.ymin)
                            x2, y2 = pixel_to_pixel(old_parent.coords, new_parent.coords,
                                                    roi.xmin, roi.ymax)
                            x3, y3 = pixel_to_pixel(old_parent.coords, new_parent.coords,
                                                    roi.xmax, roi.ymin)

                            # Calculate new width and height from possibly rotated result
                            new_half_width = np.sqrt((x3-x1)**2 + (y3-y1)**2) * 0.5
                            new_half_height = np.sqrt((x2-x1)**2 + (y2-y1)**2) * 0.5

                            # Convert center
                            new_center = pixel_to_pixel(old_parent.coords, new_parent.coords,
                                                        old_xc, old_yc)

                            # New min/max before applying theta
                            roi.xmin = new_center[0] - new_half_width
                            roi.xmax = new_center[0] + new_half_width
                            roi.ymin = new_center[1] - new_half_height
                            roi.ymax = new_center[1] + new_half_height

                        # Account for rotation between orientations
                        if hasattr(roi, "theta"):
                            fac = 1.0 if (old_flip != new_flip) else -1.0
                            roi.theta = (fac * (np.deg2rad(relative_angle) - roi.theta)) % (2 * np.pi)  # noqa: E501

                    elif isinstance(subset_group.subset_state, RangeSubsetState):
                        range_state = subset_group.subset_state
                        wcs_index = (new_parent.coords.world_n_dim - 1 -
                                     new_parent.meta['spectral_axis_index'])
                        cur_unit = u.Unit(old_parent.coords.world_axis_units[wcs_index])
                        new_unit = u.Unit(new_parent.coords.world_axis_units[wcs_index])
                        if cur_unit is not new_unit:
                            range_state.lo, range_state.hi = cur_unit.to(new_unit, [range_state.lo,
                                                                                    range_state.hi])

            # Force subset plugin to update bounds and such
            for subset in subset_group.subsets:
                subset_message = SubsetUpdateMessage(sender=subset)
                self.hub.broadcast(subset_message)

    def vue_destroy_viewer_item(self, cid):
        """
        Callback for when viewer area tabs are destroyed. Finds the viewer item
        associated with the provided id and removes it from the ``stack_items``
        list.

        Parameters
        ----------
        cid : str
            The viewer ID associated with the viewer item dictionary.
        """
        def remove(stack_items):
            for stack in stack_items:
                for viewer in stack['viewers']:
                    if viewer['id'] == cid:
                        stack['viewers'].remove(viewer)

                if len(stack.get('children', [])) > 0:
                    stack['children'] = remove(stack['children'])

            for empty_stack in [s for s in stack_items
                                if not s['viewers'] and not s.get('children')]:
                stack_items.remove(empty_stack)

            return stack_items

        remove(self.state.stack_items)

        # Also remove the viewer from the stored viewer instance dictionary
        if cid in self._viewer_store:
            del self._viewer_store[cid]

        # clear from the viewer icons dictionary
        if cid in self.state.viewer_icons:
            del self.state.viewer_icons[cid]

        self.hub.broadcast(ViewerRemovedMessage(cid, sender=self))

    def vue_change_reference_data(self, event):
        self._change_reference_data(
            self._get_data_item_by_id(event['item_id'])['name'],
            viewer_id=self._get_viewer_item(event['id'])['name']
        )

    def set_data_visibility(self, viewer_reference, data_label, visible=True, replace=False):
        """
        Set the visibility of the layers corresponding to ``data_label`` in a given viewer.

        Parameters
        ----------
        viewer_reference : str
            Reference (or ID) of the viewer
        data_label : str
            Label of the data to set the visiblity.  If not already loaded in the viewer, the
            data will automatically be loaded before setting the visibility
        visible : bool
            Whether to set the layer(s) to visible.
        replace : bool
            Whether to disable the visibility of all other layers in the viewer
        """
        viewer_item = self._get_viewer_item(viewer_reference)
        viewer_id = viewer_item['id']
        viewer = self.get_viewer_by_id(viewer_id)

        # if the data_label is in the app, but not loaded in the viewer, automatically load it first
        viewer_data_labels = [layer.layer.label for layer in viewer.layers]
        if data_label not in viewer_data_labels:
            dc_labels = [data.label for data in self.data_collection]
            if data_label not in dc_labels:
                if os.path.exists(data_label):
                    raise ValueError(f'The data label "{data_label}" is not available '
                                     f'to add to the viewer, but it does specify a file path. '
                                     f'If you intended to load the data from that file, use the '
                                     f'`load_data` method or similar.')
                raise ValueError(
                    f"No data item found with label '{data_label}'. Label must be one "
                    "of:\n\t" + "\n\t".join(dc_labels))

            data = self.data_collection[data_label]

            # set the original color based on metadata preferences, if provided, and otherwise
            # based on the colorcycler
            # NOTE: this is intentionally not a single line to avoid incrementing the color-cycler
            # unless it is used
            color = data.meta.get('_default_color')
            if color is None:
                color = viewer.color_cycler()
            viewer.add_data(data, percentile=95, color=color)

            # Specviz removes the data from collection in viewer.py if flux unit incompatible.
            if data_label not in self.data_collection:
                return

            viewer.set_plot_axes()

            add_data_message = AddDataMessage(data, viewer,
                                              viewer_id=viewer_id,
                                              sender=self)
            self.hub.broadcast(add_data_message)

        assoc_children = self._get_assoc_data_children(data_label)

        # set visibility state of all applicable layers
        for layer in viewer.layers:
            layer_is_wcs_only = getattr(layer.layer, 'meta', {}).get(_wcs_only_label, False)
            if layer.layer.data.label in [data_label] + assoc_children:
                if layer_is_wcs_only:
                    layer.visible = False
                    layer.update()
                elif visible and not layer.visible:
                    layer.visible = True
                    layer.update()
                else:
                    layer.visible = visible

        # if replace, do another loop (we do a second loop to ensure the visible layer is added
        # first BEFORE other layers are removed)
        if replace:
            for layer in viewer.layers:
                if layer.layer.data.label != data_label:
                    layer.visible = False

        # if Data has children, update their visibilities to match Data:
        available_plugins = [tray_item['name'] for tray_item in self.state.tray_items]
        for child in assoc_children:
            if child not in viewer.data_menu.data_labels_loaded:
                self.add_data_to_viewer(viewer.reference, child, visible=visible)

            if 'g-data-quality' in available_plugins and visible:
                # if we're adding a DQ layer to a viewer, make sure that
                # the layer is appropriately colormapped as DQ:
                data_quality_plugin = self.get_tray_item_from_name('g-data-quality')
                old_viewer = data_quality_plugin.viewer_selected
                data_quality_plugin.viewer_selected = viewer.reference
                data_quality_plugin.science_layer_selected = data_label
                data_quality_plugin.dq_layer_selected = child
                data_quality_plugin.init_decoding(viewers=[viewer])
                data_quality_plugin.viewer_selected = old_viewer

        for layer in viewer.layers:
            if layer.layer.data.label in assoc_children:
                if visible and not layer.visible:
                    layer.visible = True
                    layer.update()
                else:
                    layer.visible = visible

        # Sets the plot axes labels to be the units of the most recently
        # active data.
        viewer_data_labels = [layer.layer.label for layer in viewer.layers]
        if len(viewer_data_labels) > 0 and getattr(self._jdaviz_helper, '_in_batch_load', 0) == 0:
            # This "if" is nested on purpose to make parent "if" available
            # for other configs in the future, as needed.
            if self.config == 'imviz':
                viewer.on_limits_change()  # Trigger compass redraw

    def data_item_remove(self, data_label):
        data = self.data_collection[data_label]
        orientation_plugin = self._jdaviz_helper.plugins.get("Orientation")
        if orientation_plugin is not None and orientation_plugin.align_by == "WCS":
            from jdaviz.configs.imviz.plugins.orientation.orientation import base_wcs_layer_label
            orient = orientation_plugin.orientation.selected
            if orient == data_label:
                orient = base_wcs_layer_label
            self._reparent_subsets(data, new_parent=orient)
        else:
            self._reparent_subsets(data)

        # Make sure the data isn't loaded in any viewers and isn't the selected orientation
        for viewer_id, viewer in self._viewer_store.items():
            if orientation_plugin is not None and self._align_by == 'wcs':
                if viewer.state.reference_data.label == data_label:
                    self._change_reference_data(base_wcs_layer_label, viewer_id)
            self.remove_data_from_viewer(viewer_id, data_label)

        data_to_remove = self.data_collection[data_label]
        if self.config in CONFIGS_WITH_LOADERS:
            data_needing_relinking = []
            for link in self.data_collection.external_links:
                if hasattr(link, 'data1') and hasattr(link, 'data2'):
                    if data_to_remove == link.data1:
                        data_needing_relinking.append(link.data2)
                    elif data_to_remove == link.data2:
                        data_needing_relinking.append(link.data1)

                # ComponentsLink has comp_from and comp_to instead of data1 and data2,
                # and is currently used in linking for Source Catalog
                elif hasattr(link, 'comp_from') and hasattr(link, 'comp_to'):
                    if data_to_remove == link.comp_from.data:
                        data_needing_relinking.append(link.comp_to.data)
                    elif data_to_remove == link.comp_to.data:
                        data_needing_relinking.append(link.comp_from.data)

        self.data_collection.remove(data_to_remove)

        if self.config in CONFIGS_WITH_LOADERS:
            for data in data_needing_relinking:
                self._link_new_data_by_component_type(data.label)

        # If there are two or more datasets left we need to link them back together if anything
        # was linked only through the removed data.
        if orientation_plugin is not None:
            if (len(self.data_collection) > 1 and
                    len(self.data_collection.external_links) < len(self.data_collection) - 1):
                orientation_plugin._obj._link_image_data()
                # Hack to restore responsiveness to imviz layers
                for viewer_ref in self.get_viewer_reference_names():
                    viewer = self.get_viewer(viewer_ref)
                    loaded_layers = [layer.layer.label for layer in viewer.layers if
                                     "Subset" not in layer.layer.label and layer.layer.label
                                     not in orientation_plugin.orientation.labels]
                    if len(loaded_layers):
                        self.remove_data_from_viewer(viewer_ref, loaded_layers[-1])
                        self.add_data_to_viewer(viewer_ref, loaded_layers[-1])

    def vue_close_snackbar_message(self, event):
        """
        Callback to close a message in the snackbar when the "close"
        button is clicked.
        """
        self.state.snackbar_queue.close_current_message(self.state)

    def vue_call_viewer_method(self, event):
        viewer_id, method = event['id'], event['method']
        args = event.get('args', [])
        kwargs = event.get('kwargs', {})
        return getattr(self._viewer_store[viewer_id], method)(*args, **kwargs)

    def vue_search_item_clicked(self, event):
        attr, label = event['attr'], event['label']
        if attr == 'data_menus':
            item = self._jdaviz_helper.viewers[label].data_menu
        else:
            item = getattr(self._jdaviz_helper, attr)[label]
        if label == 'About':
            item.show_popup()
        elif attr == 'data_menus':
            item.open_menu()
        else:
            kw = {'scroll_to': item._obj._sidebar == 'plugins'} if attr == 'plugins' else {}  # noqa
            item.open_in_tray(**kw)

    def print_external_links(self):
        for link in self.data_collection.external_links:
            try:
                print(f"{link.__class__.__name__} {link.data1.label}:{link.cids1[0]}({getattr(link.cids1[0], '_component_type', 'undefined')}) <--> {link.data2.label}:{link.cids2[0]}({getattr(link.cids2[0], '_component_type', 'undefined')})")  # noqa: E501
            except Exception:
                print(f"{link.__class__.__name__} {str(link)}")

    def _get_data_item_by_id(self, data_id):
        return next((x for x in self.state.data_items
                     if x['id'] == data_id), None)

    def _update_existing_data_in_dc(self, msg, data_added):
        """
        Update the ``existing_data_in_dc`` state list to reflect
        whether data with a given label is in the internal ``DataCollection``.

        Parameters
        ----------
        msg : `~glue.core.message.DataCollectionAddMessage` or
              `~glue.core.message.DataCollectionDeleteMessage`
            The Glue data collection add or delete message containing
            information about the new or removed data.
        data_added : bool
            Whether data was added or removed from the ``DataCollection``.
        """
        data_hash = msg.data.meta.get('_data_hash', None)
        if data_hash is None:
            return
        # Need to make a copy to ensure traitlets notices the change
        new_existing_data_in_dc = self.existing_data_in_dc.copy()

        if data_added:
            if data_hash not in new_existing_data_in_dc:
                new_existing_data_in_dc.append(data_hash)
        else:
            if data_hash in new_existing_data_in_dc:
                new_existing_data_in_dc.remove(data_hash)

        self.existing_data_in_dc = new_existing_data_in_dc

    def _on_data_added(self, msg):
        """
        Callback for when data is added to the internal ``DataCollection``.
        Adds a new data item dictionary to the ``data_items`` state list and
        links the new data to any compatible previously loaded data.

        Parameters
        ----------
        msg : `~glue.core.message.DataCollectionAddMessage`
            The Glue data collection add message containing information about
            the new data.
        """
        # We don't need to link the first data to itself
        if len(self.data_collection) > 1:
            self._link_new_data()
        data_item = self._create_data_item(msg.data)
        self.state.data_items.append(data_item)
        self._reserved_labels.add(msg.data.label)

        self._update_existing_data_in_dc(msg, data_added=True)

    def _clear_object_cache(self, data_label=None):
        if data_label is None:
            self._get_object_cache.clear()
        else:
            # keys are (data_label, statistic) tuples
            self._get_object_cache = {k: v for k, v in self._get_object_cache.items()
                                      if k[0] != data_label}

    def _on_data_deleted(self, msg):
        """
        Callback for when data is removed from the internal ``DataCollection``.
        Removes the data item dictionary in the ``data_items`` state list.

        Parameters
        ----------
        msg : `~glue.core.message.DataCollectionAddMessage`
            The Glue data collection add message containing information about
            the new data.
        """
        for data_item in self.state.data_items:
            if data_item['name'] == msg.data.label:
                self.state.data_items.remove(data_item)

        self._clear_object_cache(msg.data.label)

        self._update_existing_data_in_dc(msg, data_added=False)

    def _create_data_item(self, data):
        ndims = len(data.shape)
        wcsaxes = data.meta.get('WCSAXES', None)
        wcs_only = data.meta.get(_wcs_only_label, False)
        if wcsaxes is None:
            # then we'll need to determine type another way, we want to avoid
            # this when we can though since its not as cheap
            component_ids = [str(c) for c in data.component_ids()]

        if wcs_only:
            typ = 'wcs-only'
        elif data.label == 'MOS Table':
            typ = 'table'
        elif 'Trace' in data.meta:
            typ = 'trace'
        elif ndims == 1:
            typ = '1d spectrum'
        elif ndims == 2 and wcsaxes is not None:
            if wcsaxes == 3:
                typ = '2d spectrum'
            elif wcsaxes == 2:
                typ = 'image'
            else:
                typ = 'unknown'
        elif ndims == 2 and wcsaxes is None:
            typ = '2d spectrum' if 'Wavelength' in component_ids else 'image'
        elif ndims == 3:
            typ = 'cube'
        else:
            typ = 'unknown'

        # we'll expose any information we need here.  For "meta", not all entries are guaranteed
        # to be serializable, so we'll just send those that we need.

        def _expose_meta(key):
            """
            Whether to expose this metadata entry from the glue data object to the vue-frontend
            via the data-item, based on the dictionary key.
            """
            if key in ('plugin', 'mosviz_row'):
                # mosviz_row is used to hide entries from the spectrum1d/2d viewers if they
                # do not correspond to the currently selected row
                return True
            if key.lower().startswith(f'_{self.config}'):
                # other internal metadata (like lcviz's '_LCVIZ_EPHEMERIS')
                # _LCVIZ_EPHEMERIS is used in lcviz to only display data phased to a specific
                # ephemeris in the appropriate viewer
                return True
            return False

        return {
            'id': str(uuid.uuid4()),
            'name': data.label,
            'locked': False,
            'ndims': data.ndim,
            'type': typ,
            'has_wcs': data_has_valid_wcs(data),
            'is_astrowidgets_markers_table': (self.config == "imviz") and layer_is_table_data(data),
            'meta': {k: v for k, v in data.meta.items() if _expose_meta(k)},
            'children': [],
            'parent': None,
        }

    @staticmethod
    def _create_stack_item(container='gl-stack', children=None, viewers=None):
        """
        Convenience method for generating stack item dictionaries.

        Parameters
        ----------
        container : str
            The GoldenLayout container type used to encapsulate the children
            items within this stack item.
        children : list
            List of children stack item dictionaries used for recursively
            including layout items within each GoldenLayout component cell.
        viewers : list
            List of viewer item dictionaries containing the information used
            to render the viewer and associated tool widgets.

        Returns
        -------
        dict
            Dictionary containing information for this stack item.
        """
        children = [] if children is None else children
        viewers = [] if viewers is None else viewers

        return {
            'id': str(uuid.uuid4()),
            'container': container,
            'children': children,
            'viewers': viewers}

    def _next_viewer_num(self, prefix):
        all_vids = self.get_viewer_ids(prefix=prefix)
        if len(all_vids) == 0:
            return 0

        # Assume name-num format
        last_vid = all_vids[-1]
        last_num = int(last_vid.split('-')[-1])
        return last_num + 1

    def _create_viewer_item(self, viewer, vid=None, name=None, reference=None,
                            open_data_menu_if_empty=True):
        """
        Convenience method for generating viewer item dictionaries.

        Parameters
        ----------
        viewer : `~glue_jupyter.bqplot.common.BqplotBaseView`
            The ``Bqplot`` viewer instance.
        vid : str or `None`, optional
            The ID of the viewer.
        name : str or `None`, optional
            The name shown in the GoldenLayout tab for this viewer.
            If `None`, it is the same as viewer ID.
        reference : str, optional
            The reference associated with this viewer as defined in the yaml
            configuration file.
        open_data_menu_if_empty : bool, optional
            Whether the data menu should be opened when creating the viewer if the viewer is
            empty.  Pass this as False if immediately populating the viewer.
        Returns
        -------
        dict
            Dictionary containing information for this viewer item.
        """
        if vid is None:
            pfx = self.state.settings.get('configuration', str(name))
            n = self._next_viewer_num(pfx)
            vid = f"{pfx}-{n}"

        # There is a viewer.LABEL inherited from glue-jupyter but there was
        # objection in using it here because it is not hidden, so we use our
        # own attribute instead.
        viewer._reference_id = vid  # For reverse look-up

        if vid not in self.state.viewer_icons:
            self.state.viewer_icons = {**self.state.viewer_icons,
                                       vid: len(self.state.viewer_icons) + 1}
            # for some reason that state callback is not triggering this
            self.hub.broadcast(IconsUpdatedMessage('viewer',
                                                   self.state.viewer_icons,
                                                   sender=self)
                               )

        reference_data = getattr(viewer.state, 'reference_data', None)
        reference_data_label = getattr(reference_data, 'label', None)
        linked_by_wcs = getattr(viewer.state, 'linked_by_wcs', False)

        from jdaviz.configs.default.plugins.viewers import JdavizViewerWindow
        viewer_container = JdavizViewerWindow(viewer, app=self, reference=reference, name=name)

        return {
            'id': vid,
            'reference': reference or name or vid,
            'name': name or vid,
            'widget': "IPY_MODEL_" + viewer_container.model_id,
            'api_methods': viewer._data_menu.api_methods if hasattr(viewer, '_data_menu') else [],
            'reference_data_label': reference_data_label,
            'canvas_angle': 0,  # canvas rotation clockwise rotation angle in deg
            'canvas_flip_horizontal': False,  # canvas rotation horizontal flip
            'collapse': True,
            'linked_by_wcs': linked_by_wcs,
        }

    def _on_new_viewer(self, msg, vid=None, name=None, add_layers_to_viewer=False,
                       open_data_menu_if_empty=True):
        """
        Callback for when the `~jdaviz.core.events.NewViewerMessage` message is
        raised. This method asks the application handler to generate a new
        viewer and then created the associated stack and viewer items.

        Parameters
        ----------
        msg : `~jdaviz.core.events.NewViewerMessage`
            The message received from the ``Hub`` broadcast.

        vid : str or `None`
            ID of the viewer. If `None`, it is auto-generated
            from configuration settings.

        name : str or `None`
            Name of the viewer. If `None`, it is auto-generated
            from class name.

        open_data_menu_if_empty : bool, optional
            Whether the data menu should be opened when creating the viewer if the viewer is
            empty.  Pass this as False if immediately populating the viewer.

        Returns
        -------
        viewer : `~glue_jupyter.bqplot.common.BqplotBaseView`
            The new viewer instance.
        """

        viewer = self._application_handler.new_data_viewer(
            msg.cls, data=msg.data, show=False)
        viewer.figure_widget.layout.height = '100%'

        linked_by_wcs = self._align_by == 'wcs'

        if hasattr(viewer.state, 'linked_by_wcs'):
            orientation_plugin = self._jdaviz_helper.plugins.get('Orientation', None)
            if orientation_plugin is not None:
                linked_by_wcs = orientation_plugin.align_by.selected == 'WCS'
            elif len(self._viewer_store) and hasattr(self._jdaviz_helper, 'default_viewer'):
                # The plugin would only not exist for instances of Imviz where the user has
                # intentionally removed the Orientation plugin, but in that case we will
                # adopt "linked_by_wcs" from the first (assuming all are the same)
                # NOTE: deleting the default viewer is forbidden both by API and UI, but if
                # for some reason that was the case here, linked_by_wcs will default to False
                linked_by_wcs = self._jdaviz_helper.default_viewer._obj.glue_viewer.state.linked_by_wcs  # noqa
            else:
                linked_by_wcs = False
            viewer.state.linked_by_wcs = linked_by_wcs

        if msg.x_attr is not None:
            x = msg.data.id[msg.x_attr]
            viewer.state.x_att = x

        # Create the viewer item dictionary
        if name is None:
            name = vid
        new_viewer_item = self._create_viewer_item(
            viewer=viewer, vid=vid, name=name, reference=name,
            open_data_menu_if_empty=open_data_menu_if_empty
        )

        if self.config == 'imviz':
            # NOTE: if ever extending image rotation beyond imviz or adding non-image viewers
            # to imviz: this currently assumes that the helper has a default_viewer and that is an
            # image viewer
            ref_data = self._jdaviz_helper.default_viewer._obj.glue_viewer.state.reference_data
            new_viewer_item['reference_data_label'] = getattr(ref_data, 'label', None)

            if hasattr(viewer, 'reference'):
                viewer.state.reference_data = ref_data

        new_stack_item = self._create_stack_item(
            container='gl-stack',
            viewers=[new_viewer_item])

        self.state.viewer_items.append(new_viewer_item)

        # Store the glupyter viewer object so we can access the add and remove
        #  data methods in the future
        vid = new_viewer_item['id']
        self._viewer_store[vid] = viewer

        # Add viewer locally
        if (self.config in CONFIGS_WITH_LOADERS
                and len(self.state.stack_items)):
            # add to bottom (eventually will want more control in placement)
            self.state.stack_items[0]['children'].append(new_stack_item)
        else:
            self.state.stack_items.append(new_stack_item)

        self.session.application.viewers.append(viewer)

        if add_layers_to_viewer:
            for layer_label in add_layers_to_viewer:
                if hasattr(viewer, 'reference'):
                    self.add_data_to_viewer(viewer.reference, layer_label)

        # Send out a toast message
        self.hub.broadcast(ViewerAddedMessage(vid, sender=self))

        return viewer

    def load_configuration(self, path=None, config=None):
        """
        Parses the provided input into a configuration
        dictionary and populates the appropriate state values
        with the results.  Provided input can either be a
        configuration YAML file or a pre-made configuration
        dictionary.

        Parameters
        ----------
        path : str, optional
            Path to the configuration file to be loaded. In the case where this
            is ``None``, it loads the default configuration. Optionally, this
            can be provided as name reference. **NOTE** This optional way to
            define the configuration will be removed in future versions.
        config : dict, optional
            A dictionary of configuration settings to be loaded.  The dictionary
            contents should be the same as a YAML config file specification.
        """
        # reset the application state
        self._reset_state()

        # load the configuration from the yaml file or configuration object
        assert not (path and config), 'Cannot specify both a path and a config object!'
        if config:
            assert isinstance(config, dict), 'configuration object must be a dictionary'
        else:
            # check if the input path is actually a dict object
            if isinstance(path, dict):
                config = path
            else:
                config = read_configuration(path=path)

        # store the loaded config object
        self._loaded_configuration = config
        # give the vue templates access to the current config/layout
        self.config = config['settings'].get('configuration', 'unknown').lower()
        self.vdocs = 'latest' if 'dev' in __version__ else 'v'+__version__
        if self.config in ALL_JDAVIZ_CONFIGS:
            self.docs_link = f'https://jdaviz.readthedocs.io/en/{self.vdocs}/{self.config}/index.html'  # noqa
        else:
            self.docs_link = f'https://jdaviz.readthedocs.io/en/{self.vdocs}'

        self.state.settings.update(config.get('settings'))

        def compose_viewer_area(viewer_area_items):
            stack_items = []

            for item in viewer_area_items:
                stack_item = self._create_stack_item(
                    container=CONTAINER_TYPES[item.get('container')])

                stack_items.append(stack_item)

                for view in item.get('viewers', []):
                    viewer = self._application_handler.new_data_viewer(
                        viewer_registry.members.get(view['plot'])['cls'],
                        data=None, show=False)
                    viewer.figure_widget.layout.height = '100%'

                    viewer_item = self._create_viewer_item(
                        name=view.get('name'),
                        viewer=viewer,
                        reference=view.get('reference'))

                    self._viewer_store[viewer_item['id']] = viewer

                    stack_item.get('viewers').append(viewer_item)

                if len(item.get('children', [])) > 0:
                    child_stack_items = compose_viewer_area(
                        item.get('children'))
                    stack_item['children'] = child_stack_items

            return stack_items

        if config.get('viewer_area') is not None:
            stack_items = compose_viewer_area(config.get('viewer_area'))
            self.state.stack_items.extend(stack_items)

        # Add the toolbar item filter to the toolbar component
        for name in config.get('toolbar', []):
            tool = tool_registry.members.get(name)(app=self)

            self.state.tool_items.append({
                'name': name,
                'widget': "IPY_MODEL_" + tool.model_id
            })

            self._application_handler._tools[name] = tool

        # Loaders
        def open():
            self.state.drawer_content = 'loaders'  # TODO: rename to "add"?
            self.state.add_subtab = 0

        def close():
            self.state.loader_selected = ''

        def set_active_loader(resolver):
            self.state.loader_selected = resolver

        # registry will be populated at import
        if self.config in CONFIGS_WITH_LOADERS:
            import jdaviz.core.loaders  # noqa
            for name, Resolver in loader_resolver_registry.members.items():
                loader = Resolver(app=self,
                                  open_callback=open,
                                  close_callback=close,
                                  set_active_loader_callback=set_active_loader)
                self.state.loader_items.append({
                    'name': name,
                    'label': name,
                    'requires_api_support': loader.requires_api_support,
                    'widget': "IPY_MODEL_" + loader.model_id,
                    'api_methods': loader.api_methods,
                })
            # initialize selection (tab) to first entry
            if len(self.state.loader_items):
                self.state.loader_selected = self.state.loader_items[0]['name']

        # Tray plugins
        if self.config == 'deconfigged':
            self.update_tray_items_from_registry()
            import jdaviz.core.viewer_creators  # noqa
            self.update_new_viewers_from_registry()
        else:
            for name in config.get('tray', []):
                tray_registry_member = tray_registry.members.get(name)
                self.state.tray_items.append(self._create_tray_item(tray_registry_member))

    def update_loaders_from_registry(self):
        if self.config != 'deconfigged':
            raise NotImplementedError("update_loaders_from_registry is only "
                                      "implemented for the deconfigged app")
        for loader in self._jdaviz_helper.loaders.values():
            loader.format._update_items()

    def update_tray_items_from_registry(self):
        if self.config != 'deconfigged':
            raise NotImplementedError("update_tray_items_from_registry is only "
                                      "implemented for the deconfigged app")
        # need to rebuild in order, just pulling from existing dict if its already there
        tray_items = []
        for category in ['app:options', 'data:reduction',
                         'data:manipulation', 'data:analysis',
                         'core']:
            for tray_registry_member in tray_registry.members_in_category(category):
                if not tray_registry_member.get('overwrite', False):
                    try:
                        tray_item = self.get_tray_item_from_name(
                            tray_registry_member.get('name'), return_widget=False)
                    except KeyError:
                        create_new = True
                    else:
                        create_new = False
                else:
                    create_new = True

                if create_new:
                    try:
                        tray_item = self._create_tray_item(tray_registry_member)
                    except Exception as e:
                        self.hub.broadcast(SnackbarMessage(
                            f"Failed to load plugin {tray_registry_member.get('name')}: {e}",
                            sender=self, color='error', traceback=e))
                tray_items.append(tray_item)

        self.state.tray_items = tray_items

    def _create_tray_item(self, tray_registry_member):
        tray_item_instance = tray_registry_member.get('cls')(app=self, tray_instance=True)

        # store a copy of the tray name in the instance so it can be accessed by the
        # plugin itself
        tray_item_label = tray_registry_member.get('label')

        tray_item_description = tray_item_instance.plugin_description
        # NOTE: is_relevant is later updated by observing irrelvant_msg traitlet
        tray_item = {
            'name': tray_registry_member.get('name'),
            'label': tray_item_label,
            'sidebar': tray_item_instance._sidebar,
            'subtab': tray_item_instance._subtab,
            'tray_item_description': tray_item_description,
            'api_methods': tray_item_instance.api_methods,
            'is_relevant': len(tray_item_instance.irrelevant_msg) == 0,
            'widget': "IPY_MODEL_" + tray_item_instance.model_id
        }
        return tray_item

    def update_new_viewers_from_registry(self):
        # TODO: implement jdaviz.new_viewers dictionary to instantiated items here
        if self.config != 'deconfigged':
            raise NotImplementedError("update_new_viewers_from_registry is only "
                                      "implemented for the deconfigged app")

        # need to rebuild in order, just pulling from existing dict if its already there
        new_viewer_items = []
        for name, vc_registry_member in viewer_creator_registry.members.items():
            try:
                item = self.get_new_viewer_item_from_name(
                            name, return_widget=False)
            except KeyError:
                try:
                    item = self._create_new_viewer_item(vc_registry_member)
                except Exception as e:
                    self.hub.broadcast(SnackbarMessage(
                        f"Failed to load viewer {name}: {e}",
                        sender=self, color='error', traceback=e))
                    continue

            new_viewer_items.append(item)

        self.state.new_viewer_items = new_viewer_items
        relevant_items = [nvi for nvi in new_viewer_items if nvi['is_relevant']]
        if not len(self.state.new_viewer_selected) and len(relevant_items):
            self.state.new_viewer_selected = relevant_items[0]['label']

    def _create_new_viewer_item(self, vc_registry_member):
        def open():
            self.state.drawer_content = 'loaders'  # TODO: rename to "add"?
            self.state.add_subtab = 1

        def close():
            self.state.new_viewer_selected = ''

        def set_active_viewer_creator(new_viewer_label):
            self.state.new_viewer_selected = new_viewer_label

        vc_instance = vc_registry_member(app=self,
                                         open_callback=open,
                                         close_callback=close,
                                         set_active_callback=set_active_viewer_creator)
        new_viewer_item = {
            'label': vc_registry_member._registry_label,
            'widget': "IPY_MODEL_" + vc_instance.model_id,
            'api_methods': vc_instance.api_methods,
            'is_relevant': vc_instance.is_relevant,
        }
        return new_viewer_item

    def get_new_viewer_item_from_name(self, name, return_widget=True):
        return self._get_state_item_from_name(self.state.new_viewer_items,
                                              name, return_widget)

    def _reset_state(self):
        """ Resets the application state """
        self.state = ApplicationState()
        self._application_handler._tools = {}

    def get_configuration(self, path=None, section=None):
        """Returns a copy of the application configuration.

        Returns a copy of the configuration specification. If path
        is not specified, returns the currently loaded configuration.

        Parameters
        ----------
        path : str, optional
            path to the configuration file to be retrieved.
        section : str, optional
            A section of the configuration to retrieve.

        Returns
        -------
        cfg : dict
            A configuration specification dictionary.

        """

        config = None
        if not path:
            config = self._loaded_configuration

        cfg = get_configuration(path=path, section=section, config=config)
        return cfg

    def _get_state_item_from_name(self, state_list, name, return_widget=True):
        from ipywidgets.widgets import widget_serialization

        ret_item = None
        for item in state_list:
            if item.get('name') == name or item.get('label') == name:
                ipy_model_id = item['widget']
                if return_widget:
                    ret_item = widget_serialization['from_json'](ipy_model_id, None)
                else:
                    ret_item = item
                break

        if ret_item is None:
            raise KeyError(f'{name} not found')

        return ret_item

    def get_tray_item_from_name(self, name, return_widget=True):
        """Return the instance of a tray item for a given name.
        This is useful for direct programmatic access to Jdaviz plugins
        registered under tray items.

        Parameters
        ----------
        name : str
            The name used when the plugin was registered to
            an internal `~jdaviz.core.registries.TrayRegistry`.

        Returns
        -------
        tray_item : obj
            The instance of the plugin registered to tray items.

        Raises
        ------
        KeyError
            Name not found.
        """
        return self._get_state_item_from_name(self.state.tray_items, name, return_widget)

    def _init_data_associations(self):
        # assume all Data are parents:
        data_associations = {
            data.label: {'parent': None, 'children': []}
            for data in self.data_collection
        }
        return data_associations

    def _add_assoc_data_as_parent(self, data_label):
        self._data_associations[data_label] = {'parent': None, 'children': []}

    def _set_assoc_data_as_child(self, data_label, new_parent_label):
        for data_item in self.state.data_items:
            if data_item['name'] == data_label:
                child_id = data_item['id']
            elif data_item['name'] == new_parent_label:
                new_parent_id = data_item['id']

        # Data has a new parent:
        self._data_associations[data_label]['parent'] = new_parent_label

        # parent has a new child:
        self._data_associations[new_parent_label]['children'].append(data_label)

        # update the data item so vue can see the change:
        for data_item in self.state.data_items:
            if data_item['name'] == data_label:
                data_item['parent'] = new_parent_id
            elif data_item['name'] == new_parent_label:
                data_item['children'].append(child_id)

    def _get_assoc_data_children(self, data_label):
        # intentionally not recursive for now, just one generation:
        return self._data_associations.get(data_label, {}).get('children', [])

    def _get_assoc_data_parent(self, data_label):
        return self._data_associations.get(data_label, {}).get('parent')<|MERGE_RESOLUTION|>--- conflicted
+++ resolved
@@ -304,11 +304,8 @@
     # https://github.com/spacetelescope/jdaviz/pull/3835
     # https://github.com/spacetelescope/jdaviz/pull/3854
     # https://github.com/spacetelescope/jdaviz/pull/3856
-<<<<<<< HEAD
-    # https://github.com/spacetelescope/jdaviz/pull/3867 - histogram viewer
-=======
     # https://github.com/spacetelescope/jdaviz/pull/3863
->>>>>>> 66779e08
+    # https://github.com/spacetelescope/jdaviz/pull/3867 - table viewer
     catalogs_in_dc = CallbackProperty(
         False, docstring="Whether to enable developer mode for adding catalogs to data collection.")
     loader_items = ListCallbackProperty(
