--- conflicted
+++ resolved
@@ -296,11 +296,8 @@
     # catalogs_in_dc PRs (include in changelog when removing the dev-flag):
     # https://github.com/spacetelescope/jdaviz/pull/3761
     # https://github.com/spacetelescope/jdaviz/pull/3777
-<<<<<<< HEAD
     # https://github.com/spacetelescope/jdaviz/pull/3778
-=======
     # https://github.com/spacetelescope/jdaviz/pull/3799
->>>>>>> f6597b11
     catalogs_in_dc = CallbackProperty(
         False, docstring="Whether to enable developer mode for adding catalogs to data collection.")
     loader_items = ListCallbackProperty(
