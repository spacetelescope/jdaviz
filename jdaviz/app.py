import operator
import os
import pathlib
import re
import uuid
import warnings
import ipyvue
from astropy import units as u
from astropy.nddata import NDData, NDDataArray
from astropy.io import fits
from astropy.time import Time
from echo import (CallbackProperty, DictCallbackProperty,
                  ListCallbackProperty, delay_callback)
from ipygoldenlayout import GoldenLayout
from ipysplitpanes import SplitPanes
import numpy as np
from glue.config import data_translator, settings as glue_settings
from glue.core import HubListener
from glue.core.link_helpers import LinkSame, LinkSameWithUnits
from glue.core.message import (DataCollectionAddMessage,
                               DataCollectionDeleteMessage,
                               SubsetCreateMessage,
                               SubsetUpdateMessage,
                               SubsetDeleteMessage)
from glue.core.roi import CircularROI, CircularAnnulusROI, EllipticalROI, RectangularROI
from glue.core.state_objects import State
from glue.core.subset import (RangeSubsetState, RoiSubsetState,
                              CompositeSubsetState, InvertState)
from glue.core.units import unit_converter
from glue_astronomy.spectral_coordinates import SpectralCoordinates
from glue_astronomy.translators.regions import roi_subset_state_to_region
from glue_jupyter.app import JupyterApplication
from glue_jupyter.common.toolbar_vuetify import read_icon
from glue_jupyter.state_traitlets_helpers import GlueState
from ipypopout import PopoutButton
from ipyvuetify import VuetifyTemplate
from ipywidgets import widget_serialization
from traitlets import Dict, Bool, Unicode, Any
from specutils import Spectrum1D, SpectralRegion

from jdaviz import __version__
from jdaviz import style_registry
from jdaviz.core.config import read_configuration, get_configuration
from jdaviz.core.events import (LoadDataMessage, NewViewerMessage, AddDataMessage,
                                SnackbarMessage, RemoveDataMessage, SubsetRenameMessage,
                                AddDataToViewerMessage, RemoveDataFromViewerMessage,
                                ViewerAddedMessage, ViewerRemovedMessage,
                                ViewerRenamedMessage, ChangeRefDataMessage,
                                IconsUpdatedMessage)
from jdaviz.core.registries import (tool_registry, tray_registry, viewer_registry,
                                    data_parser_registry, loader_resolver_registry)
from jdaviz.core.tools import ICON_DIR
from jdaviz.utils import (SnackbarQueue, alpha_index, data_has_valid_wcs,
                          layer_is_table_data, MultiMaskSubsetState,
                          _wcs_only_label)
from jdaviz.core.custom_units_and_equivs import SPEC_PHOTON_FLUX_DENSITY_UNITS, enable_spaxel_unit
from jdaviz.core.unit_conversion_utils import (check_if_unit_is_per_solid_angle,
                                               combine_flux_and_angle_units,
                                               flux_conversion_general,
                                               spectral_axis_conversion,
                                               supported_sq_angle_units,
                                               viewer_flux_conversion_equivalencies)

__all__ = ['Application', 'ALL_JDAVIZ_CONFIGS', 'UnitConverterWithSpectral']

SplitPanes()
GoldenLayout()

enable_spaxel_unit()

CONTAINER_TYPES = dict(row='gl-row', col='gl-col', stack='gl-stack')
EXT_TYPES = dict(flux=['flux', 'sci'],
                 uncert=['ivar', 'err', 'var', 'uncert'],
                 mask=['mask', 'dq'])
ALL_JDAVIZ_CONFIGS = ['cubeviz', 'specviz', 'specviz2d', 'mosviz', 'imviz']


@unit_converter('custom-jdaviz')
class UnitConverterWithSpectral:
    def equivalent_units(self, data, cid, units):
        if cid.label == "flux":
            eqv = u.spectral_density(1 * u.m)  # Value does not matter here.
            all_flux_units = SPEC_PHOTON_FLUX_DENSITY_UNITS + ['ct']
            angle_units = supported_sq_angle_units()
            all_sb_units = combine_flux_and_angle_units(all_flux_units, angle_units)

            # list of all possible units for spectral y axis, independent of data loaded
            #
            list_of_units = set(list(map(str, u.Unit(units).find_equivalent_units(
                include_prefix_units=True, equivalencies=eqv))) + all_flux_units + all_sb_units
                )
        else:  # spectral axis
            # prefer Hz over Bq and um over micron
            exclude = {'Bq', 'micron'}
            list_of_units = set(list(map(str, u.Unit(units).find_equivalent_units(
                include_prefix_units=True, equivalencies=u.spectral())))) - exclude
        return list_of_units

    def to_unit(self, data, cid, values, original_units, target_units):
        # Given a glue data object (data), a component ID (cid), the values
        # to convert, and the original and target units of the values, this method
        # should return the converted values. Note that original_units
        # gives the units of the values array, which might not be the same
        # as the original native units of the component in the data.

        if cid.label == 'Pixel Axis 0 [z]' and target_units == '':
            # handle ramps loaded into Rampviz by avoiding conversion
            # of the groups axis:
            return values
        elif cid.label == "flux":
            try:
                spec = data.get_object(cls=Spectrum1D)
            except RuntimeError:
                data = data.get_object(cls=NDDataArray)
                spec = Spectrum1D(flux=data.data * u.Unit(original_units))
            # equivalencies for flux/surface brightness conversions
            viewer_equivs = viewer_flux_conversion_equivalencies(values, spec)
            return flux_conversion_general(values, original_units,
                                           target_units, viewer_equivs,
                                           with_unit=False)
        else:  # spectral axis
            return spectral_axis_conversion(values, original_units, target_units)


# Set default opacity for data layers to 1 instead of 0.8 in
# some glue-core versions
glue_settings.DATA_ALPHA = 1

# Enable spectrum unit conversion.
glue_settings.UNIT_CONVERTER = 'custom-jdaviz'

custom_components = {'j-tooltip': 'components/tooltip.vue',
                     'j-external-link': 'components/external_link.vue',
                     'j-docs-link': 'components/docs_link.vue',
                     'j-layer-viewer-icon': 'components/layer_viewer_icon.vue',
                     'j-layer-viewer-icon-stylized': 'components/layer_viewer_icon_stylized.vue',
                     'j-loader-panel': 'components/loader_panel.vue',
                     'j-loader': 'components/loader.vue',
                     'j-tray-plugin': 'components/tray_plugin.vue',
                     'j-play-pause-widget': 'components/play_pause_widget.vue',
                     'j-plugin-section-header': 'components/plugin_section_header.vue',
                     'j-number-uncertainty': 'components/number_uncertainty.vue',
                     'j-plugin-popout': 'components/plugin_popout.vue',
                     'j-multiselect-toggle': 'components/multiselect_toggle.vue',
                     'j-subset-icon': 'components/subset_icon.vue',
                     'j-plugin-live-results-icon': 'components/plugin_live_results_icon.vue',
                     'j-child-layer-icon': 'components/child_layer_icon.vue',
                     'j-about-menu': 'components/about_menu.vue',
                     'plugin-previews-temp-disabled': 'components/plugin_previews_temp_disabled.vue',  # noqa
                     'plugin-table': 'components/plugin_table.vue',
                     'plugin-select': 'components/plugin_select.vue',
                     'plugin-select-filter': 'components/plugin_select_filter.vue',
                     'plugin-dataset-select': 'components/plugin_dataset_select.vue',
                     'plugin-subset-select': 'components/plugin_subset_select.vue',
                     'plugin-viewer-select': 'components/plugin_viewer_select.vue',
                     'plugin-layer-select': 'components/plugin_layer_select.vue',
                     'plugin-layer-select-tabs': 'components/plugin_layer_select_tabs.vue',
                     'plugin-editable-select': 'components/plugin_editable_select.vue',
                     'plugin-inline-select': 'components/plugin_inline_select.vue',
                     'plugin-inline-select-item': 'components/plugin_inline_select_item.vue',
                     'plugin-switch': 'components/plugin_switch.vue',
                     'plugin-action-button': 'components/plugin_action_button.vue',
                     'plugin-add-results': 'components/plugin_add_results.vue',
                     'plugin-auto-label': 'components/plugin_auto_label.vue',
                     'plugin-file-import-select': 'components/plugin_file_import_select.vue',
                     'plugin-slider': 'components/plugin_slider.vue',
                     'plugin-color-picker': 'components/plugin_color_picker.vue',
                     'plugin-input-header': 'components/plugin_input_header.vue',
                     'plugin-loaders-panel': 'components/plugin_loaders_panel.vue',
                     'glue-state-sync-wrapper': 'components/glue_state_sync_wrapper.vue',
                     'glue-state-select': 'components/glue_state_select.vue',
                     'data-menu-add': 'components/data_menu_add.vue',
                     'data-menu-remove': 'components/data_menu_remove.vue',
                     'data-menu-subset-edit': 'components/data_menu_subset_edit.vue',
                     'hover-api-hint': 'components/hover_api_hint.vue'}

_verbosity_levels = ('debug', 'info', 'warning', 'error')

# Register pure vue component. This allows us to do recursive component instantiation only in the
# vue component file
for name, path in custom_components.items():
    ipyvue.register_component_from_file(None, name,
                                        os.path.join(os.path.dirname(__file__), path))

ipyvue.register_component_from_file('g-viewer-tab', "container.vue", __file__)


style_registry.add((__file__, 'main_styles.vue'))


class ApplicationState(State):
    """
    The application state object contains all the current front-end state,
    including the loaded data name references, the active viewers, plugins,
    and layout.

    This state object allows for nested callbacks in mutable objects like
    dictionaries and makes it so incremental changes to nested values
    propagate to the traitlet in order to trigger a UI re-render.
    """
    drawer_content = CallbackProperty(
        '', docstring="Content shown in the tray drawer.")
    add_subtab = CallbackProperty(
        0, docstring="Index of the active add data tab shown in the tray.")
    viewers_subtab = CallbackProperty(
        0, docstring="Index of the active viewer tab shown in the viewer area.")
    info_subtab = CallbackProperty(
        0, docstring="Index of the active infotab shown in the viewer area.")
    jdaviz_version = CallbackProperty(
        __version__, docstring="Version of Jdaviz.")
    global_search = CallbackProperty(
        '', docstring="Global search string.")
    global_search_menu = CallbackProperty(
        False, docstring="Whether to show the global search menu.")
    show_toolbar_buttons = CallbackProperty(
        True, docstring="Whether to show app-level toolbar buttons (left of sidebar menu button).")
    show_api_hints = CallbackProperty(
        False, docstring="Whether to show API hints.")
    subset_mode_create = CallbackProperty(
        False, docstring="Whether to create a new subset.")

    snackbar = DictCallbackProperty({
        'show': False,
        'test': "",
        'color': None,
        'timeout': 3000,
        'loading': False
    }, docstring="State of the quick toast messages.")

    snackbar_queue = SnackbarQueue()

    settings = DictCallbackProperty({
        'data': {
            'auto_populate': False,
            'parser': None
        },
        'visible': {
            'menu_bar': True,
            'toolbar': True,
            'tray': True,
            'tab_headers': True,
        },
        'dense_toolbar': True,
        'server_is_remote': False,  # sets some defaults, should be set before loading the config
        'context': {
            'notebook': {
                'max_height': '600px'
            }
        },
        'layout': {
        }
    }, docstring="Top-level application settings.")

    icons = DictCallbackProperty({
        'radialtocheck': read_icon(os.path.join(ICON_DIR, 'radialtocheck.svg'), 'svg+xml'),
        'checktoradial': read_icon(os.path.join(ICON_DIR, 'checktoradial.svg'), 'svg+xml'),
        'nuer': read_icon(os.path.join(ICON_DIR, 'right-east.svg'), 'svg+xml'),
        'nuel': read_icon(os.path.join(ICON_DIR, 'left-east.svg'), 'svg+xml'),
        'api': read_icon(os.path.join(ICON_DIR, 'api.svg'), 'svg+xml'),
        'api-lock': read_icon(os.path.join(ICON_DIR, 'api_lock.svg'), 'svg+xml'),
    }, docstring="Custom application icons")

    viewer_icons = DictCallbackProperty({}, docstring="Indexed icons (numbers) for viewers across the app")  # noqa
    layer_icons = DictCallbackProperty({}, docstring="Indexed icons (letters) for layers across the app")  # noqa

    dev_loaders = CallbackProperty(
        False, docstring='Whether to enable developer mode for new loaders infrastructure')
    loader_items = ListCallbackProperty(
        docstring="List of loaders available to the application.")
    loader_selected = CallbackProperty(
        '', docstring="Index of the active loader tab shown in the tray.")

    data_items = ListCallbackProperty(
        docstring="List of data items parsed from the Glue data collection.")

    tool_items = ListCallbackProperty(
        docstring="Collection of toolbar items displayed in the application.")

    tray_items = ListCallbackProperty(
        docstring="List of plugins displayed in the sidebar tray area.")

    tray_items_open = CallbackProperty(
        [], docstring="The plugin(s) opened in sidebar tray area.")

    tray_items_filter = CallbackProperty(
        '', docstring='User-filter on tray items')

    stack_items = ListCallbackProperty(
        docstring="Nested collection of viewers constructed to support the "
                  "Golden Layout viewer area.")
    viewer_items = ListCallbackProperty(
        docstring="List (flat) of viewer objects")

    style_widget = CallbackProperty(
        '', docstring="Jupyter widget that won't be displayed but can apply css to the app"
    )


class Application(VuetifyTemplate, HubListener):
    """
    The main application object containing implementing the ipyvue/vuetify
    template instructions for composing the interface.
    """
    _metadata = Dict({"mount_id": "content"}).tag(sync=True)

    state = GlueState().tag(sync=True)

    template_file = __file__, "app.vue"

    loading = Bool(False).tag(sync=True)
    config = Unicode("").tag(sync=True)
    api_hints_obj = Unicode("").tag(sync=True)  # will use config if not defined
    vdocs = Unicode("").tag(sync=True)
    docs_link = Unicode("").tag(sync=True)
    popout_button = Any().tag(sync=True, **widget_serialization)
    style_registry_instance = Any().tag(sync=True, **widget_serialization)
    force_open_about = Bool(False).tag(sync=True)

    def __init__(self, configuration=None, *args, **kwargs):
        super().__init__(*args, **kwargs)
        self._jdaviz_helper = None
        self._verbosity = 'warning'
        self._history_verbosity = 'info'
        self.popout_button = PopoutButton(self)
        self.style_registry_instance = style_registry.get_style_registry()

        # Generate a state object for this application to maintain the state of
        #  the user interface.
        self.state = ApplicationState()

        # The application handler stores the state of the data and the
        #  underlying glue infrastructure
        self._application_handler = JupyterApplication(
            settings={'new_subset_on_selection_tool_change': True,
                      'single_global_active_tool': False})

        # Add a reference to this application to the Glue session object. This
        # allows the jdaviz Application object to then be accessed via e.g.
        # viewer.session.jdaviz_app
        self._application_handler.session.jdaviz_app = self

        # Create a dictionary for holding non-ipywidget viewer objects so we
        #  can reference their state easily since glue does not store viewers
        self._viewer_store = {}

        from jdaviz.core.events import PluginTableAddedMessage, PluginPlotAddedMessage
        self._plugin_tables = {}
        self.hub.subscribe(self, PluginTableAddedMessage,
                           handler=self._on_plugin_table_added)
        self._plugin_plots = {}
        self.hub.subscribe(self, PluginPlotAddedMessage,
                           handler=self._on_plugin_plot_added)

        # Convenient reference of all existing subset names
        self._reserved_labels = set([])

        # Parse the yaml configuration file used to compose the front-end UI
        self.load_configuration(configuration)

        # If true, link data on load. If false, do not link data to speed up
        # data loading
        self.auto_link = kwargs.pop('auto_link', True)

        # Imviz linking
        self._align_by = 'pixels'
        if self.config == "imviz":
            self._wcs_fast_approximation = None

        # Subscribe to messages indicating that a new viewer needs to be
        #  created. When received, information is passed to the application
        #  handler to generate the appropriate viewer instance.
        self.hub.subscribe(self, NewViewerMessage,
                           handler=self._on_new_viewer)

        # Subscribe to messages indicating new data should be loaded into the
        #  application
        self.hub.subscribe(self, LoadDataMessage,
                           handler=lambda msg: self.load_data(msg.path))

        # Subscribe to the event fired when data is added to the application-
        #  level data collection object
        self.hub.subscribe(self, DataCollectionAddMessage,
                           handler=self._on_data_added)

        # Subscribe to the event fired when data is deleted from the
        #  application-level data collection object
        self.hub.subscribe(self, DataCollectionDeleteMessage,
                           handler=self._on_data_deleted)

        self.hub.subscribe(self, AddDataToViewerMessage,
                           handler=lambda msg: self.add_data_to_viewer(
                               msg.viewer_reference, msg.data_label))

        self.hub.subscribe(self, RemoveDataFromViewerMessage,
                           handler=lambda msg: self.remove_data_from_viewer(
                               msg.viewer_reference, msg.data_label))

        # Subscribe to snackbar messages and tie them to the display of the
        #  message box
        self.hub.subscribe(self, SnackbarMessage,
                           handler=self._on_snackbar_message)

        # Internal cache so we don't have to keep calling get_object for the same Data.
        # Key should be (data_label, statistic) and value the translated object.
        self._get_object_cache = {}

        self.hub.subscribe(self, SubsetUpdateMessage,
                           handler=self._on_subset_update_message)
        # These both call _on_layers_changed
        self.hub.subscribe(self, SubsetDeleteMessage,
                           handler=self._on_subset_delete_message)
        self.hub.subscribe(self, SubsetCreateMessage,
                           handler=self._on_subset_create_message)

        # Store for associations between Data entries:
        self._data_associations = self._init_data_associations()

        # Subscribe to messages that result in changes to the layers
        self.hub.subscribe(self, AddDataMessage,
                           handler=self._on_add_data_message)
        self.hub.subscribe(self, RemoveDataMessage,
                           handler=self._on_layers_changed)

        # Emit messages when icons are updated
        self.state.add_callback('viewer_icons',
                                lambda value: self.hub.broadcast(IconsUpdatedMessage('viewer', value, sender=self)))  # noqa
        self.state.add_callback('layer_icons',
                                lambda value: self.hub.broadcast(IconsUpdatedMessage('layer', value, sender=self)))  # noqa

    def _on_plugin_table_added(self, msg):
        if msg.plugin._plugin_name is None:
            # plugin was instantiated after the app was created, ignore
            return
        key = f"{msg.plugin._plugin_name}: {msg.table._table_name}"
        self._plugin_tables.setdefault(key, msg.table.user_api)

    def _iter_live_plugin_results(self, trigger_data_lbl=None, trigger_subset=None):
        trigger_subset_lbl = trigger_subset.label if trigger_subset is not None else None
        for data in self.data_collection:
            plugin_inputs = data.meta.get('_update_live_plugin_results', None)
            if plugin_inputs is None:
                continue
            data_subs = plugin_inputs.get('_subscriptions', {}).get('data', [])
            subset_subs = plugin_inputs.get('_subscriptions', {}).get('subset', [])
            if (trigger_data_lbl is not None and
                    not np.any([plugin_inputs.get(attr) == trigger_data_lbl
                                for attr in data_subs])):
                # trigger data does not match subscribed data entries
                continue
            if trigger_subset_lbl is not None:
                if not np.any([plugin_inputs.get(attr) == trigger_subset_lbl
                               for attr in subset_subs]):
                    # trigger subset does not match subscribed subsets
                    continue
                if not np.any([plugin_inputs.get(attr) == trigger_subset.data.label
                               for attr in data_subs]):
                    # trigger parent data of subset does not match subscribed data entries
                    continue
            yield (data, plugin_inputs)

    def _update_live_plugin_results(self, trigger_data_lbl=None, trigger_subset=None):
        for data, plugin_inputs in self._iter_live_plugin_results(trigger_data_lbl, trigger_subset):
            # update and overwrite data
            # make a new instance of the plugin to avoid changing any UI settings
            plg = self._jdaviz_helper.plugins.get(data.meta.get('Plugin'))._obj.new()
            if not plg.supports_auto_update:
                raise NotImplementedError(f"{data.meta.get('Plugin')} does not support live-updates")  # noqa
            plg.user_api.from_dict(plugin_inputs)
            # keep auto-updating, even if the option is hidden from the user API
            # (can remove this line if auto_update is exposed to the user API in the future)
            plg.add_results.auto_update_result = True
            try:
                plg()
            except Exception as e:
                self.hub.broadcast(SnackbarMessage(
                    f"Auto-update for {plugin_inputs['add_results']['label']} failed: {e}",
                    sender=self, color="error"))

    def _remove_live_plugin_results(self, trigger_data_lbl=None, trigger_subset=None):
        for data, plugin_inputs in self._iter_live_plugin_results(trigger_data_lbl, trigger_subset):
            self.hub.broadcast(SnackbarMessage(
                f"Removing {data.label} due to deletion of {trigger_subset.label if trigger_subset is not None else trigger_data_lbl}",  # noqa
                sender=self, color="warning"))
            self.data_item_remove(data.label)

    def _on_add_data_message(self, msg):
        self._on_layers_changed(msg)
        self._update_live_plugin_results(trigger_data_lbl=msg.data.label)

    def _on_subset_update_message(self, msg):
        # NOTE: print statements in here will require the viewer output_widget
        self._clear_object_cache(msg.subset.label)
        if msg.attribute == 'subset_state':
            self._update_live_plugin_results(trigger_subset=msg.subset)

    def _on_subset_delete_message(self, msg):
        self._remove_live_plugin_results(trigger_subset=msg.subset)
        if msg.subset.label in self._reserved_labels:
            # This might already be gone in test teardowns
            self._reserved_labels.remove(msg.subset.label)
        self._on_layers_changed(msg)

    def _on_subset_create_message(self, msg):
        self._reserved_labels.add(msg.subset.label)
        self._on_layers_changed(msg)

    def _on_plugin_plot_added(self, msg):
        if msg.plugin._plugin_name is None:
            # plugin was instantiated after the app was created, ignore
            return
        key = f"{msg.plugin._plugin_name}: {msg.plot._plot_name}"
        self._plugin_plots.setdefault(key, msg.plot.user_api)

    @property
    def hub(self):
        """
        Reference to the stored application handler `~glue.core.hub.Hub` instance
        for the application.
        """
        return self._application_handler.data_collection.hub

    @property
    def session(self):
        """
        Reference to the stored `~glue.core.session.Session` instance
        maintained by Glue for this application.
        """
        return self._application_handler.session

    @property
    def data_collection(self):
        """
        Reference to the stored `~glue.core.data_collection.DataCollection` instance,
        used to maintain the the data objects that been loaded into the application
        this session.
        """
        return self._application_handler.data_collection

    @property
    def verbosity(self):
        """
        Verbosity of the application for popup snackbars, choose from ``'debug'``,
        ``'info'``, ``'warning'`` (default), or ``'error'``.
        """
        return self._verbosity

    @verbosity.setter
    def verbosity(self, val):
        if val not in _verbosity_levels:
            raise ValueError(f'Invalid verbosity: {val}')
        self._verbosity = val

    @property
    def history_verbosity(self):
        """
        Verbosity of the logger history, choose from ``'debug'``, ``'info'`` (default),
        ``'warning'``, or ``'error'``.
        """
        return self._history_verbosity

    @history_verbosity.setter
    def history_verbosity(self, val):
        if val not in _verbosity_levels:
            raise ValueError(f'Invalid verbosity: {val}')
        self._history_verbosity = val

    def _add_style(self, path):
        """
        Appends an addition vue file containing a <style> tag that will be applied on top of the
        style defined in ``main_styles.vue``.  This is useful for config-specific or downstream
        styling at the app-level.

        Parameters
        ----------
        path : str or tuple
            Path to a ``.vue`` file containing style rules to inject into the app.
        """
        style_registry.add(path)

    def _on_snackbar_message(self, msg):
        """
        Displays a toast message with an editable message that be dismissed
        manually or will dismiss automatically after a timeout.

        Whether the message shows as a snackbar popup is controlled by ``self.verbosity``,
        whether the message is added to the history log is controlled by ``self.history_verbosity``.

        Parameters
        ----------
        msg : `~glue.core.SnackbarMessage`
            The Glue snackbar message containing information about displaying
            the message box.
        """
        # https://material-ui.com/customization/palette/ provides these options:
        #   success, info, warning, error, secondary, primary
        # We have these options:
        #   debug, info, warning, error
        # Therefore:
        # * debug is not used, it is more for the future if we also have a logger.
        # * info lets everything through
        # * success, secondary, and primary are treated as info (not sure what they are used for)
        # * None is also treated as info (when color is not set)
        popup_level = _verbosity_levels.index(self.verbosity)
        history_level = _verbosity_levels.index(self.history_verbosity)

        def _color_to_level(color):
            if color in _verbosity_levels:
                return color
            # could create dictionary mapping if we need anything more advanced
            return 'info'

        msg_level = _verbosity_levels.index(_color_to_level(msg.color))
        logger_plg = self._jdaviz_helper.plugins.get('Logger', None)
        self.state.snackbar_queue.put(self.state, logger_plg, msg,
                                      history=msg_level >= history_level,
                                      popup=msg_level >= popup_level)

    def _on_layers_changed(self, msg):
        if hasattr(msg, 'data'):
            layer_name = msg.data.label
            is_wcs_only = msg.data.meta.get(_wcs_only_label, False)
            is_not_child = self._get_assoc_data_parent(layer_name) is None
            children_layers = self._get_assoc_data_children(layer_name)

        elif hasattr(msg, 'subset'):
            # We don't need to reprocess the subset for every data collection entry
            if msg.subset.data != self.data_collection[0]:
                return
            layer_name = msg.subset.label
            is_wcs_only = False
            is_not_child = True
            children_layers = []
        else:
            raise NotImplementedError(f"cannot recognize new layer from {msg}")

        wcs_only_refdata_icon = ''  # blank - might be replaced with custom icon in the future
        # any changes here should also be manually reflected in orientation.vue
        orientation_icons = {'Default orientation': 'mdi-image-outline',
                             'North-up, East-left': 'nuel',
                             'North-up, East-right': 'nuer'}

        if layer_name not in self.state.layer_icons:
            if is_wcs_only:
                self.state.layer_icons = {**self.state.layer_icons,
                                          layer_name: orientation_icons.get(layer_name,
                                                                            wcs_only_refdata_icon)}
            elif not is_not_child:
                parent_icon = self.state.layer_icons.get(self._get_assoc_data_parent(layer_name))
                index = len([ln for ln, ic in self.state.layer_icons.items()
                             if not ic[:4] == 'mdi-' and
                             self._get_assoc_data_parent(ln) == parent_icon]) + 1
                self.state.layer_icons = {
                    **self.state.layer_icons,
                    layer_name: f"{parent_icon}{index}"
                }
            else:
                self.state.layer_icons = {
                    **self.state.layer_icons,
                    layer_name: alpha_index(len([ln for ln, ic in self.state.layer_icons.items()
                                                 if not ic[:4] == 'mdi-' and
                                                 self._get_assoc_data_parent(ln) is None]))
                }

        # all remaining layers at this point have a parent:
        child_layer_icons = {}
        for layer_name in self.state.layer_icons:
            children_layers = self._get_assoc_data_children(layer_name)
            if children_layers is not None:
                parent_icon = self.state.layer_icons[layer_name]
                for i, child_layer in enumerate(children_layers, start=1):
                    if child_layer not in self.state.layer_icons:
                        child_layer_icons[child_layer] = f'{parent_icon}{i}'

        if child_layer_icons:
            self.state.layer_icons = {
                **self.state.layer_icons,
                **child_layer_icons
            }

    def _change_reference_data(self, new_refdata_label, viewer_id=None):
        """
        Change reference data to Data with ``data_label``.
        This does not work on data without WCS.
        """
        if self.config != 'imviz':
            # this method is only meant for Imviz for now
            return

        if viewer_id is None:
            viewer = self._jdaviz_helper.default_viewer._obj
        else:
            viewer = self.get_viewer(viewer_id)

        old_refdata = viewer.state.reference_data

        if old_refdata is not None and ((new_refdata_label == old_refdata.label)
                                        or (old_refdata.coords is None)):
            # if there's no refdata change nor WCS, don't do anything:
            return

        if old_refdata is None:
            return

        # locate the central coordinate of old refdata in this viewer:
        sky_cen = viewer._get_center_skycoord()

        # estimate FOV in the viewer with old reference data:
        fov_sky_init = viewer._get_fov()

        new_refdata = self.data_collection[new_refdata_label]

        # make sure new refdata can be selected:
        refdata_choices = [choice.label for choice in viewer.state.ref_data_helper.choices]
        if new_refdata_label not in refdata_choices:
            viewer.state.ref_data_helper.append_data(new_refdata)
        if new_refdata_label not in [lyr.layer.label for lyr in viewer.layers]:
            viewer.add_data(new_refdata)
        viewer.state.ref_data_helper.refresh()

        # set the new reference data in the viewer:
        viewer.state.reference_data = new_refdata

        # also update the viewer item's reference data label:
        viewer_ref = viewer.reference
        viewer_item = self._get_viewer_item(viewer_ref)
        viewer_item['reference_data_label'] = new_refdata.label

        self.hub.broadcast(ChangeRefDataMessage(
            new_refdata,
            viewer,
            viewer_id=viewer.reference,
            old=old_refdata,
            sender=self))

        with delay_callback(viewer.state, 'x_min', 'x_max',
                            'y_min', 'y_max',
                            'zoom_center_x', 'zoom_center_y', 'zoom_radius'):
            if (
                all('_WCS_ONLY' in refdata.meta for refdata in [old_refdata, new_refdata]) and
                viewer.shape is not None
            ):
                # adjust zoom to account for new refdata if both the
                # old and new refdata are WCS-only layers
                # (which also ensures zoom_level is already determined):
                fov_sky_final = viewer._get_fov()
                viewer.zoom(
                    float(fov_sky_final / fov_sky_init)
                )

            # only re-center the viewer if all data layers have WCS:
            has_wcs_per_data = [data_has_valid_wcs(d) for d in viewer.data()]
            if all(has_wcs_per_data):
                # re-center the viewer on previous location.
                viewer.center_on(sky_cen)

    def _link_new_data(self, reference_data=None, data_to_be_linked=None):
        """
        When additional data is loaded, check to see if the spectral axis of
        any components are compatible with already loaded data. If so, link
        them so that they can be displayed on the same profile1D plot.
        """
        if self.config == 'imviz':  # Imviz does its own thing
            return
        elif not self.auto_link:
            return
        elif self.config == 'mosviz' and self.get_viewer('spectrum-viewer').state.reference_data:
            # Mosviz turns auto_link to False in order to batch
            # link the data after they have all been loaded.
            # It then reverts auto_link to True, which means that when
            # plugin data is added from mosviz, it can use the following line
            # to set reference data.
            reference_data = self.get_viewer('spectrum-viewer').state.reference_data.label

        dc = self.data_collection
        # This will need to be changed for cubeviz to support multiple cubes
        default_refdata_index = 0
        if self.config == 'mosviz':
            # In Mosviz, first data is always MOS Table. Use the next data
            default_refdata_index = 1
        ref_data = dc[reference_data] if reference_data else dc[default_refdata_index]
        linked_data = dc[data_to_be_linked] if data_to_be_linked else dc[-1]

        if 'Trace' in linked_data.meta:
            links = [LinkSame(linked_data.components[1], ref_data.components[0]),
                     LinkSame(linked_data.components[0], ref_data.components[1])]
            dc.add_link(links)
            return

        elif self.config == 'cubeviz' and linked_data.ndim == 1:
            # Don't want to use negative indices in case there are extra components like a mask
            ref_wavelength_component = dc[0].components[5]
            ref_flux_component = dc[0].components[6]
            linked_wavelength_component = dc[-1].components[1]
            linked_flux_component = dc[-1].components[-1]

            links = [
                LinkSameWithUnits(ref_wavelength_component, linked_wavelength_component),
                LinkSame(ref_flux_component, linked_flux_component)
            ]

            dc.add_link(links)
            return

        elif (linked_data.meta.get('Plugin', None) == 'Spectral Extraction' or
                (linked_data.meta.get('Plugin', None) == ('Gaussian Smooth') and
                 linked_data.ndim < 3 and  # Cube linking requires special logic. See below
                 ref_data.ndim < 3)
              ):
            if self.config == 'specviz2d':
                links = []
                if linked_data.ndim == 2:
                    # extracted image added to data collection
                    ref_wavelength_component = ref_data.components[1]
                else:
                    # extracted spectrum added to data collection
                    ref_wavelength_component = ref_data.components[3]
                    links += [LinkSameWithUnits(linked_data.components[0], ref_data.components[1])]

                links += [LinkSameWithUnits(linked_data.components[0], ref_data.components[0]),
                          LinkSameWithUnits(linked_data.components[1], ref_wavelength_component)]
            else:
                links = [LinkSame(linked_data.components[0], ref_data.components[0]),
                         LinkSame(linked_data.components[1], ref_data.components[1])]

            dc.add_link(links)
            return

        # The glue-astronomy SpectralCoordinates currently seems incompatible with glue
        # WCSLink. This gets around it until there's an upstream fix.
        if isinstance(linked_data.coords, SpectralCoordinates):
            wc_old = ref_data.world_component_ids[-1]
            wc_new = linked_data.world_component_ids[0]
            self.data_collection.add_link(LinkSameWithUnits(wc_old, wc_new))
            return

        # NOTE: if Cubeviz ever supports multiple cubes, we might want to reintroduce WCS-linking
        # but will likely need affine approximation for performance

        pc_ref = [str(id).split(" ")[-1][1] for id in ref_data.pixel_component_ids]
        pc_linked = [str(id).split(" ")[-1][1] for id in linked_data.pixel_component_ids]

        links = []

        # This code loops through the returned locations of the x, y, and z
        # axes in the pixel_coordinate_ids of the reference data. It matches
        # the axes with the pixel_coordinate_ids of the linked data and links
        # those axes. There are special rules for linking 2D and 3D data, which
        # is as follows: 2D y to 3D z and 2D x to 3D y, and vice versa in the
        # case of moment map and collapse data because they need to be transposed.
        # See github comment:
        # https://github.com/spacetelescope/jdaviz/pull/1412#discussion_r907630682
        len_linked_pixel = len(linked_data.pixel_component_ids)

        for ind, pixel_coord in enumerate(pc_ref):
            ref_index = ind
            if (len_linked_pixel == 2 and
                    (linked_data.meta.get("Plugin", None) in
                     ['Moment Maps', 'Collapse'])):
                if pixel_coord == 'z':
                    linked_index = pc_linked.index('x')
                elif pixel_coord == 'y':
                    linked_index = pc_linked.index('y')
                else:
                    continue
            elif len_linked_pixel == 2:
                if pixel_coord == 'z':
                    linked_index = pc_linked.index('y')
                elif pixel_coord == 'y':
                    linked_index = pc_linked.index('x')
                else:
                    continue
            elif pixel_coord in pc_linked:
                linked_index = pc_linked.index(pixel_coord)
            else:
                continue

            links.append(LinkSameWithUnits(ref_data.pixel_component_ids[ref_index],
                                           linked_data.pixel_component_ids[linked_index]))

        dc.add_link(links)

    def load_data(self, file_obj, parser_reference=None, **kwargs):
        """
        Provided a path to a data file, open and parse the data into the
        `~glue.core.data_collection.DataCollection` for this session.

        For some parsers, this also attempts to find WCS links that exist
        between data components.

        Parameters
        ----------
        file_obj : str or file-like
            File object for the data to be loaded.

        parser_reference : str or `None`
            The actual data parser to use. It must already be registered
            to glue's data parser registry. This is mainly for internal use.

        **kwargs : dict
            Additional keywords to be passed into the parser defined by
            ``parser_reference``.

        """
        self.loading = True
        try:
            if isinstance(file_obj, pathlib.Path):
                file_obj = str(file_obj)

            # attempt to get a data parser from the config settings
            parser = None
            data = self.state.settings.get('data', None)
            if parser_reference:
                parser = data_parser_registry.members.get(parser_reference)
            elif data and isinstance(data, dict):
                data_parser = data.get('parser', None)
                if data_parser:
                    parser = data_parser_registry.members.get(data_parser)

            if parser is not None:
                parser(self, file_obj, **kwargs)
            else:
                self._application_handler.load_data(file_obj)

        except Exception:  # Reset state on uncaught errors
            cfg_name = self.state.settings.get('configuration', 'unknown')
            if cfg_name in ('mosviz', ):  # Add more as needed.
                self.data_collection.clear()
            raise
        finally:
            self.loading = False

    def get_viewer(self, viewer_reference):
        """
        Return a `~glue_jupyter.bqplot.common.BqplotBaseView` viewer instance.
        This is *not* an ``IPyWidget``. This is stored here because
        the state of the viewer and data methods that allow add/removing data
        to the viewer exist in a wrapper around the core ``IPyWidget``, which
        is needed to interact with the data rendered within a viewer.

        Notes
        -----
        If viewer does not have a reference, it is going to try to look
        up the viewer using the given reference as ID.

        Parameters
        ----------
        viewer_reference : str
            The reference to the viewer defined with the ``reference`` key
            in the YAML configuration file.

        Returns
        -------
        viewer : `~glue_jupyter.bqplot.common.BqplotBaseView`
            The viewer class instance.
        """
        return self._viewer_by_reference(viewer_reference, fallback_to_id=True)

    def get_viewer_by_id(self, vid):
        """Like :meth:`get_viewer` but use ID directly instead of reference name.
        This is useful when reference name is `None`.
        """
        return self._viewer_store.get(vid)

    def _get_wcs_from_subset(self, subset_state):
        """ Usually WCS is subset.parent.coords, except special cubeviz case."""

        if self.config == 'cubeviz':
            parent_data = subset_state.attributes[0].parent
            wcs = parent_data.meta.get("_orig_spatial_wcs", None)
        else:
            wcs = subset_state.xatt.parent.coords

        return wcs

    def get_subsets(self, subset_name=None, spectral_only=False,
                    spatial_only=False, object_only=False,
                    simplify_spectral=True, use_display_units=False,
                    include_sky_region=False):
        """
        Returns all branches of glue subset tree in the form that subset plugin
        can recognize.

        Parameters
        ----------
        subset_name : str
            The subset name.
        spectral_only : bool
            Return only spectral subsets.
        spatial_only : bool
            Return only spatial subsets, except masked subsets (uncommon).
        object_only : bool
            Return only object relevant information and
            leave out the region class name and glue_state.
        simplify_spectral : bool
            Return a composite spectral subset collapsed to a simplified
            SpectralRegion.
        use_display_units : bool, optional
            Whether to convert to the display units defined in the
            :ref:`Unit Conversion <unit-conversion>` plugin.
        include_sky_region : bool
            If True, for spatial subsets that have a WCS associated with their
            parent data, return a sky region in addition to pixel region. If
            subset is composite, a sky region for each constituent subset will
            be returned.

        Returns
        -------
        data : dict
            Returns a nested dictionary with, for each subset, 'name', 'glue_state',
            'region', 'sky_region' (set to None if not applicable), and 'subset_state'.
            If subset is composite, each constituant subset will be included individually.
        """

        dc = self.data_collection
        subsets = dc.subset_groups

        all_subsets = {}

        # If we only want one subset, no need to loop through them all
        if subset_name not in (None, ""):
            if isinstance(subset_name, str):
                subsets = [subset for subset in subsets if subset.label == subset_name]
                if subsets == []:
                    all_labels = sorted(sg.label for sg in dc.subset_groups)
                    raise ValueError(f"{subset_name} not in {all_labels}")
            else:
                raise ValueError("subset_name must be a string.")

        for subset in subsets:

            label = subset.label

            if isinstance(subset.subset_state, CompositeSubsetState):
                # Region composed of multiple ROI or Range subset
                # objects that must be traversed
                subset_region = self.get_sub_regions(subset.subset_state,
                                                     simplify_spectral, use_display_units,
                                                     get_sky_regions=include_sky_region)

            elif isinstance(subset.subset_state, RoiSubsetState):
                subset_region = self._get_roi_subset_definition(subset.subset_state,
                                                                to_sky=include_sky_region)

            elif isinstance(subset.subset_state, RangeSubsetState):
                # 2D regions represented as SpectralRegion objects
                subset_region = self._get_range_subset_bounds(subset.subset_state,
                                                              simplify_spectral,
                                                              use_display_units)

            elif isinstance(subset.subset_state, MultiMaskSubsetState):
                subset_region = self._get_multi_mask_subset_definition(subset.subset_state)

            else:
                # subset.subset_state can be an instance of something else
                # we do not know how to handle yet
                all_subsets[label] = [{"name": subset.subset_state.__class__.__name__,
                                       "glue_state": subset.subset_state.__class__.__name__,
                                       "region": None,
                                       "sky_region": None,
                                       "subset_state": subset.subset_state}]
                continue

            # Is the subset spectral, spatial, temporal?
            is_spectral = self._is_subset_spectral(subset_region)
            is_temporal = self._is_subset_temporal(subset_region)

            # Remove duplicate spectral regions
            if is_spectral and isinstance(subset_region, SpectralRegion):
                subset_region = self._remove_duplicate_bounds(subset_region)

            if spectral_only and is_spectral:
                if object_only and not simplify_spectral:
                    all_subsets[label] = [reg['region'] for reg in subset_region]
                else:
                    all_subsets[label] = subset_region
            elif spatial_only and not is_spectral:
                if object_only:
                    all_subsets[label] = [reg['region'] for reg in subset_region]
                else:
                    all_subsets[label] = subset_region
            elif not spectral_only and not spatial_only:
                # General else statement if no type was specified
                if object_only and not isinstance(subset_region, SpectralRegion):
                    all_subsets[label] = [reg['region'] for reg in subset_region]
                else:
                    all_subsets[label] = subset_region

            if not (spectral_only or spatial_only) and is_temporal:
                if object_only:
                    all_subsets[label] = [reg['region'] for reg in subset_region]
                else:
                    all_subsets[label] = subset_region

        if subset_name:
            return all_subsets[subset_name]
        else:
            return all_subsets

    def _is_subset_spectral(self, subset_region):
        if isinstance(subset_region, SpectralRegion):
            return True
        elif isinstance(subset_region, list) and len(subset_region) > 0:
            if isinstance(subset_region[0]['region'], SpectralRegion):
                return True
        return False

    def _is_subset_temporal(self, subset_region):
        if isinstance(subset_region, Time):
            return True
        elif isinstance(subset_region, list) and len(subset_region) > 0:
            if isinstance(subset_region[0]['region'], Time):
                return True
        return False

    def _remove_duplicate_bounds(self, spec_regions):
        regions_no_dups = None

        for region in spec_regions:
            if not regions_no_dups:
                regions_no_dups = region
            elif region.bounds not in regions_no_dups.subregions:
                regions_no_dups += region
        return regions_no_dups

    def _get_range_subset_bounds(self, subset_state,
                                 simplify_spectral=True, use_display_units=False):
        # TODO: Use global display units
        # units = dc[0].data.coords.spectral_axis.unit
        if not hasattr(subset_state.att, "parent"):  # e.g., Cubeviz
            viewer = self.get_viewer(self._jdaviz_helper._default_spectrum_viewer_reference_name)
            data = viewer.data()
            if data and len(data) > 0 and isinstance(data[0], Spectrum1D):
                units = data[0].spectral_axis.unit
            else:
                raise ValueError("Unable to find spectral axis units")
        else:
            data = subset_state.att.parent
            ndim = data.get_component("flux").ndim
            if ndim == 2:
                units = u.pix
            else:
                handler, _ = data_translator.get_handler_for(Spectrum1D)
                spec = handler.to_object(data)
                units = spec.spectral_axis.unit

        if use_display_units and units != u.pix:
            # converting may result in flipping order (wavelength <-> frequency)
            ret_units = self._get_display_unit('spectral')
            subset_bounds = [(subset_state.lo * units).to(ret_units, u.spectral()),
                             (subset_state.hi * units).to(ret_units, u.spectral())]
            spec_region = SpectralRegion(min(subset_bounds), max(subset_bounds))
        else:
            spec_region = SpectralRegion(subset_state.lo * units, subset_state.hi * units)

        if not simplify_spectral:
            return [{"name": subset_state.__class__.__name__,
                     "glue_state": subset_state.__class__.__name__,
                     "region": spec_region,
                     "sky_region": None,  # not implemented for spectral, include for consistancy
                     "subset_state": subset_state}]
        return spec_region

    def _get_multi_mask_subset_definition(self, subset_state):

        return [{"name": subset_state.__class__.__name__,
                 "glue_state": subset_state.__class__.__name__,
                 "region": subset_state.total_masked_first_data(),
                 "sky_region": None,
                 "subset_state": subset_state}]

    def _get_roi_subset_definition(self, subset_state, to_sky=False):

        # pixel region
        roi_as_region = roi_subset_state_to_region(subset_state)

        wcs = None
        if to_sky:
            wcs = self._get_wcs_from_subset(subset_state)

        # if no spatial wcs on subset, we have to skip computing sky region for this subset
        # but want to do so without raising an error (since many subsets could be requested)
        roi_as_sky_region = None
        if wcs is not None:
            roi_as_sky_region = roi_as_region.to_sky(wcs)

        return [{"name": subset_state.roi.__class__.__name__,
                 "glue_state": subset_state.__class__.__name__,
                 "region": roi_as_region,
                 "sky_region": roi_as_sky_region,
                 "subset_state": subset_state}]

    def get_sub_regions(self, subset_state, simplify_spectral=True,
                        use_display_units=False, get_sky_regions=False):

        if isinstance(subset_state, CompositeSubsetState):
            if subset_state and hasattr(subset_state, "state2") and subset_state.state2:
                one = self.get_sub_regions(subset_state.state1,
                                           simplify_spectral, use_display_units,
                                           get_sky_regions=get_sky_regions)
                two = self.get_sub_regions(subset_state.state2,
                                           simplify_spectral, use_display_units,
                                           get_sky_regions=get_sky_regions)
                if simplify_spectral and isinstance(two, SpectralRegion):
                    merge_func = self._merge_overlapping_spectral_regions_worker
                else:
                    def merge_func(spectral_region):  # noop
                        return spectral_region

                if isinstance(one, list) and "glue_state" in one[0]:
                    one[0]["glue_state"] = subset_state.__class__.__name__

                if (isinstance(one, list)
                        and isinstance(one[0]["subset_state"], MultiMaskSubsetState)
                        and simplify_spectral):
                    return two
                elif (isinstance(two, list)
                        and isinstance(two[0]["subset_state"], MultiMaskSubsetState)
                        and simplify_spectral):
                    return one

                if isinstance(subset_state.state2, InvertState):
                    # This covers the REMOVE subset mode

                    # As an example for how this works:
                    # a = SpectralRegion(4 * u.um, 7 * u.um) + SpectralRegion(9 * u.um, 11 * u.um)
                    # b = SpectralRegion(5 * u.um, 6 * u.um)
                    # After running the following code with a as one and b as two:
                    # Spectral Region, 3 sub-regions:
                    #   (4.0 um, 5.0 um)    (6.0 um, 7.0 um)    (9.0 um, 11.0 um)
                    if isinstance(two, SpectralRegion):
                        new_spec = None
                        for sub in one:
                            if not new_spec:
                                new_spec = two.invert(sub.lower, sub.upper)
                            else:
                                new_spec += two.invert(sub.lower, sub.upper)
                        return new_spec
                    else:
                        if isinstance(two, list):
                            two[0]['glue_state'] = "AndNotState"
                        return merge_func(one + two)
                elif subset_state.op is operator.and_:
                    # This covers the AND subset mode

                    # Example of how this works with "one" being the AND region
                    # and "two" being two Range subsets connected by an OR state:
                    # one = SpectralRegion(4.5 * u.um, 7.5 * u.um)
                    # two = SpectralRegion(4 * u.um, 5 * u.um) + SpectralRegion(7 * u.um, 8 * u.um)
                    #
                    # oppo = two.invert(one.lower, one.upper)
                    # Spectral Region, 1 sub-regions:
                    #   (5.0 um, 7.0 um)
                    #
                    # oppo.invert(one.lower, one.upper)
                    # Spectral Region, 2 sub-regions:
                    #   (4.5 um, 5.0 um)   (7.0 um, 7.5 um)
                    if isinstance(two, SpectralRegion):
                        # Taking an AND state of an empty region is allowed
                        # but there is no way for SpectralRegion to display that information.
                        # Instead, we raise a ValueError
                        if one.upper.value < two.lower.value or one.lower.value > two.upper.value:
                            raise ValueError("AND mode should overlap with existing subset")
                        oppo = two.invert(one.lower, one.upper)

                        return oppo.invert(one.lower, one.upper)
                    else:
                        return merge_func(two + one)
                elif subset_state.op is operator.or_:
                    # This covers the ADD subset mode
                    # one + two works for both Range and ROI subsets
                    if one and two:
                        return merge_func(two + one)
                    elif one:
                        return one
                    elif two:
                        return two
                elif subset_state.op is operator.xor:
                    # This covers the XOR subset mode

                    # Example of how this works, with "one" acting
                    # as the XOR region and "two" as two ranges joined
                    # by an OR:
                    # a = SpectralRegion(4 * u.um, 5 * u.um)
                    # b = SpectralRegion(6 * u.um, 9 * u.um)
                    #
                    # one = SpectralRegion(4.5 * u.um, 12 * u.um)
                    # two = a + b

                    # two.invert(one.lower, one.upper)
                    # Spectral Region, 2 sub-regions:
                    #   (5.0 um, 6.0 um)    (9.0 um, 12.0 um)

                    # one.invert(two.lower, two.upper)
                    # Spectral Region, 1 sub-regions:
                    #   (4.0 um, 4.5 um)

                    # two.invert(one.lower, one.upper) + one.invert(two.lower, two.upper)
                    # Spectral Region, 3 sub-regions:
                    #   (4.0 um, 4.5 um)    (5.0 um, 6.0 um)    (9.0 um, 12.0 um)

                    if isinstance(two, SpectralRegion):
                        # This is the main application of XOR to other regions
                        if one.lower > two.lower and one.upper < two.upper:
                            if len(two) < 2:
                                inverted_region = one.invert(two.lower, two.upper)
                            else:
                                two_2 = None
                                for subregion in two:
                                    temp_region = None
                                    # No overlap
                                    if subregion.lower > one.upper or subregion.upper < one.lower:
                                        continue
                                    temp_lo = max(subregion.lower, one.lower)
                                    temp_hi = min(subregion.upper, one.upper)
                                    temp_region = SpectralRegion(temp_lo, temp_hi)
                                    if two_2:
                                        two_2 += temp_region
                                    else:
                                        two_2 = temp_region
                                inverted_region = two_2.invert(one.lower, one.upper)
                        else:
                            inverted_region = two.invert(one.lower, one.upper)

                        new_region = None
                        for subregion in two:
                            temp_region = None
                            # Add all subregions that do not intersect with XOR region
                            # to a new SpectralRegion object
                            if subregion.lower > one.upper or subregion.upper < one.lower:
                                temp_region = subregion
                            # Partial overlap
                            elif subregion.lower < one.lower and subregion.upper < one.upper:
                                temp_region = SpectralRegion(subregion.lower, one.lower)
                            elif subregion.upper > one.upper and subregion.lower > one.lower:
                                temp_region = SpectralRegion(one.upper, subregion.upper)

                            if not temp_region:
                                continue

                            if new_region:
                                new_region += temp_region
                            else:
                                new_region = temp_region

                        # This adds the edge regions that are otherwise not included
                        if new_region:
                            return merge_func(new_region + inverted_region)
                        return inverted_region
                    else:
                        return merge_func(two + one)
            else:
                # This gets triggered in the InvertState case where state1
                # is an object and state2 is None
                return self.get_sub_regions(subset_state.state1,
                                            simplify_spectral,
                                            use_display_units,
                                            get_sky_regions=get_sky_regions)
        elif subset_state is not None:
            # This is the leaf node of the glue subset state tree where
            # a subset_state is either ROI, Range, or MultiMask.
            if isinstance(subset_state, RoiSubsetState):
                return self._get_roi_subset_definition(subset_state, to_sky=get_sky_regions)

            elif isinstance(subset_state, RangeSubsetState):
                return self._get_range_subset_bounds(subset_state,
                                                     simplify_spectral, use_display_units)
            elif isinstance(subset_state, MultiMaskSubsetState):
                return self._get_multi_mask_subset_definition(subset_state)

    def delete_subsets(self, subset_labels=None):
        """
        Delete all or specified subsets in app.

        This method removes subsets based on the provided ``subset_labels`` (a
        single subset label or multiple labels). If ``subset_labels``
        is None (default), all subsets will be removed.

        Parameters
        ----------
        subset_labels : str or list of str or None
            The label(s) of the subsets to delete. If None, all subsets will be
            removed.
        """

        # delete all subsets
        if subset_labels is None:
            for subset_group in self.data_collection.subset_groups:
                self.data_collection.remove_subset_group(subset_group)

        else:
            if isinstance(subset_labels, str):
                subset_labels = [subset_labels]
            labels = np.asarray(subset_labels)
            sg = self.data_collection.subset_groups
            subset_grp_labels = {s.label: s for s in sg}

            # raise ValueError if any subset in 'subset_labels' isn't actually
            # in the data collection, before deleting subsets
            invalid_labels = ~np.isin(labels, list(subset_grp_labels.keys()))
            if np.any(invalid_labels):
                bad = ', '.join([x for x in labels[invalid_labels]])
                raise ValueError(f'{bad} not in data collection, can not delete.')
            else:
                for label in labels:
                    self.data_collection.remove_subset_group(subset_grp_labels[label])

    def _get_display_unit(self, axis):
        if self._jdaviz_helper is None:
            # cannot access either the plugin or the spectrum viewer.
            # Plugins that access the unit at this point will need to
            # detect that they are set to unitless and attempt again later.
            return ''
        elif self._jdaviz_helper.plugins.get('Unit Conversion') is None:  # noqa
            # fallback on native units (unit conversion is not enabled)
            if hasattr(self._jdaviz_helper, '_default_spectrum_viewer_reference_name'):
                viewer_name = self._jdaviz_helper._default_spectrum_viewer_reference_name
            elif hasattr(self._jdaviz_helper, '_default_spectrum_2d_viewer_reference_name'):
                viewer_name = self._jdaviz_helper._default_spectrum_2d_viewer_reference_name
            elif axis == 'temporal':
                # No unit for ramp's time (group/resultant) axis:
                return None
            else:
                raise NotImplementedError("No default viewer reference found.")
            if axis == 'spectral':
                sv = self.get_viewer(viewer_name)
                return sv.data()[0].spectral_axis.unit
            elif axis in ('flux', 'sb', 'spectral_y'):
                sv = self.get_viewer(viewer_name)
                sv_y_unit = sv.data()[0].flux.unit
                if axis == 'spectral_y':
                    return sv_y_unit
                # since this is where we're falling back on native units (UC plugin might not exist)
                # first check the spectrum viewer y axis for any solid angle unit (i think that it
                # will ALWAYS be in flux, but just to be sure). If no solid angle unit is found,
                # check the flux viewer for surface brightness units
                sv_y_angle_unit = check_if_unit_is_per_solid_angle(sv_y_unit, return_unit=True)

                # check flux viewer if none in spectral viewer
                fv_angle_unit = None
                if not sv_y_angle_unit:
                    if hasattr(self._jdaviz_helper, '_default_flux_viewer_reference_name'):
                        vname = self._jdaviz_helper._default_flux_viewer_reference_name
                        fv = self.get_viewer(vname)
                        fv_unit = fv.data()[0].get_object().flux.unit
                        fv_angle_unit = check_if_unit_is_per_solid_angle(fv_unit,
                                                                         return_unit=True)
                    else:
                        # mosviz, not sure what to do here but can't access flux
                        # viewer the same way. once we force the UC plugin to
                        # exist this won't matter anyway because units can be
                        # acessed from the plugin directly. assume u.sr for now
                        fv_angle_unit = u.sr

                solid_angle_unit = sv_y_angle_unit or fv_angle_unit

                if axis == 'flux':
                    if sv_y_angle_unit:
                        return sv_y_unit * solid_angle_unit
                    return sv_y_unit
                elif axis == 'sb':
                    if sv_y_angle_unit:
                        return sv_y_unit
                    return sv_y_unit / solid_angle_unit
            else:
                raise ValueError(f"could not find units for axis='{axis}'")
        uc = self._jdaviz_helper.plugins.get('Unit Conversion')._obj
        if axis == 'spectral_y':
            return uc.spectral_y_unit
        try:
            return getattr(uc, f'{axis}_unit_selected')
        except AttributeError:
            raise ValueError(f"could not find display unit for axis='{axis}'")

    def simplify_spectral_subset(self, subset_name, att, overwrite=False):
        """
        Convert a composite spectral subset consisting of And, AndNot, Or, Replace, and Xor
        into one consisting of just Range and Or state objects.

        Parameters
        ----------
        subset_name : str
            Name of subset to simplify.
        att : str
            Attribute that the subset uses to apply to data.
        overwrite : bool
            Whether to update the current subset with the simplified state or apply it
            to a new subset.
        """
        if self.is_there_overlap_spectral_subset(subset_name):
            new_state = self.merge_overlapping_spectral_regions(subset_name, att)
        else:
            new_state = None
            spectral_region = self.get_subsets(subset_name, spectral_only=True)
            # Reverse through sub regions so that they are added back
            # in the order of lowest values to highest
            for index in range(len(spectral_region) - 1, -1, -1):
                convert_to_range = RangeSubsetState(spectral_region[index].lower.value,
                                                    spectral_region[index].upper.value,
                                                    att)
                if new_state is None:
                    new_state = convert_to_range
                else:
                    new_state = new_state | convert_to_range

        dc = self.data_collection
        if not overwrite:
            dc.new_subset_group(subset_state=new_state)
        else:
            old_subset = [subsets for subsets in dc.subset_groups
                          if subsets.label == subset_name][0]
            old_subset.subset_state = new_state

    def is_there_overlap_spectral_subset(self, subset_name):
        """
        Returns True if the spectral subset with subset_name has overlapping
        subregions.
        """
        spectral_region = self.get_subsets(subset_name, simplify_spectral=False, spectral_only=True)
        n_reg = len(spectral_region)
        if not spectral_region or n_reg < 2:
            return False
        for index in range(n_reg - 1):
            if spectral_region[index]['region'].upper.value >= spectral_region[index + 1]['region'].lower.value:  # noqa: E501
                return True
        return False

    @staticmethod
    def _merge_overlapping_spectral_regions_worker(spectral_region):
        if len(spectral_region) < 2:  # noop
            return spectral_region

        merged_regions = spectral_region[0]  # Instantiate merged regions
        for cur_reg in spectral_region[1:]:
            # If the lower value of the current subregion is less than or equal to the upper
            # value of the last subregion added to merged_regions, update last region in
            # merged_regions with the max upper value between the two regions.
            if cur_reg.lower <= merged_regions.upper:
                merged_regions._subregions[-1] = (
                    merged_regions._subregions[-1][0],
                    max(cur_reg.upper, merged_regions._subregions[-1][1]))
            else:
                merged_regions += cur_reg
        return merged_regions

    def merge_overlapping_spectral_regions(self, subset_name, att):
        """
        Takes a spectral subset with subset_name and returns an ``OrState`` object
        that merges all overlapping subregions.

        Parameters
        ----------
        subset_name : str
            Name of subset to simplify.
        att : str
            Attribute that the subset uses to apply to data.
        """
        merged_regions = self.get_subsets(subset_name, spectral_only=True)

        new_state = None
        for region in reversed(merged_regions):
            convert_to_range = RangeSubsetState(region.lower.value, region.upper.value, att)
            if new_state:
                new_state = new_state | convert_to_range
            else:
                new_state = convert_to_range

        return new_state

    def add_data(self, data, data_label=None, notify_done=True, parent=None):
        """
        Add data to the Glue ``DataCollection``.

        Parameters
        ----------
        data : any
            Data to be stored in the ``DataCollection``. This must either be
            a `~glue.core.data.Data` instance, or an arbitrary data instance
            for which there exists data translation functions in the
            glue astronomy repository.
        data_label : str, optional
            The name associated with this data. If none is given, label is pulled
            from the input data (if `~glue.core.data.Data`) or a generic name is
            generated.
        notify_done : bool
            Flag controlling whether a snackbar message is set when the data is
            added to the app. Set to False to avoid overwhelming the user if
            lots of data is getting loaded at once.
        parent : str, optional
            Associate the added Data entry as the child of layer ``parent``.
        """

        if not data_label and hasattr(data, "label"):
            data_label = data.label
        data_label = self.return_unique_name(data_label)
        if data_label in self.data_collection.labels:
            warnings.warn(f"Overwriting existing data entry with label '{data_label}'")

        self.data_collection[data_label] = data

        # manage associated Data entries:
        self._add_assoc_data_as_parent(data_label)
        if parent is not None:
            data_collection_labels = [data.label for data in self.data_collection]
            if parent not in data_collection_labels:
                raise ValueError(f'parent "{parent}" is not a valid data label in '
                                 f'the data collection: {data_collection_labels}.')

            # Does the parent Data have a parent? If so, raise error:
            parent_of_parent = self._get_assoc_data_parent(parent)
            if parent_of_parent is not None:
                raise NotImplementedError('Data associations are currently supported '
                                          'between root layers (without parents) and their '
                                          f'children, but the proposed parent "{parent}" has '
                                          f'parent "{parent_of_parent}".')
            self._set_assoc_data_as_child(data_label, new_parent_label=parent)

        # Send out a toast message
        if notify_done:
            snackbar_message = SnackbarMessage(
                f"Data '{data_label}' successfully added.", sender=self, color="success")
            self.hub.broadcast(snackbar_message)

    def return_data_label(self, loaded_object, ext=None, alt_name=None, check_unique=True):
        """
        Returns a unique data label that can be safely used to load data into data collection.

        Parameters
        ----------
        loaded_object : str or object
            The path to a data file or FITS HDUList or image object or Spectrum1D or
            NDData array or numpy.ndarray.
        ext : str, optional
            The extension (or other distinguishing feature) of data used to identify it.
            For example, "filename[FLUX]" where "FLUX" is the ext value.
        alt_name : str, optional
            Alternate names that can be used if none of the options provided are valid.
        check_unique : bool
            Included so that this method can be used with data label retrieval in addition
            to generation.

        Returns
        -------
        data_label : str
            A unique data label that at its root is either given by the user at load time
            or created by Jdaviz using a description of the loaded filetype.
        """
        data_label = None

        if loaded_object is None:
            pass
        elif isinstance(loaded_object, str):
            # This is either the full file path or the basename or the user input data label
            if loaded_object.lower().endswith(('.jpg', '.jpeg', '.png')):
                file_format = loaded_object.lower().split(".")[-1]
                loaded_object = os.path.splitext(os.path.basename(loaded_object))[0]
                data_label = f"{loaded_object}[{file_format}]"
            elif os.path.isfile(loaded_object) or os.path.isdir(loaded_object):
                # File that is not an image file
                data_label = os.path.splitext(os.path.basename(loaded_object))[0]
            else:
                # Not a file path so assumed to be a data label
                data_label = loaded_object
        elif isinstance(loaded_object, fits.hdu.hdulist.HDUList):
            if hasattr(loaded_object, 'file_name'):
                data_label = f"{loaded_object.file_name}[HDU object]"
            else:
                data_label = "Unknown HDU object"
        elif isinstance(loaded_object, Spectrum1D):
            data_label = "Spectrum1D"
        elif isinstance(loaded_object, NDData):
            data_label = "NDData"
        elif isinstance(loaded_object, np.ndarray):
            data_label = "Array"

        if data_label is None and alt_name is not None and isinstance(alt_name, str):
            data_label = alt_name
        elif data_label is None:
            data_label = "Unknown"

        if check_unique:
            data_label = self.return_unique_name(data_label, ext=ext)

        return data_label

    def return_unique_name(self, label, typ='data', ext=None):
        if typ == 'data':
            exist_labels = self.data_collection.labels
        elif typ == 'viewer':
            exist_labels = list(self._viewer_store.keys())
        elif isinstance(typ, list):
            exist_labels = typ
        else:
            raise ValueError("typ must be either 'data', 'viewer', or a list of strings")
        if label is None:
            label = "Unknown"

        # This regex checks for any length of characters that end
        # with a space followed by parenthesis with a number inside.
        # If there is a match, the space and parenthesis section will be
        # removed so that the remainder of the label can be checked
        # against the label.
        check_if_dup = re.compile(r"(.*)(\s\(\d*\))$")
        number_of_duplicates = 0
        max_number = 0
        for exist_label in exist_labels:
            # If label is a duplicate of another label
            if re.fullmatch(check_if_dup, exist_label):
                exist_label_split = exist_label.split(" ")
                exist_label_without_dup = " ".join(exist_label_split[:-1])
                exist_label = exist_label_without_dup
                # Remove parentheses and cast to float
                number_dup = int(exist_label_split[-1][1:-1])
                # Used to keep track the max number of duplicates,
                # even if not all duplicates are loaded (or some
                # are renamed)
                if number_dup > max_number:
                    max_number = number_dup

            if ext and f"{label}[{ext}]" == exist_label:
                number_of_duplicates += 1
            elif ext is None and label == exist_label:
                number_of_duplicates += 1

        if ext:
            label = f"{label}[{ext}]"

        if number_of_duplicates > 0:
            label = f"{label} ({number_of_duplicates})"

        # It is possible to add data named "test (1)" and then
        # add another data named "test" and return_unique_name will see the
        # first test and assume the second is the duplicate, appending
        # "(1)" to the end. This overwrites the original data and
        # causes issues. This block alters the duplicate number to be something unique
        # (one more than the max number duplicate found)
        # if a duplicate is still found in data_collection.
        if label in exist_labels:
            label_split = label.split(" ")
            label_without_dup = " ".join(label_split[:-1])
            label = f"{label_without_dup} ({max_number + 1})"

        return label

    def add_data_to_viewer(self, viewer_reference, data_label,
                           visible=True, clear_other_data=False):
        """
        Plots a data set from the data collection in the specific viewer.

        Parameters
        ----------
        viewer_reference : str
            The reference to the viewer defined with the ``reference`` key
            in the yaml configuration file.
        data_label : str
            The Glue data label found in the ``DataCollection``.
        visible : bool
            Whether the layer should be initialized as visibile.
        clear_other_data : bool
            Removes all other currently plotted data and only shows the newly
            defined data set.
        """
        if ('mosviz_row' in self.state.settings and
            not (self.get_viewer(
                self._jdaviz_helper._default_table_viewer_reference_name
            ).row_selection_in_progress) and
            self.data_collection[data_label].meta['mosviz_row'] !=
                self.state.settings['mosviz_row']):
            raise NotImplementedError("Intra-row plotting not supported. "
                                      "Please use the table viewer to change rows")

        viewer_item = self._get_viewer_item(viewer_reference)
        if viewer_item is None:
            raise ValueError(f"Could not identify viewer with reference {viewer_reference}")

        self.set_data_visibility(viewer_item, data_label, visible=visible, replace=clear_other_data)

    def remove_data_from_viewer(self, viewer_reference, data_label):
        """
        Removes a data set from the specified viewer.

        Parameters
        ----------
        viewer_reference : str
            The reference to the viewer defined with the ``reference`` key
            in the yaml configuration file.
        data_label : str
            The Glue data label found in the ``DataCollection``.
        """
        viewer_item = self._get_viewer_item(viewer_reference)
        viewer_id = viewer_item['id']
        viewer = self.get_viewer_by_id(viewer_id)

        [data] = [x for x in self.data_collection if x.label == data_label]

        viewer.remove_data(data)
        viewer._layers_with_defaults_applied = [layer_info for layer_info in viewer._layers_with_defaults_applied  # noqa
                                                if layer_info['data_label'] != data.label]  # noqa

        remove_data_message = RemoveDataMessage(data, viewer,
                                                viewer_id=viewer_id,
                                                sender=self)
        self.hub.broadcast(remove_data_message)

    def _data_id_from_label(self, label):
        """
        Retrieve the data item given the Glue ``DataCollection`` data label.

        Parameters
        ----------
        label : str
            Label associated with the ``DataCollection`` item. This is also the
            name shown in the data list.

        Returns
        -------
        dict
            The data item dictionary containing the id and name of the given
            data set.
        """
        for data_item in self.state.data_items:
            if data_item['name'] == label:
                return data_item['id']

    def get_viewer_ids(self, prefix=None):
        """Return a list of available viewer IDs.

        Parameters
        ----------
        prefix : str or `None`
            If not `None`, only return viewer IDs with given prefix
            (case-sensitive). Otherwise, all viewer IDs are returned.

        Returns
        -------
        vids : list of str
            Sorted list of viewer IDs.

        """
        all_keys = sorted(self._viewer_store.keys())

        if isinstance(prefix, str):
            vids = [k for k in all_keys if k.startswith(prefix)]
        else:
            vids = all_keys

        return vids

    def get_viewer_reference_names(self):
        """Return a list of available viewer reference names."""
        # Cannot sort because of None
        return [self._viewer_item_by_id(vid).get('reference') for vid in self._viewer_store]

    def _update_viewer_reference_name(
        self, old_reference, new_reference, update_id=False
    ):
        """
        Update viewer reference names.

        Viewer IDs will not be changed unless ``update_id`` is True.

        Parameters
        ----------
        old_reference : str
            The viewer reference name to be changed
        new_reference : str
            The viewer reference name to use instead of ``old_reference``
        update_id : bool, optional
            If True, update the viewer IDs as well as the viewer reference names.
        """
        if old_reference == new_reference:  # no-op
            return

        # ensure new reference is a string:
        new_reference = str(new_reference)

        viewer_reference_names = self.get_viewer_reference_names()

        if new_reference in viewer_reference_names:
            raise ValueError(f"Viewer with reference='{new_reference}' already exists.")

        if old_reference == 'imviz-0':
            raise ValueError(f"The default Imviz viewer reference "
                             f"'{old_reference}' cannot be changed.")

        if old_reference not in viewer_reference_names:
            raise ValueError(f"Viewer with reference='{old_reference}' does not exist.")

        # update the viewer item's reference name
        viewer_item = self._get_viewer_item(old_reference)
        viewer_item['reference'] = new_reference

        if viewer_item['name'] == old_reference:
            viewer_item['name'] = new_reference

        # optionally update the viewer IDs:
        if update_id:
            old_id = viewer_item['id']
            viewer_item['id'] = new_reference
            self._viewer_store[new_reference] = self._viewer_store.pop(old_id)
            self._viewer_store[new_reference]._reference_id = new_reference
            self.state.viewer_icons[new_reference] = self.state.viewer_icons.pop(old_id)

        # update the viewer name attributes on the helper:
        old_viewer_ref_attrs = [
            attr for attr in dir(self._jdaviz_helper)
            if attr.startswith('_default_') and
            getattr(self._jdaviz_helper, attr) == old_reference
        ]
        if old_viewer_ref_attrs:
            # if there is an attr to update, update it:
            setattr(self._jdaviz_helper, old_viewer_ref_attrs[0], new_reference)

        self.hub.broadcast(ViewerRenamedMessage(old_reference, new_reference, sender=self))

    def _get_first_viewer_reference_name(
            self, require_no_selected_data=False,
            require_spectrum_viewer=False,
            require_spectrum_2d_viewer=False,
            require_table_viewer=False,
            require_flux_viewer=False,
            require_image_viewer=False,
            require_profile_viewer=False,
    ):
        """
        Return the viewer reference name of the first available viewer.
        Optionally use ``require_no_selected_data`` to require that the
        viewer has not yet loaded data, or e.g. ``require_spectrum_viewer``
        to require that the viewer supports spectrum visualization.
        """
        from jdaviz.configs.imviz.plugins.viewers import ImvizImageView
        from jdaviz.configs.specviz.plugins.viewers import Spectrum1DViewer, Spectrum2DViewer
        from jdaviz.configs.cubeviz.plugins.viewers import CubevizProfileView, CubevizImageView
        from jdaviz.configs.mosviz.plugins.viewers import (
            MosvizTableViewer, MosvizProfile2DView
        )
        from jdaviz.configs.rampviz.plugins.viewers import (
            RampvizImageView, RampvizProfileView
        )

        spectral_viewers = (Spectrum1DViewer, CubevizProfileView)
        spectral_2d_viewers = (Spectrum2DViewer, MosvizProfile2DView)
        table_viewers = (MosvizTableViewer, )
        image_viewers = (ImvizImageView, CubevizImageView, RampvizImageView)
        flux_viewers = (CubevizImageView, RampvizImageView)
        ramp_viewers = (RampvizProfileView, )

        for vid in self._viewer_store:
            viewer_item = self._viewer_item_by_id(vid)
            is_returnable = (
                (require_no_selected_data and not len(viewer_item['selected_data_items'])) or
                (not require_no_selected_data)
            )
            if require_spectrum_viewer:
                if isinstance(self._viewer_store[vid], spectral_viewers) and is_returnable:
                    return viewer_item['reference']
            elif require_spectrum_2d_viewer:
                if isinstance(self._viewer_store[vid], spectral_2d_viewers) and is_returnable:
                    return viewer_item['reference']
            elif require_table_viewer:
                if isinstance(self._viewer_store[vid], table_viewers) and is_returnable:
                    return viewer_item['reference']
            elif require_image_viewer:
                if isinstance(self._viewer_store[vid], image_viewers) and is_returnable:
                    return viewer_item['reference']
            elif require_flux_viewer:
                if isinstance(self._viewer_store[vid], flux_viewers) and is_returnable:
                    return viewer_item['reference']
            elif require_profile_viewer:
                if isinstance(self._viewer_store[vid], ramp_viewers) and is_returnable:
                    return viewer_item['reference']
            else:
                if is_returnable:
                    return viewer_item['reference']

    def _viewer_by_id(self, vid):
        """
        Viewer instance by id.

        Parameters
        ----------
        vid : str
            The UUID associated with the parent viewer item dictionary.

        Returns
        -------
        `~glue_jupyter.bqplot.common.BqplotBaseView`
            The viewer class instance.
        """
        return self._viewer_store.get(vid)

    def _viewer_item_by_id(self, vid):
        """
        Retrieve a viewer item dictionary by id.

        Parameters
        ----------
        vid : str
            The UUID associated with the desired viewer item.

        Returns
        -------
        viewer_item : dict
            The dictionary containing the viewer instances and associated
            attributes.
        """
        def find_viewer_item(stack_items):
            for stack_item in stack_items:
                for viewer_item in stack_item.get('viewers'):
                    if viewer_item.get('id') == vid:
                        return viewer_item

                if len(stack_item.get('children')) > 0:
                    result = find_viewer_item(stack_item.get('children'))
                    if result is not None:
                        return result

        viewer_item = find_viewer_item(self.state.stack_items)

        return viewer_item

    def _viewer_by_reference(self, reference, fallback_to_id=False):
        """
        Viewer instance by reference defined in the yaml configuration file.

        Parameters
        ----------
        reference : str
            Reference for viewer defined in the yaml configuration file.

        Returns
        -------
        viewer : `~glue_jupyter.bqplot.common.BqplotBaseView`
            The viewer class instance.
        """
        viewer_item = self._viewer_item_by_reference(reference)

        if viewer_item is None and fallback_to_id:
            return self._viewer_by_id(reference)

        return self._viewer_store[viewer_item['id']]

    def _viewer_item_by_reference(self, reference):
        """
        Retrieve a viewer item dictionary by reference.

        Parameters
        ----------
        reference : str
            Reference for viewer defined in the yaml configuration file.

        Returns
        -------
        viewer_item : dict
            The dictionary containing the viewer instances and associated
            attributes.
        """
        def find_viewer_item(stack_items):
            out_viewer_item = None

            for stack_item in stack_items:
                for viewer_item in stack_item.get('viewers'):
                    if viewer_item['reference'] == reference:
                        out_viewer_item = viewer_item
                        break

                if len(stack_item.get('children')) > 0:
                    out_viewer_item = find_viewer_item(stack_item.get('children'))

            return out_viewer_item

        viewer_item = find_viewer_item(self.state.stack_items)

        return viewer_item

    def _get_viewer_item(self, ref_or_id):
        """
        Retrieve a viewer item dictionary by reference or id (trying reference first).

        Parameters
        ----------
        ref_or_id : str
            Reference or ID for viewer defined in the yaml configuration file.

        Returns
        -------
        viewer_item : dict
            The dictionary containing the viewer instances and associated
            attributes.
        """
        if isinstance(ref_or_id, dict):
            return ref_or_id

        viewer_item = self._viewer_item_by_reference(ref_or_id)
        if viewer_item is None:  # Maybe they mean the ID
            viewer_item = self._viewer_item_by_id(ref_or_id)
        return viewer_item

    def _check_valid_subset_label(self, subset_name, raise_if_invalid=True):
        """Check that `subset_name` is a valid choice for a subset name. This
        check is run when renaming subsets.

        A valid subset name must not be the name of another subset in the data
        collection (case insensitive? there cant be a subset 1 and a Subset 1.)
        The name may match a subset in the data collection if it the current
        active selection (i.e the renaming is not really a renaming, it is
        just keeping the old name, which is valid).

        Unlike dataset names, the attempted renaming of a subset to an existing
        subset label will not append a number (e.g Subset 1 repeated because
        Subset 1(1)). If the name exists, a warning will be raised and the
        original subset name will be returned.

        """

        # get active selection, if there is one
        if self.session.edit_subset_mode.edit_subset == []:
            subset_selected = None
        else:
            subset_selected = self.session.edit_subset_mode.edit_subset[0].label

        # remove the current selection label from the set of labels, because its ok
        # if the new subset shares the name of the current selection (renaming to current name)
        if subset_selected in self._reserved_labels:
            self._reserved_labels.remove(subset_selected)

        # now check `subset_name` against list of non-active current subset labels
        # and warn and return if it is
        if subset_name in self._reserved_labels:
            if raise_if_invalid:
                raise ValueError("Cannot rename subset to name of an existing subset"
                                 f" or data item: ({subset_name}).")
            return False

        elif not subset_name.replace(" ", "").isalnum():
            if raise_if_invalid:
                raise ValueError("Subset labels must be purely alphanumeric")
            return False

        else:
            split_label = subset_name.split(" ")
            if split_label[0] == "Subset" and split_label[1].isdigit():
                if raise_if_invalid:
                    raise ValueError("The pattern 'Subset N' is reserved for "
                                     "auto-generated labels")
                return False

        return True

    def _rename_subset(self, old_label, new_label, subset_group=None, check_valid=True):
        # Change the label of a subset, making sure it propagates to as many places as it can
        # I don't think there's an easier way to get subset_group by label, it's just a tuple
        if subset_group is None:
            for s in self.data_collection.subset_groups:
                if s.label == old_label:
                    subset_group = s
                    break
            # If we couldn't find a matching subset group, raise an error
            else:
                raise ValueError(f"No subset named {old_label} to rename")

        if check_valid:
            if self._check_valid_subset_label(new_label):
                subset_group.label = new_label
        else:
            subset_group.label = new_label

        # Update layer icon
        self.state.layer_icons[new_label] = self.state.layer_icons[old_label]
        _ = self.state.layer_icons.pop(old_label)

        # Updated derived data if applicable
        for d in self.data_collection:
            data_renamed = False
            # Extracted spectra are named, e.g., 'Data (Subset 1, sum)'
            if d.label.split("(")[-1].split(",")[0] == old_label:
                old_data_label = d.label
                new_data_label = d.label.replace(old_label, new_label)
                d.label = new_data_label
                self.state.layer_icons[new_data_label] = self.state.layer_icons[old_data_label]
                _ = self.state.layer_icons.pop(old_data_label)

                # Update the entries in the old data menu
                for data_item in self.state.data_items:
                    if data_item['name'] == old_data_label:
                        data_item['name'] = new_data_label

            # Update live plugin results subscriptions
            if hasattr(d, 'meta') and '_update_live_plugin_results' in d.meta:
                results_dict = d.meta['_update_live_plugin_results']
                for key in results_dict.get('_subscriptions', {}).get('subset'):
                    if results_dict[key] == old_label:
                        results_dict[key] = new_label

                if data_renamed:
                    results_dict['add_results']['label'] = new_data_label

                d.meta['_update_live_plugin_results'] = results_dict

        self.hub.broadcast(SubsetRenameMessage(subset_group, old_label, new_label, sender=self))

    def _reparent_subsets(self, old_parent, new_parent=None):
        '''
        Re-parent subsets that belong to the specified data

        Parameters
        ----------
        old_parent : glue.core.Data, str
            The item from the data collection off of which to move the subset definitions.

        new_parent : glue.core.Data, str
            The item from the data collection to make the new parent. If None, the first
            item in the data collection that doesn't match ``old_parent`` will be chosen.
        '''
        from astropy.wcs.utils import pixel_to_pixel
        from jdaviz.configs.imviz.wcs_utils import get_compass_info

        if isinstance(old_parent, str):
            old_parent = self.data_collection[old_parent]

        if isinstance(new_parent, str):
            new_parent = self.data_collection[new_parent]
        elif new_parent is None:
            for data in self.data_collection:
                if data is not old_parent:
                    new_parent = data
                    break

        # Set subset attributes to match a remaining data collection member, using get_subsets to
        # get components of composite subsets.
        for key, subset_list in self.get_subsets(simplify_spectral=False).items():
            # Get the subset group entry for later. Unfortunately can't just index on label.
            [subset_group] = [sg for sg in self.data_collection.subset_groups if sg.label == key]

            for subset in subset_list:
                subset_state = subset['subset_state']
                # Only reparent if needed
                if subset_state.attributes[0].parent is old_parent:
                    for att in ("att", "xatt", "yatt", "x_att", "y_att"):
                        if hasattr(subset_state, att):
                            subset_att = getattr(subset_state, att)
                            data_components = new_parent.components
                            if subset_att not in data_components:
                                cid = [c for c in data_components if c.label == subset_att.label][0]
                                setattr(subset_state, att, cid)

                    # Translate bounds through WCS if needed
                    if (self.config == "imviz" and
                            self._jdaviz_helper.plugins["Orientation"].align_by == "WCS"):

                        # Default shape for WCS-only layers is 10x10, but it doesn't really matter
                        # since we only need the angles.
                        old_angle, _, old_flip = get_compass_info(old_parent.coords, (10, 10))[-3:]
                        new_angle, _, new_flip = get_compass_info(new_parent.coords, (10, 10))[-3:]
                        if old_flip != new_flip:
                            # Note that this won't work for an irregular/assymetric region if we
                            # ever implement those.
                            relative_angle = 180 - new_angle - old_angle
                        else:
                            relative_angle = new_angle - old_angle

                        # Get the correct link to use for translation
                        roi = subset_state.roi
                        old_xc, old_yc = subset_state.center()
                        if isinstance(roi, (CircularROI, CircularAnnulusROI, EllipticalROI)):
                            # Convert center
                            x, y = pixel_to_pixel(old_parent.coords, new_parent.coords,
                                                  roi.xc, roi.yc)
                            subset_state.move_to(x, y)

                            for att in ("radius", "inner_radius", "outer_radius",
                                        "radius_x", "radius_y"):
                                # Hacky way to get new radii with point on edge of circle
                                # Do we need to worry about using x for the radius conversion for
                                # radius_y if there is distortion?
                                r = getattr(roi, att, None)
                                if r is not None:
                                    dummy_x = old_xc + r
                                    x2, y2 = pixel_to_pixel(old_parent.coords, new_parent.coords,
                                                            dummy_x, old_yc)
                                    # Need to use x and y in this radius calculation because the
                                    # new orientation is likely rotated compared to the original.
                                    new_radius = np.sqrt((x2 - x)**2 + (y2 - y)**2)
                                    setattr(roi, att, new_radius)

                        elif isinstance(roi, RectangularROI):
                            x1, y1 = pixel_to_pixel(old_parent.coords, new_parent.coords,
                                                    roi.xmin, roi.ymin)
                            x2, y2 = pixel_to_pixel(old_parent.coords, new_parent.coords,
                                                    roi.xmin, roi.ymax)
                            x3, y3 = pixel_to_pixel(old_parent.coords, new_parent.coords,
                                                    roi.xmax, roi.ymin)

                            # Calculate new width and height from possibly rotated result
                            new_half_width = np.sqrt((x3-x1)**2 + (y3-y1)**2) * 0.5
                            new_half_height = np.sqrt((x2-x1)**2 + (y2-y1)**2) * 0.5

                            # Convert center
                            new_center = pixel_to_pixel(old_parent.coords, new_parent.coords,
                                                        old_xc, old_yc)

                            # New min/max before applying theta
                            roi.xmin = new_center[0] - new_half_width
                            roi.xmax = new_center[0] + new_half_width
                            roi.ymin = new_center[1] - new_half_height
                            roi.ymax = new_center[1] + new_half_height

                        # Account for rotation between orientations
                        if hasattr(roi, "theta"):
                            fac = 1.0 if (old_flip != new_flip) else -1.0
                            roi.theta = (fac * (np.deg2rad(relative_angle) - roi.theta)) % (2 * np.pi)  # noqa: E501

                    elif isinstance(subset_group.subset_state, RangeSubsetState):
                        range_state = subset_group.subset_state
                        cur_unit = old_parent.coords.spectral_axis.unit
                        new_unit = new_parent.coords.spectral_axis.unit
                        if cur_unit is not new_unit:
                            range_state.lo, range_state.hi = cur_unit.to(new_unit, [range_state.lo,
                                                                                    range_state.hi])

            # Force subset plugin to update bounds and such
            for subset in subset_group.subsets:
                subset_message = SubsetUpdateMessage(sender=subset)
                self.hub.broadcast(subset_message)

    def vue_destroy_viewer_item(self, cid):
        """
        Callback for when viewer area tabs are destroyed. Finds the viewer item
        associated with the provided id and removes it from the ``stack_items``
        list.

        Parameters
        ----------
        cid : str
            The viewer ID associated with the viewer item dictionary.
        """
        def remove(stack_items):
            for stack in stack_items:
                for viewer in stack['viewers']:
                    if viewer['id'] == cid:
                        stack['viewers'].remove(viewer)

                if len(stack.get('children', [])) > 0:
                    stack['children'] = remove(stack['children'])

            for empty_stack in [s for s in stack_items
                                if not s['viewers'] and not s.get('children')]:
                stack_items.remove(empty_stack)

            return stack_items

        remove(self.state.stack_items)

        # Also remove the viewer from the stored viewer instance dictionary
        if cid in self._viewer_store:
            del self._viewer_store[cid]

        # clear from the viewer icons dictionary
        if cid in self.state.viewer_icons:
            del self.state.viewer_icons[cid]

        self.hub.broadcast(ViewerRemovedMessage(cid, sender=self))

    def vue_change_reference_data(self, event):
        self._change_reference_data(
            self._get_data_item_by_id(event['item_id'])['name'],
            viewer_id=self._get_viewer_item(event['id'])['name']
        )

    def set_data_visibility(self, viewer_reference, data_label, visible=True, replace=False):
        """
        Set the visibility of the layers corresponding to ``data_label`` in a given viewer.

        Parameters
        ----------
        viewer_reference : str
            Reference (or ID) of the viewer
        data_label : str
            Label of the data to set the visiblity.  If not already loaded in the viewer, the
            data will automatically be loaded before setting the visibility
        visible : bool
            Whether to set the layer(s) to visible.
        replace : bool
            Whether to disable the visibility of all other layers in the viewer
        """
        viewer_item = self._get_viewer_item(viewer_reference)
        viewer_id = viewer_item['id']
        viewer = self.get_viewer_by_id(viewer_id)

        # if the data_label is in the app, but not loaded in the viewer, automatically load it first
        viewer_data_labels = [layer.layer.label for layer in viewer.layers]
        if data_label not in viewer_data_labels:
            dc_labels = [data.label for data in self.data_collection]
            if data_label not in dc_labels:
                if os.path.exists(data_label):
                    raise ValueError(f'The data label "{data_label}" is not available '
                                     f'to add to the viewer, but it does specify a file path. '
                                     f'If you intended to load the data from that file, use the '
                                     f'`load_data` method or similar.')
                raise ValueError(
                    f"No data item found with label '{data_label}'. Label must be one "
                    "of:\n\t" + "\n\t".join(dc_labels))

            data = self.data_collection[data_label]

            # set the original color based on metadata preferences, if provided, and otherwise
            # based on the colorcycler
            # NOTE: this is intentionally not a single line to avoid incrementing the color-cycler
            # unless it is used
            color = data.meta.get('_default_color')
            if color is None:
                color = viewer.color_cycler()
            viewer.add_data(data, percentile=95, color=color)

            # Specviz removes the data from collection in viewer.py if flux unit incompatible.
            if data_label not in self.data_collection:
                return

            viewer.set_plot_axes()

            add_data_message = AddDataMessage(data, viewer,
                                              viewer_id=viewer_id,
                                              sender=self)
            self.hub.broadcast(add_data_message)

        assoc_children = self._get_assoc_data_children(data_label)

        # set visibility state of all applicable layers
        for layer in viewer.layers:
            layer_is_wcs_only = getattr(layer.layer, 'meta', {}).get(_wcs_only_label, False)
            if layer.layer.data.label in [data_label] + assoc_children:
                if layer_is_wcs_only:
                    layer.visible = False
                    layer.update()
                elif visible and not layer.visible:
                    layer.visible = True
                    layer.update()
                else:
                    layer.visible = visible

        # if replace, do another loop (we do a second loop to ensure the visible layer is added
        # first BEFORE other layers are removed)
        if replace:
            for layer in viewer.layers:
                if layer.layer.data.label != data_label:
                    layer.visible = False

        # if Data has children, update their visibilities to match Data:
        available_plugins = [tray_item['name'] for tray_item in self.state.tray_items]
        for child in assoc_children:
            if child not in viewer.data_menu.data_labels_loaded:
                self.add_data_to_viewer(viewer.reference, child, visible=visible)

            if 'g-data-quality' in available_plugins and visible:
                # if we're adding a DQ layer to a viewer, make sure that
                # the layer is appropriately colormapped as DQ:
                data_quality_plugin = self.get_tray_item_from_name('g-data-quality')
                old_viewer = data_quality_plugin.viewer_selected
                data_quality_plugin.viewer_selected = viewer.reference
                data_quality_plugin.science_layer_selected = data_label
                data_quality_plugin.dq_layer_selected = child
                data_quality_plugin.init_decoding(viewers=[viewer])
                data_quality_plugin.viewer_selected = old_viewer

        for layer in viewer.layers:
            if layer.layer.data.label in assoc_children:
                if visible and not layer.visible:
                    layer.visible = True
                    layer.update()
                else:
                    layer.visible = visible

        # Sets the plot axes labels to be the units of the most recently
        # active data.
        viewer_data_labels = [layer.layer.label for layer in viewer.layers]
        if len(viewer_data_labels) > 0 and getattr(self._jdaviz_helper, '_in_batch_load', 0) == 0:
            # This "if" is nested on purpose to make parent "if" available
            # for other configs in the future, as needed.
            if self.config == 'imviz':
                viewer.on_limits_change()  # Trigger compass redraw

    def data_item_remove(self, data_label):
        data = self.data_collection[data_label]
        orientation_plugin = self._jdaviz_helper.plugins.get("Orientation")
        if orientation_plugin is not None and orientation_plugin.align_by == "WCS":
            from jdaviz.configs.imviz.plugins.orientation.orientation import base_wcs_layer_label
            orient = orientation_plugin.orientation.selected
            if orient == data_label:
                orient = base_wcs_layer_label
            self._reparent_subsets(data, new_parent=orient)
        else:
            self._reparent_subsets(data)

        # Make sure the data isn't loaded in any viewers and isn't the selected orientation
        for viewer_id, viewer in self._viewer_store.items():
            if orientation_plugin is not None and self._align_by == 'wcs':
                if viewer.state.reference_data.label == data_label:
                    self._change_reference_data(base_wcs_layer_label, viewer_id)
            self.remove_data_from_viewer(viewer_id, data_label)

        self.data_collection.remove(self.data_collection[data_label])

        # If there are two or more datasets left we need to link them back together if anything
        # was linked only through the removed data.
        if (len(self.data_collection) > 1 and
                len(self.data_collection.external_links) < len(self.data_collection) - 1):
            if orientation_plugin is not None:
                orientation_plugin._obj._link_image_data()
                # Hack to restore responsiveness to imviz layers
                for viewer_ref in self.get_viewer_reference_names():
                    viewer = self.get_viewer(viewer_ref)
                    loaded_layers = [layer.layer.label for layer in viewer.layers if
                                     "Subset" not in layer.layer.label and layer.layer.label
                                     not in orientation_plugin.orientation.labels]
                    if len(loaded_layers):
                        self.remove_data_from_viewer(viewer_ref, loaded_layers[-1])
                        self.add_data_to_viewer(viewer_ref, loaded_layers[-1])
            else:
                for i in range(1, len(self.data_collection)):
                    self._link_new_data(data_to_be_linked=i)

    def vue_close_snackbar_message(self, event):
        """
        Callback to close a message in the snackbar when the "close"
        button is clicked.
        """
        self.state.snackbar_queue.close_current_message(self.state)

    def vue_call_viewer_method(self, event):
        viewer_id, method = event['id'], event['method']
        args = event.get('args', [])
        kwargs = event.get('kwargs', {})
        return getattr(self._viewer_store[viewer_id], method)(*args, **kwargs)

    def vue_search_item_clicked(self, event):
        attr, label = event['attr'], event['label']
        if attr == 'data_menus':
            item = self._jdaviz_helper.viewers[label].data_menu
        else:
            item = getattr(self._jdaviz_helper, attr)[label]
        if label == 'About':
            item.show_popup()
        elif attr == 'data_menus':
            item.open_menu()
        else:
            kw = {'scroll_to': item._obj._sidebar == 'plugins'} if attr == 'plugins' else {}  # noqa
            item.open_in_tray(**kw)

    def _get_data_item_by_id(self, data_id):
        return next((x for x in self.state.data_items
                     if x['id'] == data_id), None)

    def _on_data_added(self, msg):
        """
        Callback for when data is added to the internal ``DataCollection``.
        Adds a new data item dictionary to the ``data_items`` state list and
        links the new data to any compatible previously loaded data.

        Parameters
        ----------
        msg : `~glue.core.message.DataCollectionAddMessage`
            The Glue data collection add message containing information about
            the new data.
        """
        # We don't need to link the first data to itself
        if len(self.data_collection) > 1:
            self._link_new_data()
        data_item = self._create_data_item(msg.data)
        self.state.data_items.append(data_item)
        self._reserved_labels.add(msg.data.label)

    def _clear_object_cache(self, data_label=None):
        if data_label is None:
            self._get_object_cache.clear()
        else:
            # keys are (data_label, statistic) tuples
            self._get_object_cache = {k: v for k, v in self._get_object_cache.items()
                                      if k[0] != data_label}

    def _on_data_deleted(self, msg):
        """
        Callback for when data is removed from the internal ``DataCollection``.
        Removes the data item dictionary in the ``data_items`` state list.

        Parameters
        ----------
        msg : `~glue.core.message.DataCollectionAddMessage`
            The Glue data collection add message containing information about
            the new data.
        """
        for data_item in self.state.data_items:
            if data_item['name'] == msg.data.label:
                self.state.data_items.remove(data_item)

        self._clear_object_cache(msg.data.label)

    def _create_data_item(self, data):
        ndims = len(data.shape)
        wcsaxes = data.meta.get('WCSAXES', None)
        wcs_only = data.meta.get(_wcs_only_label, False)
        if wcsaxes is None:
            # then we'll need to determine type another way, we want to avoid
            # this when we can though since its not as cheap
            component_ids = [str(c) for c in data.component_ids()]

        if wcs_only:
            typ = 'wcs-only'
        elif data.label == 'MOS Table':
            typ = 'table'
        elif 'Trace' in data.meta:
            typ = 'trace'
        elif ndims == 1:
            typ = '1d spectrum'
        elif ndims == 2 and wcsaxes is not None:
            if wcsaxes == 3:
                typ = '2d spectrum'
            elif wcsaxes == 2:
                typ = 'image'
            else:
                typ = 'unknown'
        elif ndims == 2 and wcsaxes is None:
            typ = '2d spectrum' if 'Wavelength' in component_ids else 'image'
        elif ndims == 3:
            typ = 'cube'
        else:
            typ = 'unknown'

        # we'll expose any information we need here.  For "meta", not all entries are guaranteed
        # to be serializable, so we'll just send those that we need.

        def _expose_meta(key):
            """
            Whether to expose this metadata entry from the glue data object to the vue-frontend
            via the data-item, based on the dictionary key.
            """
            if key in ('Plugin', 'mosviz_row'):
                # mosviz_row is used to hide entries from the spectrum1d/2d viewers if they
                # do not correspond to the currently selected row
                return True
            if key.lower().startswith(f'_{self.config}'):
                # other internal metadata (like lcviz's '_LCVIZ_EPHEMERIS')
                # _LCVIZ_EPHEMERIS is used in lcviz to only display data phased to a specific
                # ephemeris in the appropriate viewer
                return True
            return False

        return {
            'id': str(uuid.uuid4()),
            'name': data.label,
            'locked': False,
            'ndims': data.ndim,
            'type': typ,
            'has_wcs': data_has_valid_wcs(data),
            'is_astrowidgets_markers_table': (self.config == "imviz") and layer_is_table_data(data),
            'meta': {k: v for k, v in data.meta.items() if _expose_meta(k)},
            'children': [],
            'parent': None,
        }

    @staticmethod
    def _create_stack_item(container='gl-stack', children=None, viewers=None):
        """
        Convenience method for generating stack item dictionaries.

        Parameters
        ----------
        container : str
            The GoldenLayout container type used to encapsulate the children
            items within this stack item.
        children : list
            List of children stack item dictionaries used for recursively
            including layout items within each GoldenLayout component cell.
        viewers : list
            List of viewer item dictionaries containing the information used
            to render the viewer and associated tool widgets.

        Returns
        -------
        dict
            Dictionary containing information for this stack item.
        """
        children = [] if children is None else children
        viewers = [] if viewers is None else viewers

        return {
            'id': str(uuid.uuid4()),
            'container': container,
            'children': children,
            'viewers': viewers}

    def _next_viewer_num(self, prefix):
        all_vids = self.get_viewer_ids(prefix=prefix)
        if len(all_vids) == 0:
            return 0

        # Assume name-num format
        last_vid = all_vids[-1]
        last_num = int(last_vid.split('-')[-1])
        return last_num + 1

    def _create_viewer_item(self, viewer, vid=None, name=None, reference=None,
                            open_data_menu_if_empty=True):
        """
        Convenience method for generating viewer item dictionaries.

        Parameters
        ----------
        viewer : `~glue_jupyter.bqplot.common.BqplotBaseView`
            The ``Bqplot`` viewer instance.
        vid : str or `None`, optional
            The ID of the viewer.
        name : str or `None`, optional
            The name shown in the GoldenLayout tab for this viewer.
            If `None`, it is the same as viewer ID.
        reference : str, optional
            The reference associated with this viewer as defined in the yaml
            configuration file.
        open_data_menu_if_empty : bool, optional
            Whether the data menu should be opened when creating the viewer if the viewer is
            empty.  Pass this as False if immediately populating the viewer.
        Returns
        -------
        dict
            Dictionary containing information for this viewer item.
        """
        if vid is None:
            pfx = self.state.settings.get('configuration', str(name))
            n = self._next_viewer_num(pfx)
            vid = f"{pfx}-{n}"

        # There is a viewer.LABEL inherited from glue-jupyter but there was
        # objection in using it here because it is not hidden, so we use our
        # own attribute instead.
        viewer._reference_id = vid  # For reverse look-up

        if vid not in self.state.viewer_icons:
            self.state.viewer_icons = {**self.state.viewer_icons,
                                       vid: len(self.state.viewer_icons) + 1}
            # for some reason that state callback is not triggering this
            self.hub.broadcast(IconsUpdatedMessage('viewer',
                                                   self.state.viewer_icons,
                                                   sender=self)
                               )

        reference_data = getattr(viewer.state, 'reference_data', None)
        reference_data_label = getattr(reference_data, 'label', None)
        linked_by_wcs = getattr(viewer.state, 'linked_by_wcs', False)

        return {
            'id': vid,
            'name': name or vid,
            'widget': "IPY_MODEL_" + viewer.figure_widget.model_id,
            'toolbar': "IPY_MODEL_" + viewer.toolbar.model_id if viewer.toolbar else '',  # noqa
            'data_menu': 'IPY_MODEL_' + viewer._data_menu.model_id if hasattr(viewer, '_data_menu') else '',  # noqa
            'api_methods': viewer._data_menu.api_methods if hasattr(viewer, '_data_menu') else [],
            'reference_data_label': reference_data_label,
            'canvas_angle': 0,  # canvas rotation clockwise rotation angle in deg
            'canvas_flip_horizontal': False,  # canvas rotation horizontal flip
            'config': self.config,  # give viewer access to app config/layout
            'collapse': True,
            'reference': reference or name or vid,
            'linked_by_wcs': linked_by_wcs,
        }

    def _on_new_viewer(self, msg, vid=None, name=None, add_layers_to_viewer=False,
                       open_data_menu_if_empty=True):
        """
        Callback for when the `~jdaviz.core.events.NewViewerMessage` message is
        raised. This method asks the application handler to generate a new
        viewer and then created the associated stack and viewer items.

        Parameters
        ----------
        msg : `~jdaviz.core.events.NewViewerMessage`
            The message received from the ``Hub`` broadcast.

        vid : str or `None`
            ID of the viewer. If `None`, it is auto-generated
            from configuration settings.

        name : str or `None`
            Name of the viewer. If `None`, it is auto-generated
            from class name.

        open_data_menu_if_empty : bool, optional
            Whether the data menu should be opened when creating the viewer if the viewer is
            empty.  Pass this as False if immediately populating the viewer.

        Returns
        -------
        viewer : `~glue_jupyter.bqplot.common.BqplotBaseView`
            The new viewer instance.
        """

        viewer = self._application_handler.new_data_viewer(
            msg.cls, data=msg.data, show=False)
        viewer.figure_widget.layout.height = '100%'

        linked_by_wcs = self._align_by == 'wcs'

        if hasattr(viewer.state, 'linked_by_wcs'):
            orientation_plugin = self._jdaviz_helper.plugins.get('Orientation', None)
            if orientation_plugin is not None:
                linked_by_wcs = orientation_plugin.align_by.selected == 'WCS'
            elif len(self._viewer_store) and hasattr(self._jdaviz_helper, 'default_viewer'):
                # The plugin would only not exist for instances of Imviz where the user has
                # intentionally removed the Orientation plugin, but in that case we will
                # adopt "linked_by_wcs" from the first (assuming all are the same)
                # NOTE: deleting the default viewer is forbidden both by API and UI, but if
                # for some reason that was the case here, linked_by_wcs will default to False
                linked_by_wcs = self._jdaviz_helper.default_viewer._obj.state.linked_by_wcs
            else:
                linked_by_wcs = False
            viewer.state.linked_by_wcs = linked_by_wcs

        if msg.x_attr is not None:
            x = msg.data.id[msg.x_attr]
            viewer.state.x_att = x

        # Create the viewer item dictionary
        if name is None:
            name = vid
        new_viewer_item = self._create_viewer_item(
            viewer=viewer, vid=vid, name=name, reference=name,
            open_data_menu_if_empty=open_data_menu_if_empty
        )

        if self.config == 'imviz':
            # NOTE: if ever extending image rotation beyond imviz or adding non-image viewers
            # to imviz: this currently assumes that the helper has a default_viewer and that is an
            # image viewer
            ref_data = self._jdaviz_helper.default_viewer._obj.state.reference_data
            new_viewer_item['reference_data_label'] = getattr(ref_data, 'label', None)

            if hasattr(viewer, 'reference'):
                viewer.state.reference_data = ref_data

        new_stack_item = self._create_stack_item(
            container='gl-stack',
            viewers=[new_viewer_item])

        self.state.viewer_items.append(new_viewer_item)

        # Store the glupyter viewer object so we can access the add and remove
        #  data methods in the future
        vid = new_viewer_item['id']
        self._viewer_store[vid] = viewer

        # Add viewer locally
        if self.config in ('deconfigged', 'specviz', 'specviz2d', 'lcviz'):
            # add to bottom (eventually will want more control in placement)
            self.state.stack_items[0]['children'].append(new_stack_item)
        else:
            self.state.stack_items.append(new_stack_item)

        self.session.application.viewers.append(viewer)

        if add_layers_to_viewer:
            for layer_label in add_layers_to_viewer:
                if hasattr(viewer, 'reference'):
                    self.add_data_to_viewer(viewer.reference, layer_label)

        # Send out a toast message
        self.hub.broadcast(ViewerAddedMessage(vid, sender=self))

        return viewer

    def load_configuration(self, path=None, config=None):
        """
        Parses the provided input into a configuration
        dictionary and populates the appropriate state values
        with the results.  Provided input can either be a
        configuration YAML file or a pre-made configuration
        dictionary.

        Parameters
        ----------
        path : str, optional
            Path to the configuration file to be loaded. In the case where this
            is ``None``, it loads the default configuration. Optionally, this
            can be provided as name reference. **NOTE** This optional way to
            define the configuration will be removed in future versions.
        config : dict, optional
            A dictionary of configuration settings to be loaded.  The dictionary
            contents should be the same as a YAML config file specification.
        """
        # reset the application state
        self._reset_state()

        # load the configuration from the yaml file or configuration object
        assert not (path and config), 'Cannot specify both a path and a config object!'
        if config:
            assert isinstance(config, dict), 'configuration object must be a dictionary'
        else:
            # check if the input path is actually a dict object
            if isinstance(path, dict):
                config = path
            else:
                config = read_configuration(path=path)

        # store the loaded config object
        self._loaded_configuration = config
        # give the vue templates access to the current config/layout
        self.config = config['settings'].get('configuration', 'unknown').lower()
        self.vdocs = 'latest' if 'dev' in __version__ else 'v'+__version__
        if self.config in ALL_JDAVIZ_CONFIGS:
            self.docs_link = f'https://jdaviz.readthedocs.io/en/{self.vdocs}/{self.config}/index.html'  # noqa
        else:
            self.docs_link = f'https://jdaviz.readthedocs.io/en/{self.vdocs}'

        self.state.settings.update(config.get('settings'))

        def compose_viewer_area(viewer_area_items):
            stack_items = []

            for item in viewer_area_items:
                stack_item = self._create_stack_item(
                    container=CONTAINER_TYPES[item.get('container')])

                stack_items.append(stack_item)

                for view in item.get('viewers', []):
                    viewer = self._application_handler.new_data_viewer(
                        viewer_registry.members.get(view['plot'])['cls'],
                        data=None, show=False)
                    viewer.figure_widget.layout.height = '100%'

                    viewer_item = self._create_viewer_item(
                        name=view.get('name'),
                        viewer=viewer,
                        reference=view.get('reference'))

                    self._viewer_store[viewer_item['id']] = viewer

                    stack_item.get('viewers').append(viewer_item)

                if len(item.get('children', [])) > 0:
                    child_stack_items = compose_viewer_area(
                        item.get('children'))
                    stack_item['children'] = child_stack_items

            return stack_items

        if config.get('viewer_area') is not None:
            stack_items = compose_viewer_area(config.get('viewer_area'))
            self.state.stack_items.extend(stack_items)

        # Add the toolbar item filter to the toolbar component
        for name in config.get('toolbar', []):
            tool = tool_registry.members.get(name)(app=self)

            self.state.tool_items.append({
                'name': name,
                'widget': "IPY_MODEL_" + tool.model_id
            })

            self._application_handler._tools[name] = tool

        # Loaders
        def open():
            self.state.drawer_content = 'loaders'

        def close():
            self.state.loader_selected = ''

        def set_active_loader(resolver):
            self.state.loader_selected = resolver

        # registry will be populated at import
        import jdaviz.core.loaders  # noqa
        for name, Resolver in loader_resolver_registry.members.items():
            loader = Resolver(app=self,
                              open_callback=open,
                              close_callback=close,
                              set_active_loader_callback=set_active_loader)
            self.state.loader_items.append({
                'name': name,
                'label': name,
                'requires_api_support': loader.requires_api_support,
                'widget': "IPY_MODEL_" + loader.model_id,
                'api_methods': loader.api_methods,
            })
        # initialize selection (tab) to first entry
        if len(self.state.loader_items):
            self.state.loader_selected = self.state.loader_items[0]['name']

        # Tray plugins
<<<<<<< HEAD
        for name in config.get('tray', []):

            tray = tray_registry.members.get(name)

            tray_item_instance = tray.get('cls')(app=self, tray_instance=True)

            # store a copy of the tray name in the instance so it can be accessed by the
            # plugin itself
            tray_item_label = tray.get('label')

            tray_item_description = tray_item_instance.plugin_description

            # NOTE: is_relevant is later updated by observing irrelevant_msg traitlet
            self.state.tray_items.append({
                'name': name,
                'label': tray_item_label,
                'sidebar': tray_item_instance._sidebar,
                'subtab': tray_item_instance._subtab,
                'tray_item_description': tray_item_description,
                'api_methods': tray_item_instance.api_methods,
                'is_relevant': len(tray_item_instance.irrelevant_msg) == 0,
                'widget': "IPY_MODEL_" + tray_item_instance.model_id
            })
=======
        if self.config == 'deconfigged':
            self.update_tray_items_from_registry()
        else:
            for name in config.get('tray', []):
                tray_registry_member = tray_registry.members.get(name)
                self.state.tray_items.append(self._create_tray_item(tray_registry_member))

    def update_loaders_from_registry(self):
        if self.config != 'deconfigged':
            raise NotImplementedError("update_loaders_from_registry is only "
                                      "implemented for the deconfigged app")
        for loader in self._jdaviz_helper.loaders.values():
            loader.format._update_items()

    def update_tray_items_from_registry(self):
        if self.config != 'deconfigged':
            raise NotImplementedError("update_tray_items_from_registry is only "
                                      "implemented for the deconfigged app")
        # need to rebuild in order, just pulling from existing dict if its already there
        tray_items = []
        # NOTE: eventually the core plugins will likely be moved out of the tray
        # in which case we can either remove the categories OR at least simplify
        # this down into reduction, manipulation, analysis.
        for category in ['data:info', 'viewer:options',
                         'subset:manipulation',
                         'data:reduction', 'data:manipulation', 'data:analysis',
                         'app:export', 'app:info']:
            for tray_registry_member in tray_registry.members_in_category(category):
                if not tray_registry_member.get('overwrite', False):
                    try:
                        tray_item = self.get_tray_item_from_name(
                            tray_registry_member.get('name'), return_widget=False)
                    except KeyError:
                        create_new = True
                    else:
                        create_new = False
                else:
                    create_new = True

                if create_new:
                    try:
                        tray_item = self._create_tray_item(tray_registry_member)
                    except Exception as e:
                        self.hub.broadcast(SnackbarMessage(
                            f"Failed to load plugin {tray_registry_member.get('name')}: {e}",
                            sender=self, color='error'))
                tray_items.append(tray_item)

        self.state.tray_items = tray_items

    def _create_tray_item(self, tray_registry_member):
        tray_item_instance = tray_registry_member.get('cls')(app=self, tray_instance=True)

        # store a copy of the tray name in the instance so it can be accessed by the
        # plugin itself
        tray_item_label = tray_registry_member.get('label')

        tray_item_description = tray_item_instance.plugin_description
        # NOTE: is_relevant is later updated by observing irrelvant_msg traitlet
        tray_item = {
            'name': tray_registry_member.get('name'),
            'label': tray_item_label,
            'tray_item_description': tray_item_description,
            'api_methods': tray_item_instance.api_methods,
            'is_relevant': len(tray_item_instance.irrelevant_msg) == 0,
            'widget': "IPY_MODEL_" + tray_item_instance.model_id
        }
        return tray_item
>>>>>>> b0bdeba3

    def _reset_state(self):
        """ Resets the application state """
        self.state = ApplicationState()
        self._application_handler._tools = {}

    def get_configuration(self, path=None, section=None):
        """Returns a copy of the application configuration.

        Returns a copy of the configuration specification. If path
        is not specified, returns the currently loaded configuration.

        Parameters
        ----------
        path : str, optional
            path to the configuration file to be retrieved.
        section : str, optional
            A section of the configuration to retrieve.

        Returns
        -------
        cfg : dict
            A configuration specification dictionary.

        """

        config = None
        if not path:
            config = self._loaded_configuration

        cfg = get_configuration(path=path, section=section, config=config)
        return cfg

    def get_tray_item_from_name(self, name, return_widget=True):
        """Return the instance of a tray item for a given name.
        This is useful for direct programmatic access to Jdaviz plugins
        registered under tray items.

        Parameters
        ----------
        name : str
            The name used when the plugin was registered to
            an internal `~jdaviz.core.registries.TrayRegistry`.

        Returns
        -------
        tray_item : obj
            The instance of the plugin registered to tray items.

        Raises
        ------
        KeyError
            Name not found.
        """
        from ipywidgets.widgets import widget_serialization

        tray_item = None
        for item in self.state.tray_items:
            if item['name'] == name or item['label'] == name:
                ipy_model_id = item['widget']
                if return_widget:
                    tray_item = widget_serialization['from_json'](ipy_model_id, None)
                else:
                    tray_item = item
                break

        if tray_item is None:
            raise KeyError(f'{name} not found in app.state.tray_items')

        return tray_item

    def _init_data_associations(self):
        # assume all Data are parents:
        data_associations = {
            data.label: {'parent': None, 'children': []}
            for data in self.data_collection
        }
        return data_associations

    def _add_assoc_data_as_parent(self, data_label):
        self._data_associations[data_label] = {'parent': None, 'children': []}

    def _set_assoc_data_as_child(self, data_label, new_parent_label):
        for data_item in self.state.data_items:
            if data_item['name'] == data_label:
                child_id = data_item['id']
            elif data_item['name'] == new_parent_label:
                new_parent_id = data_item['id']

        # Data has a new parent:
        self._data_associations[data_label]['parent'] = new_parent_label

        # parent has a new child:
        self._data_associations[new_parent_label]['children'].append(data_label)

        # update the data item so vue can see the change:
        for data_item in self.state.data_items:
            if data_item['name'] == data_label:
                data_item['parent'] = new_parent_id
            elif data_item['name'] == new_parent_label:
                data_item['children'].append(child_id)

    def _get_assoc_data_children(self, data_label):
        # intentionally not recursive for now, just one generation:
        return self._data_associations.get(data_label, {}).get('children', [])

    def _get_assoc_data_parent(self, data_label):
        return self._data_associations.get(data_label, {}).get('parent')<|MERGE_RESOLUTION|>--- conflicted
+++ resolved
@@ -2984,31 +2984,6 @@
             self.state.loader_selected = self.state.loader_items[0]['name']
 
         # Tray plugins
-<<<<<<< HEAD
-        for name in config.get('tray', []):
-
-            tray = tray_registry.members.get(name)
-
-            tray_item_instance = tray.get('cls')(app=self, tray_instance=True)
-
-            # store a copy of the tray name in the instance so it can be accessed by the
-            # plugin itself
-            tray_item_label = tray.get('label')
-
-            tray_item_description = tray_item_instance.plugin_description
-
-            # NOTE: is_relevant is later updated by observing irrelevant_msg traitlet
-            self.state.tray_items.append({
-                'name': name,
-                'label': tray_item_label,
-                'sidebar': tray_item_instance._sidebar,
-                'subtab': tray_item_instance._subtab,
-                'tray_item_description': tray_item_description,
-                'api_methods': tray_item_instance.api_methods,
-                'is_relevant': len(tray_item_instance.irrelevant_msg) == 0,
-                'widget': "IPY_MODEL_" + tray_item_instance.model_id
-            })
-=======
         if self.config == 'deconfigged':
             self.update_tray_items_from_registry()
         else:
@@ -3032,10 +3007,7 @@
         # NOTE: eventually the core plugins will likely be moved out of the tray
         # in which case we can either remove the categories OR at least simplify
         # this down into reduction, manipulation, analysis.
-        for category in ['data:info', 'viewer:options',
-                         'subset:manipulation',
-                         'data:reduction', 'data:manipulation', 'data:analysis',
-                         'app:export', 'app:info']:
+        for category in ['data:reduction', 'data:manipulation', 'data:analysis']:
             for tray_registry_member in tray_registry.members_in_category(category):
                 if not tray_registry_member.get('overwrite', False):
                     try:
@@ -3071,13 +3043,14 @@
         tray_item = {
             'name': tray_registry_member.get('name'),
             'label': tray_item_label,
+            'sidebar': tray_item_instance._sidebar,
+            'subtab': tray_item_instance._subtab,
             'tray_item_description': tray_item_description,
             'api_methods': tray_item_instance.api_methods,
             'is_relevant': len(tray_item_instance.irrelevant_msg) == 0,
             'widget': "IPY_MODEL_" + tray_item_instance.model_id
         }
         return tray_item
->>>>>>> b0bdeba3
 
     def _reset_state(self):
         """ Resets the application state """
