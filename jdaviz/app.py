import operator
import os
import pathlib
import re
import uuid
import warnings
import ipyvue
from astropy import units as u
from astropy.nddata import NDData, NDDataArray
from astropy.io import fits
from astropy.time import Time
from echo import (CallbackProperty, DictCallbackProperty,
                  ListCallbackProperty, delay_callback)
from ipygoldenlayout import GoldenLayout
from ipysplitpanes import SplitPanes
import numpy as np
from glue.config import data_translator, settings as glue_settings
from glue.core import HubListener
from glue.core.link_helpers import LinkSame, LinkSameWithUnits
from glue.core.message import (DataCollectionAddMessage,
                               DataCollectionDeleteMessage,
                               SubsetCreateMessage,
                               SubsetUpdateMessage,
                               SubsetDeleteMessage)
from glue.core.roi import CircularROI, CircularAnnulusROI, EllipticalROI, RectangularROI
from glue.core.state_objects import State
from glue.core.subset import (RangeSubsetState, RoiSubsetState,
                              CompositeSubsetState, InvertState)
from glue.core.units import unit_converter
from glue_astronomy.spectral_coordinates import SpectralCoordinates
from glue_astronomy.translators.regions import roi_subset_state_to_region
from glue_jupyter.app import JupyterApplication
from glue_jupyter.common.toolbar_vuetify import read_icon
from glue_jupyter.state_traitlets_helpers import GlueState
from ipypopout import PopoutButton
from ipyvuetify import VuetifyTemplate
from ipywidgets import widget_serialization
from traitlets import Dict, Bool, List, Unicode, Any
from specutils import Spectrum, SpectralRegion
from specutils.utils.wcs_utils import SpectralGWCS

from jdaviz import __version__
from jdaviz import style_registry
from jdaviz.core.config import read_configuration, get_configuration
from jdaviz.core.events import (LoadDataMessage, NewViewerMessage, AddDataMessage,
                                SnackbarMessage, RemoveDataMessage, SubsetRenameMessage,
                                AddDataToViewerMessage, RemoveDataFromViewerMessage,
                                ViewerAddedMessage, ViewerRemovedMessage,
                                ViewerRenamedMessage, ChangeRefDataMessage,
                                IconsUpdatedMessage)
from jdaviz.core.registries import (tool_registry, tray_registry,
                                    viewer_registry, viewer_creator_registry,
                                    data_parser_registry, loader_resolver_registry)
from jdaviz.core.tools import ICON_DIR
from jdaviz.utils import (SnackbarQueue, alpha_index, data_has_valid_wcs,
                          layer_is_table_data, MultiMaskSubsetState,
                          _wcs_only_label, CONFIGS_WITH_LOADERS)
from jdaviz.core.custom_units_and_equivs import SPEC_PHOTON_FLUX_DENSITY_UNITS, enable_spaxel_unit
from jdaviz.core.unit_conversion_utils import (check_if_unit_is_per_solid_angle,
                                               combine_flux_and_angle_units,
                                               flux_conversion_general,
                                               spectral_axis_conversion,
                                               supported_sq_angle_units,
                                               viewer_flux_conversion_equivalencies)

__all__ = ['Application', 'ALL_JDAVIZ_CONFIGS', 'UnitConverterWithSpectral']

SplitPanes()
GoldenLayout()

enable_spaxel_unit()

# This shows up repeatedly when doing many operations, I think it's reasonable to disable it
warnings.filterwarnings('ignore', message="The unit 'Angstrom' has been deprecated"
                        "in the VOUnit standard")

CONTAINER_TYPES = dict(row='gl-row', col='gl-col', stack='gl-stack')
EXT_TYPES = dict(flux=['flux', 'sci'],
                 uncert=['ivar', 'err', 'var', 'uncert'],
                 mask=['mask', 'dq'])
ALL_JDAVIZ_CONFIGS = ['cubeviz', 'specviz', 'specviz2d', 'mosviz', 'imviz']


@unit_converter('custom-jdaviz')
class UnitConverterWithSpectral:
    def equivalent_units(self, data, cid, units):
        if (data.meta.get('_importer') == 'ImageImporter' and
                u.Unit(data.get_component(cid).units).physical_type == 'surface brightness'):
            all_flux_units = SPEC_PHOTON_FLUX_DENSITY_UNITS + ['ct']
            angle_units = supported_sq_angle_units()
            all_sb_units = combine_flux_and_angle_units(all_flux_units, angle_units)

            list_of_units = set(list(map(str, u.Unit(units).find_equivalent_units(
                include_prefix_units=True))) + all_flux_units + all_sb_units
                )
        elif cid.label in ("flux"):
            eqv = u.spectral_density(1 * u.m)  # Value does not matter here.
            all_flux_units = SPEC_PHOTON_FLUX_DENSITY_UNITS + ['ct']
            angle_units = supported_sq_angle_units()
            all_sb_units = combine_flux_and_angle_units(all_flux_units, angle_units)

            # list of all possible units for spectral y axis, independent of data loaded
            #
            list_of_units = set(list(map(str, u.Unit(units).find_equivalent_units(
                include_prefix_units=True, equivalencies=eqv))) + all_flux_units + all_sb_units
                )
        else:  # spectral axis
            # prefer Hz over Bq and um over micron
            exclude = {'Bq', 'micron'}
            list_of_units = set(list(map(str, u.Unit(units).find_equivalent_units(
                include_prefix_units=True, equivalencies=u.spectral())))) - exclude
        return list_of_units

    def to_unit(self, data, cid, values, original_units, target_units):
        # Given a glue data object (data), a component ID (cid), the values
        # to convert, and the original and target units of the values, this method
        # should return the converted values. Note that original_units
        # gives the units of the values array, which might not be the same
        # as the original native units of the component in the data.

        if cid.label == 'Pixel Axis 0 [z]' and target_units == '':
            # handle ramps loaded into Rampviz by avoiding conversion
            # of the groups axis:
            return values
        elif (data.meta.get('_importer') == 'ImageImporter' and
              u.Unit(data.get_component(cid).units).physical_type == 'surface brightness'):
            # handle surface brightness units in image-like data
            return (values * u.Unit(original_units)).to_value(target_units)
        elif cid.label in ("flux"):
            try:
                spec = data.get_object(cls=Spectrum)
            except RuntimeError:
                data = data.get_object(cls=NDDataArray)
                spec = Spectrum(flux=data.data * u.Unit(original_units))
            # equivalencies for flux/surface brightness conversions
            viewer_equivs = viewer_flux_conversion_equivalencies(values, spec)
            return flux_conversion_general(values, original_units,
                                           target_units, viewer_equivs,
                                           with_unit=False)
        else:  # spectral axis
            return spectral_axis_conversion(values, original_units, target_units)


# Set default opacity for data layers to 1 instead of 0.8 in
# some glue-core versions
glue_settings.DATA_ALPHA = 1

# Enable spectrum unit conversion.
glue_settings.UNIT_CONVERTER = 'custom-jdaviz'

custom_components = {'j-tooltip': 'components/tooltip.vue',
                     'j-external-link': 'components/external_link.vue',
                     'j-docs-link': 'components/docs_link.vue',
                     'j-layer-viewer-icon': 'components/layer_viewer_icon.vue',
                     'j-layer-viewer-icon-stylized': 'components/layer_viewer_icon_stylized.vue',
                     'j-loader-panel': 'components/loader_panel.vue',
                     'j-new-viewer-panel': 'components/new_viewer_panel.vue',
                     'j-loader': 'components/loader.vue',
                     'j-viewer-creator': 'components/viewer_creator.vue',
                     'j-tray-plugin': 'components/tray_plugin.vue',
                     'j-play-pause-widget': 'components/play_pause_widget.vue',
                     'j-plugin-section-header': 'components/plugin_section_header.vue',
                     'j-number-uncertainty': 'components/number_uncertainty.vue',
                     'j-plugin-popout': 'components/plugin_popout.vue',
                     'j-multiselect-toggle': 'components/multiselect_toggle.vue',
                     'j-subset-icon': 'components/subset_icon.vue',
                     'j-plugin-live-results-icon': 'components/plugin_live_results_icon.vue',
                     'j-child-layer-icon': 'components/child_layer_icon.vue',
                     'j-about-menu': 'components/about_menu.vue',
                     'plugin-previews-temp-disabled': 'components/plugin_previews_temp_disabled.vue',  # noqa
                     'plugin-table': 'components/plugin_table.vue',
                     'plugin-select': 'components/plugin_select.vue',
                     'plugin-select-filter': 'components/plugin_select_filter.vue',
                     'plugin-dataset-select': 'components/plugin_dataset_select.vue',
                     'plugin-subset-select': 'components/plugin_subset_select.vue',
                     'plugin-viewer-select': 'components/plugin_viewer_select.vue',
                     'plugin-viewer-create-new': 'components/plugin_viewer_create_new.vue',
                     'plugin-layer-select': 'components/plugin_layer_select.vue',
                     'plugin-layer-select-tabs': 'components/plugin_layer_select_tabs.vue',
                     'plugin-editable-select': 'components/plugin_editable_select.vue',
                     'plugin-inline-select': 'components/plugin_inline_select.vue',
                     'plugin-inline-select-item': 'components/plugin_inline_select_item.vue',
                     'plugin-switch': 'components/plugin_switch.vue',
                     'plugin-action-button': 'components/plugin_action_button.vue',
                     'plugin-add-results': 'components/plugin_add_results.vue',
                     'plugin-auto-label': 'components/plugin_auto_label.vue',
                     'plugin-file-import-select': 'components/plugin_file_import_select.vue',
                     'plugin-slider': 'components/plugin_slider.vue',
                     'plugin-color-picker': 'components/plugin_color_picker.vue',
                     'plugin-input-header': 'components/plugin_input_header.vue',
                     'plugin-loaders-panel': 'components/plugin_loaders_panel.vue',
                     'glue-state-sync-wrapper': 'components/glue_state_sync_wrapper.vue',
                     'glue-state-select': 'components/glue_state_select.vue',
                     'data-menu-add': 'components/data_menu_add.vue',
                     'data-menu-remove': 'components/data_menu_remove.vue',
                     'data-menu-subset-edit': 'components/data_menu_subset_edit.vue',
                     'hover-api-hint': 'components/hover_api_hint.vue'}

# Register pure vue component. This allows us to do recursive component instantiation only in the
# vue component file
for name, path in custom_components.items():
    ipyvue.register_component_from_file(None, name,
                                        os.path.join(os.path.dirname(__file__), path))

ipyvue.register_component_from_file('g-viewer-tab', "container.vue", __file__)


style_registry.add((__file__, 'main_styles.vue'))


class ApplicationState(State):
    """
    The application state object contains all the current front-end state,
    including the loaded data name references, the active viewers, plugins,
    and layout.

    This state object allows for nested callbacks in mutable objects like
    dictionaries and makes it so incremental changes to nested values
    propagate to the traitlet in order to trigger a UI re-render.
    """
    drawer_content = CallbackProperty(
        '', docstring="Content shown in the tray drawer.")
    add_subtab = CallbackProperty(
        0, docstring="Index of the active subtab in the add sidebar.")
    settings_subtab = CallbackProperty(
        0, docstring="Index of the active subtab in the settings sidebar.")
    info_subtab = CallbackProperty(
        0, docstring="Index of the active subtab in the info sidebar.")
    jdaviz_version = CallbackProperty(
        __version__, docstring="Version of Jdaviz.")
    global_search = CallbackProperty(
        '', docstring="Global search string.")
    global_search_menu = CallbackProperty(
        False, docstring="Whether to show the global search menu.")
    show_toolbar_buttons = CallbackProperty(
        True, docstring="Whether to show app-level toolbar buttons (left of sidebar menu button).")
    show_api_hints = CallbackProperty(
        False, docstring="Whether to show API hints.")
    subset_mode_create = CallbackProperty(
        False, docstring="Whether to create a new subset.")

    snackbar = DictCallbackProperty({
        'show': False,
        'test': "",
        'color': None,
        'timeout': 3000,
        'loading': False
    }, docstring="State of the quick toast messages.")

    snackbar_queue = SnackbarQueue()

    settings = DictCallbackProperty({
        'data': {
            'auto_populate': False,
            'parser': None
        },
        'visible': {
            'menu_bar': True,
            'toolbar': True,
            'tray': True,
            'tab_headers': True,
        },
        'dense_toolbar': True,
        'server_is_remote': False,  # sets some defaults, should be set before loading the config
        'context': {
            'notebook': {
                'max_height': '600px'
            }
        },
        'layout': {
        }
    }, docstring="Top-level application settings.")

    icons = DictCallbackProperty({
        'radialtocheck': read_icon(os.path.join(ICON_DIR, 'radialtocheck.svg'), 'svg+xml'),
        'checktoradial': read_icon(os.path.join(ICON_DIR, 'checktoradial.svg'), 'svg+xml'),
        'nuer': read_icon(os.path.join(ICON_DIR, 'right-east.svg'), 'svg+xml'),
        'nuel': read_icon(os.path.join(ICON_DIR, 'left-east.svg'), 'svg+xml'),
        'api': read_icon(os.path.join(ICON_DIR, 'api.svg'), 'svg+xml'),
        'api-lock': read_icon(os.path.join(ICON_DIR, 'api_lock.svg'), 'svg+xml'),
    }, docstring="Custom application icons")

    viewer_icons = DictCallbackProperty({}, docstring="Indexed icons (numbers) for viewers across the app")  # noqa
    layer_icons = DictCallbackProperty({}, docstring="Indexed icons (letters) for layers across the app")  # noqa

    dev_loaders = CallbackProperty(
        False, docstring='Whether to enable developer mode for new loaders infrastructure')
    catalogs_in_dc = CallbackProperty(
        False, docstring="Whether to enable developer mode for adding catalogs to data collection.")
    loader_items = ListCallbackProperty(
        docstring="List of loaders available to the application.")
    loader_selected = CallbackProperty(
        '', docstring="Active loader shown in the loaders panel.")
    new_viewer_items = ListCallbackProperty(
        docstring="List of new viewer items available to the application.")
    new_viewer_selected = CallbackProperty(
        '', docstring="Active new viewer shown in the new viewers panel.")

    data_items = ListCallbackProperty(
        docstring="List of data items parsed from the Glue data collection.")

    tool_items = ListCallbackProperty(
        docstring="Collection of toolbar items displayed in the application.")

    tray_items = ListCallbackProperty(
        docstring="List of plugins displayed in the sidebar tray area.")

    tray_items_open = CallbackProperty(
        [], docstring="The plugin(s) opened in sidebar tray area.")

    tray_items_filter = CallbackProperty(
        '', docstring='User-filter on tray items')

    stack_items = ListCallbackProperty(
        docstring="Nested collection of viewers constructed to support the "
                  "Golden Layout viewer area.")
    viewer_items = ListCallbackProperty(
        docstring="List (flat) of viewer objects")

    style_widget = CallbackProperty(
        '', docstring="Jupyter widget that won't be displayed but can apply css to the app"
    )


class Application(VuetifyTemplate, HubListener):
    """
    The main application object containing implementing the ipyvue/vuetify
    template instructions for composing the interface.
    """
    _metadata = Dict({"mount_id": "content"}).tag(sync=True)

    state = GlueState().tag(sync=True)

    template_file = __file__, "app.vue"

    loading = Bool(False).tag(sync=True)
    config = Unicode("").tag(sync=True)
    api_hints_obj = Unicode("").tag(sync=True)  # will use config if not defined
    vdocs = Unicode("").tag(sync=True)
    docs_link = Unicode("").tag(sync=True)
    popout_button = Any().tag(sync=True, **widget_serialization)
    style_registry_instance = Any().tag(sync=True, **widget_serialization)
    invisible_children = List(Any()).tag(sync=True, **widget_serialization)
    golden_layout_state = Dict(default_value=None, allow_none=True).tag(sync=True)
    force_open_about = Bool(False).tag(sync=True)

    def __init__(self, configuration=None, *args, **kwargs):
        super().__init__(*args, **kwargs)
        self._jdaviz_helper = None
        self.popout_button = PopoutButton(self)
        self.style_registry_instance = style_registry.get_style_registry()

        # Generate a state object for this application to maintain the state of
        #  the user interface.
        self.state = ApplicationState()

        # The application handler stores the state of the data and the
        #  underlying glue infrastructure
        self._application_handler = JupyterApplication(
            settings={'new_subset_on_selection_tool_change': True,
                      'single_global_active_tool': False})

        # Add a reference to this application to the Glue session object. This
        # allows the jdaviz Application object to then be accessed via e.g.
        # viewer.session.jdaviz_app
        self._application_handler.session.jdaviz_app = self

        # Create a dictionary for holding non-ipywidget viewer objects so we
        #  can reference their state easily since glue does not store viewers
        self._viewer_store = {}

        from jdaviz.core.events import PluginTableAddedMessage, PluginPlotAddedMessage
        self._plugin_tables = {}
        self.hub.subscribe(self, PluginTableAddedMessage,
                           handler=self._on_plugin_table_added)
        self._plugin_plots = {}
        self.hub.subscribe(self, PluginPlotAddedMessage,
                           handler=self._on_plugin_plot_added)

        # Convenient reference of all existing subset names
        self._reserved_labels = set([])

        # Parse the yaml configuration file used to compose the front-end UI
        self.load_configuration(configuration)

        # If true, link data on load. If false, do not link data to speed up
        # data loading
        self.auto_link = kwargs.pop('auto_link', True)

        # Imviz linking
        self._align_by = 'pixels'
        if self.config == "imviz":
            self._wcs_fast_approximation = None

        # Subscribe to messages indicating that a new viewer needs to be
        #  created. When received, information is passed to the application
        #  handler to generate the appropriate viewer instance.
        self.hub.subscribe(self, NewViewerMessage,
                           handler=self._on_new_viewer)

        # Subscribe to messages indicating new data should be loaded into the
        #  application
        self.hub.subscribe(self, LoadDataMessage,
                           handler=lambda msg: self.load_data(msg.path))

        # Subscribe to the event fired when data is added to the application-
        #  level data collection object
        self.hub.subscribe(self, DataCollectionAddMessage,
                           handler=self._on_data_added)

        # Subscribe to the event fired when data is deleted from the
        #  application-level data collection object
        self.hub.subscribe(self, DataCollectionDeleteMessage,
                           handler=self._on_data_deleted)

        self.hub.subscribe(self, AddDataToViewerMessage,
                           handler=lambda msg: self.add_data_to_viewer(
                               msg.viewer_reference, msg.data_label))

        self.hub.subscribe(self, RemoveDataFromViewerMessage,
                           handler=lambda msg: self.remove_data_from_viewer(
                               msg.viewer_reference, msg.data_label))

        # Subscribe to snackbar messages and tie them to the display of the
        #  message box
        self.hub.subscribe(self, SnackbarMessage,
                           handler=self._on_snackbar_message)

        # Internal cache so we don't have to keep calling get_object for the same Data.
        # Key should be (data_label, statistic) and value the translated object.
        self._get_object_cache = {}

        self.hub.subscribe(self, SubsetUpdateMessage,
                           handler=self._on_subset_update_message)
        # These both call _on_layers_changed
        self.hub.subscribe(self, SubsetDeleteMessage,
                           handler=self._on_subset_delete_message)
        self.hub.subscribe(self, SubsetCreateMessage,
                           handler=self._on_subset_create_message)

        # Store for associations between Data entries:
        self._data_associations = self._init_data_associations()

        # Subscribe to messages that result in changes to the layers
        self.hub.subscribe(self, AddDataMessage,
                           handler=self._on_add_data_message)
        self.hub.subscribe(self, RemoveDataMessage,
                           handler=self._on_layers_changed)

        # Emit messages when icons are updated
        self.state.add_callback('viewer_icons',
                                lambda value: self.hub.broadcast(IconsUpdatedMessage('viewer', value, sender=self)))  # noqa
        self.state.add_callback('layer_icons',
                                lambda value: self.hub.broadcast(IconsUpdatedMessage('layer', value, sender=self)))  # noqa

    def _on_plugin_table_added(self, msg):
        if msg.plugin._plugin_name is None:
            # plugin was instantiated after the app was created, ignore
            return
        key = f"{msg.plugin._plugin_name}: {msg.table._table_name}"
        self._plugin_tables.setdefault(key, msg.table.user_api)

    def _iter_live_plugin_results(self, trigger_data_lbl=None, trigger_subset=None):
        trigger_subset_lbl = trigger_subset.label if trigger_subset is not None else None
        for data in self.data_collection:
            plugin_inputs = data.meta.get('_update_live_plugin_results', None)
            if plugin_inputs is None:
                continue
            data_subs = plugin_inputs.get('_subscriptions', {}).get('data', [])
            subset_subs = plugin_inputs.get('_subscriptions', {}).get('subset', [])
            if (trigger_data_lbl is not None and
                    not np.any([plugin_inputs.get(attr) == trigger_data_lbl
                                for attr in data_subs])):
                # trigger data does not match subscribed data entries
                continue
            if trigger_subset_lbl is not None:
                if not np.any([plugin_inputs.get(attr) == trigger_subset_lbl
                               for attr in subset_subs]):
                    # trigger subset does not match subscribed subsets
                    continue
                if not np.any([plugin_inputs.get(attr) == trigger_subset.data.label
                               for attr in data_subs]):
                    # trigger parent data of subset does not match subscribed data entries
                    continue
            yield (data, plugin_inputs)

    def _update_live_plugin_results(self, trigger_data_lbl=None, trigger_subset=None):
        for data, plugin_inputs in self._iter_live_plugin_results(trigger_data_lbl, trigger_subset):
            # update and overwrite data
            # make a new instance of the plugin to avoid changing any UI settings
            plg = self._jdaviz_helper.plugins.get(data.meta.get('Plugin'))._obj.new()
            if not plg.supports_auto_update:
                raise NotImplementedError(f"{data.meta.get('Plugin')} does not support live-updates")  # noqa
            plg.user_api.from_dict(plugin_inputs)
            # keep auto-updating, even if the option is hidden from the user API
            # (can remove this line if auto_update is exposed to the user API in the future)
            plg.add_results.auto_update_result = True
            try:
                plg()
            except Exception as e:
                self.hub.broadcast(SnackbarMessage(
                    f"Auto-update for {plugin_inputs['add_results']['label']} failed: {e}",
                    sender=self, color="error"))

    def _remove_live_plugin_results(self, trigger_data_lbl=None, trigger_subset=None):
        for data, plugin_inputs in self._iter_live_plugin_results(trigger_data_lbl, trigger_subset):
            self.hub.broadcast(SnackbarMessage(
                f"Removing {data.label} due to deletion of {trigger_subset.label if trigger_subset is not None else trigger_data_lbl}",  # noqa
                sender=self, color="warning"))
            self.data_item_remove(data.label)

    def _on_add_data_message(self, msg):
        self._on_layers_changed(msg)
        self._update_live_plugin_results(trigger_data_lbl=msg.data.label)

    def _on_subset_update_message(self, msg):
        # NOTE: print statements in here will require the viewer output_widget
        self._clear_object_cache(msg.subset.label)
        if msg.attribute == 'subset_state':
            self._update_live_plugin_results(trigger_subset=msg.subset)

    def _on_subset_delete_message(self, msg):
        self._remove_live_plugin_results(trigger_subset=msg.subset)
        if msg.subset.label in self._reserved_labels:
            # This might already be gone in test teardowns
            self._reserved_labels.remove(msg.subset.label)
        self._on_layers_changed(msg)

    def _on_subset_create_message(self, msg):
        self._reserved_labels.add(msg.subset.label)
        self._on_layers_changed(msg)

    def _on_plugin_plot_added(self, msg):
        if msg.plugin._plugin_name is None:
            # plugin was instantiated after the app was created, ignore
            return
        key = f"{msg.plugin._plugin_name}: {msg.plot._plot_name}"
        self._plugin_plots.setdefault(key, msg.plot.user_api)

    @property
    def hub(self):
        """
        Reference to the stored application handler `~glue.core.hub.Hub` instance
        for the application.
        """
        return self._application_handler.data_collection.hub

    @property
    def session(self):
        """
        Reference to the stored `~glue.core.session.Session` instance
        maintained by Glue for this application.
        """
        return self._application_handler.session

    @property
    def data_collection(self):
        """
        Reference to the stored `~glue.core.data_collection.DataCollection` instance,
        used to maintain the the data objects that been loaded into the application
        this session.
        """
        return self._application_handler.data_collection

    def _add_style(self, path):
        """
        Appends an addition vue file containing a <style> tag that will be applied on top of the
        style defined in ``main_styles.vue``.  This is useful for config-specific or downstream
        styling at the app-level.

        Parameters
        ----------
        path : str or tuple
            Path to a ``.vue`` file containing style rules to inject into the app.
        """
        style_registry.add(path)

    def _on_snackbar_message(self, msg):
        """
        Displays a toast message with an editable message that be dismissed
        manually or will dismiss automatically after a timeout.

        Whether the message shows as a snackbar popup is controlled by
        ``logger_plg.verbosity``,
        whether the message is added to the history log is controlled by
        ``logger_plg.history_verbosity``.

        Parameters
        ----------
        msg : `~glue.core.SnackbarMessage`
            The Glue snackbar message containing information about displaying
            the message box.
        """
        # https://material-ui.com/customization/palette/ provides these options:
        #   success, info, warning, error, secondary, primary
        # We have these options:
        #   debug, info, warning, error
        # Therefore:
        # * debug is not used, it is more for the future if we also have a logger.
        # * info lets everything through
        # * success, secondary, and primary are treated as info (not sure what they are used for)
        # * None is also treated as info (when color is not set)
        logger_plg = self._jdaviz_helper.plugins.get('Logger', None)
        logger_plg._obj.queue_message(msg, msg.color)

    def _on_layers_changed(self, msg):
        if hasattr(msg, 'data'):
            layer_name = msg.data.label
            is_wcs_only = msg.data.meta.get(_wcs_only_label, False)
            is_not_child = self._get_assoc_data_parent(layer_name) is None
            children_layers = self._get_assoc_data_children(layer_name)

        elif hasattr(msg, 'subset'):
            # We don't need to reprocess the subset for every data collection entry
            if msg.subset.data != self.data_collection[0]:
                return
            layer_name = msg.subset.label
            is_wcs_only = False
            is_not_child = True
            children_layers = []
        else:
            raise NotImplementedError(f"cannot recognize new layer from {msg}")

        wcs_only_refdata_icon = ''  # blank - might be replaced with custom icon in the future
        # any changes here should also be manually reflected in orientation.vue
        orientation_icons = {'Default orientation': 'mdi-image-outline',
                             'North-up, East-left': 'nuel',
                             'North-up, East-right': 'nuer'}

        if layer_name not in self.state.layer_icons:
            if is_wcs_only:
                self.state.layer_icons = {**self.state.layer_icons,
                                          layer_name: orientation_icons.get(layer_name,
                                                                            wcs_only_refdata_icon)}
            elif not is_not_child:
                parent_icon = self.state.layer_icons.get(self._get_assoc_data_parent(layer_name))
                index = len([ln for ln, ic in self.state.layer_icons.items()
                             if not ic[:4] == 'mdi-' and
                             self._get_assoc_data_parent(ln) == parent_icon]) + 1
                self.state.layer_icons = {
                    **self.state.layer_icons,
                    layer_name: f"{parent_icon}{index}"
                }
            else:
                self.state.layer_icons = {
                    **self.state.layer_icons,
                    layer_name: alpha_index(len([ln for ln, ic in self.state.layer_icons.items()
                                                 if not ic[:4] == 'mdi-' and
                                                 self._get_assoc_data_parent(ln) is None]))
                }

        # all remaining layers at this point have a parent:
        child_layer_icons = {}
        for layer_name in self.state.layer_icons:
            children_layers = self._get_assoc_data_children(layer_name)
            if children_layers is not None:
                parent_icon = self.state.layer_icons[layer_name]
                for i, child_layer in enumerate(children_layers, start=1):
                    if child_layer not in self.state.layer_icons:
                        child_layer_icons[child_layer] = f'{parent_icon}{i}'

        if child_layer_icons:
            self.state.layer_icons = {
                **self.state.layer_icons,
                **child_layer_icons
            }

    def _change_reference_data(self, new_refdata_label, viewer_id=None):
        """
        Change reference data to Data with ``data_label``.
        This does not work on data without WCS.
        """
        if self.config not in ('imviz', 'deconfigged'):
            # this method is only meant for Imviz for now
            return

        if viewer_id is None:
            viewer = self._jdaviz_helper.default_viewer._obj
        else:
            viewer = self.get_viewer(viewer_id)

        old_refdata = viewer.state.reference_data

        if old_refdata is not None and ((new_refdata_label == old_refdata.label)
                                        or (old_refdata.coords is None)):
            # if there's no refdata change nor WCS, don't do anything:
            return

        if old_refdata is None:
            return

        # locate the central coordinate of old refdata in this viewer:
        sky_cen = viewer._get_center_skycoord()

        # estimate FOV in the viewer with old reference data:
        fov_sky_init = viewer._get_fov()

        new_refdata = self.data_collection[new_refdata_label]

        # make sure new refdata can be selected:
        refdata_choices = [choice.label for choice in viewer.state.ref_data_helper.choices]
        if new_refdata_label not in refdata_choices:
            viewer.state.ref_data_helper.append_data(new_refdata)
        if new_refdata_label not in [lyr.layer.label for lyr in viewer.layers]:
            viewer.add_data(new_refdata)
        viewer.state.ref_data_helper.refresh()

        # set the new reference data in the viewer:
        viewer.state.reference_data = new_refdata

        # also update the viewer item's reference data label:
        viewer_ref = viewer.reference
        viewer_item = self._get_viewer_item(viewer_ref)
        viewer_item['reference_data_label'] = new_refdata.label

        self.hub.broadcast(ChangeRefDataMessage(
            new_refdata,
            viewer,
            viewer_id=viewer.reference,
            old=old_refdata,
            sender=self))

        with delay_callback(viewer.state, 'x_min', 'x_max',
                            'y_min', 'y_max',
                            'zoom_center_x', 'zoom_center_y', 'zoom_radius'):
            if (
                all('_WCS_ONLY' in refdata.meta for refdata in [old_refdata, new_refdata]) and
                viewer.shape is not None
            ):
                # adjust zoom to account for new refdata if both the
                # old and new refdata are WCS-only layers
                # (which also ensures zoom_level is already determined):
                fov_sky_final = viewer._get_fov()
                viewer.zoom(
                    float(fov_sky_final / fov_sky_init)
                )

            # only re-center the viewer if all data layers have WCS:
            has_wcs_per_data = [data_has_valid_wcs(d) for d in viewer.data()]
            if all(has_wcs_per_data):
                # re-center the viewer on previous location.
                viewer.center_on(sky_cen)

    def _link_new_data_by_component_type(self, new_data_label):
        new_data = self.data_collection[new_data_label]

<<<<<<< HEAD
        if (new_data.meta.get('_importer') in ('ImageImporter', 'CatalogImporter') and
=======
        if (getattr(new_data, '_importer', None) == 'ImageImporter' and
>>>>>>> 7c1bf612
                'Orientation' in self._jdaviz_helper.plugins):
            # Orientation plugin alreadly listens for messages for added Data and handles linking
            # orientation_plugin._link_image_data()
            # NOTE: eventually we may only want to skip for pixel/sky coordinates and allow
            # flux, etc, to link to other data for custom histograms/scatter plots
            return

        new_links = []
        for new_comp in new_data.components:
            if getattr(new_comp, '_component_type', None) in (None, 'unknown'):
                continue

            found_match = False
            for existing_data in self.data_collection:
                if existing_data.label == new_data_label:
                    continue

                for existing_comp in existing_data.components:
                    if getattr(existing_comp, '_component_type', None) in (None, 'unknown'):
                        continue

                    # Create link if component-types match
                    if new_comp._component_type == existing_comp._component_type:
                        msg_text = f"Creating link {new_data.label}:{new_comp.label}({new_comp._component_type}) > {existing_data.label}:{existing_comp.label}({existing_comp._component_type})"  # noqa
                        msg = SnackbarMessage(text=msg_text,
                                              color='info', sender=self)
                        self.hub.broadcast(msg)
                        link = LinkSameWithUnits(new_comp, existing_comp)
                        new_links.append(link)
                        # only need one link for the new component, reparenting will handle
                        # if that data entry is deleted
                        found_match = True
                        break  # break out of existing_comp loop

                if found_match:
                    break  # break out of existing_data loop

        # Add all new links to the data collection
        if new_links:
            self.data_collection.add_link(new_links)

    def _link_new_data(self, reference_data=None, data_to_be_linked=None):
        """
        When additional data is loaded, check to see if the spectral axis of
        any components are compatible with already loaded data. If so, link
        them so that they can be displayed on the same profile1D plot.
        """
        if self.config in CONFIGS_WITH_LOADERS:
            # automatic linking based on component physical types handled by importers
            return
        elif not self.auto_link:
            return
        elif self.config == 'mosviz' and self.get_viewer('spectrum-viewer').state.reference_data:
            # Mosviz turns auto_link to False in order to batch
            # link the data after they have all been loaded.
            # It then reverts auto_link to True, which means that when
            # plugin data is added from mosviz, it can use the following line
            # to set reference data.
            reference_data = self.get_viewer('spectrum-viewer').state.reference_data.label

        dc = self.data_collection
        # This will need to be changed for cubeviz to support multiple cubes
        default_refdata_index = 0
        if self.config == 'mosviz':
            # In Mosviz, first data is always MOS Table. Use the next data
            default_refdata_index = 1
        elif self.config == 'cubeviz':
            spectral_axis_index = dc[0].meta['spectral_axis_index']
        ref_data = dc[reference_data] if reference_data else dc[default_refdata_index]
        linked_data = dc[data_to_be_linked] if data_to_be_linked else dc[-1]

        if self.config == 'cubeviz' and linked_data.ndim == 1:
            # Don't want to use negative indices in case there are extra components like a mask
            ref_wavelength_component = dc[0].components[spectral_axis_index]
            # May need to update this for specutils 2
            linked_wavelength_component = linked_data.components[1]

            dc.add_link(LinkSame(ref_wavelength_component, linked_wavelength_component))
            return

        elif (linked_data.meta.get('Plugin', None) == '3D Spectral Extraction' or
                (linked_data.meta.get('Plugin', None) == ('Gaussian Smooth') and
                 linked_data.ndim < 3 and  # Cube linking requires special logic. See below
                 ref_data.ndim < 3)
              ):
            links = [LinkSame(linked_data.components[0], ref_data.components[0]),
                     LinkSame(linked_data.components[1], ref_data.components[1])]

            dc.add_link(links)
            return

        # The glue-astronomy SpectralCoordinates currently seems incompatible with glue
        # WCSLink. This gets around it until there's an upstream fix. Also need to do this
        # for SpectralGWCS in 1D case (pixel linking below handles cubes)
        if (isinstance(linked_data.coords, SpectralCoordinates) or
                isinstance(linked_data.coords, SpectralGWCS) and linked_data.ndim == 1):
            wc_old = ref_data.world_component_ids[ref_data.meta['spectral_axis_index']]
            wc_new = linked_data.world_component_ids[linked_data.meta['spectral_axis_index']]
            self.data_collection.add_link(LinkSameWithUnits(wc_old, wc_new))
            return

        # NOTE: if Cubeviz ever supports multiple cubes, we might want to reintroduce WCS-linking
        # but will likely need affine approximation for performance

        pc_ref = [str(id).split(" ")[-1][1] for id in ref_data.pixel_component_ids]
        pc_linked = [str(id).split(" ")[-1][1] for id in linked_data.pixel_component_ids]

        links = []

        # This code loops through the returned locations of the x, y, and z
        # axes in the pixel_coordinate_ids of the reference data. It matches
        # the axes with the pixel_coordinate_ids of the linked data and links
        # those axes. There are special rules for linking 2D and 3D data, which
        # is as follows: 2D y to 3D z and 2D x to 3D y, and vice versa in the
        # case of moment map and collapse data because they need to be transposed.
        # See github comment:
        # https://github.com/spacetelescope/jdaviz/pull/1412#discussion_r907630682
        len_linked_pixel = len(linked_data.pixel_component_ids)

        for ind, pixel_coord in enumerate(pc_ref):
            ref_index = ind
            if (len_linked_pixel == 2 and
                    (linked_data.meta.get("Plugin", None) in
                     ['Moment Maps', 'Collapse', 'Sonify Data'])):

                if spectral_axis_index in (2, -1):
                    link_to_x = 'z'
                elif spectral_axis_index == 0:
                    link_to_x = 'x'

                if pixel_coord == link_to_x:
                    linked_index = pc_linked.index('x')
                elif pixel_coord == 'y':
                    linked_index = pc_linked.index('y')
                else:
                    continue
            elif len_linked_pixel == 2:
                if pixel_coord == 'z':
                    linked_index = pc_linked.index('y')
                elif pixel_coord == 'y':
                    linked_index = pc_linked.index('x')
                else:
                    continue
            elif pixel_coord in pc_linked:
                linked_index = pc_linked.index(pixel_coord)
            else:
                continue

            links.append(LinkSameWithUnits(ref_data.pixel_component_ids[ref_index],
                                           linked_data.pixel_component_ids[linked_index]))

        dc.add_link(links)

    def load_data(self, file_obj, parser_reference=None, **kwargs):
        """
        Provided a path to a data file, open and parse the data into the
        `~glue.core.data_collection.DataCollection` for this session.

        For some parsers, this also attempts to find WCS links that exist
        between data components.

        Parameters
        ----------
        file_obj : str or file-like
            File object for the data to be loaded.

        parser_reference : str or `None`
            The actual data parser to use. It must already be registered
            to glue's data parser registry. This is mainly for internal use.

        **kwargs : dict
            Additional keywords to be passed into the parser defined by
            ``parser_reference``.

        """
        self.loading = True
        try:
            if isinstance(file_obj, pathlib.Path):
                file_obj = str(file_obj)

            # attempt to get a data parser from the config settings
            parser = None
            data = self.state.settings.get('data', None)
            if parser_reference:
                parser = data_parser_registry.members.get(parser_reference)
            elif data and isinstance(data, dict):
                data_parser = data.get('parser', None)
                if data_parser:
                    parser = data_parser_registry.members.get(data_parser)

            if parser is not None:
                parser(self, file_obj, **kwargs)
            else:
                self._application_handler.load_data(file_obj)

        except Exception:  # Reset state on uncaught errors
            cfg_name = self.state.settings.get('configuration', 'unknown')
            if cfg_name in ('mosviz', ):  # Add more as needed.
                self.data_collection.clear()
            raise
        finally:
            self.loading = False

    def get_viewer(self, viewer_reference):
        """
        Return a `~glue_jupyter.bqplot.common.BqplotBaseView` viewer instance.
        This is *not* an ``IPyWidget``. This is stored here because
        the state of the viewer and data methods that allow add/removing data
        to the viewer exist in a wrapper around the core ``IPyWidget``, which
        is needed to interact with the data rendered within a viewer.

        Notes
        -----
        If viewer does not have a reference, it is going to try to look
        up the viewer using the given reference as ID.

        Parameters
        ----------
        viewer_reference : str
            The reference to the viewer defined with the ``reference`` key
            in the YAML configuration file.

        Returns
        -------
        viewer : `~glue_jupyter.bqplot.common.BqplotBaseView`
            The viewer class instance.
        """
        return self._viewer_by_reference(viewer_reference, fallback_to_id=True)

    def get_viewer_by_id(self, vid):
        """Like :meth:`get_viewer` but use ID directly instead of reference name.
        This is useful when reference name is `None`.
        """
        return self._viewer_store.get(vid)

    def _get_wcs_from_subset(self, subset_state, data=None):
        """ Usually WCS is subset.parent.coords, except special cubeviz case."""
        parent_data = subset_state.attributes[0].parent if not data else self.data_collection[data]

        # 3D WCS is not yet supported so this workaround allows SkyRegions to
        # be returned for data in cubeviz
        if self.config == 'cubeviz':
            wcs = parent_data.meta.get("_orig_spatial_wcs", None)
        else:
            if not hasattr(parent_data, 'coords'):
                raise AttributeError(f'{parent_data} does not have anything set for'
                                     f'the coords attribute, unable to extract WCS')
            wcs = parent_data.coords
        return wcs

    def get_subsets(self, subset_name=None, spectral_only=False,
                    spatial_only=False, object_only=False,
                    simplify_spectral=True, use_display_units=False,
                    include_sky_region=False, wrt_data=None):
        """
        Returns all branches of glue subset tree in the form that subset plugin
        can recognize.

        Parameters
        ----------
        subset_name : str
            The subset name.
        spectral_only : bool
            Return only spectral subsets.
        spatial_only : bool
            Return only spatial subsets, except masked subsets (uncommon).
        object_only : bool
            Return only object relevant information and
            leave out the region class name and glue_state.
        simplify_spectral : bool
            Return a composite spectral subset collapsed to a simplified
            SpectralRegion.
        use_display_units : bool, optional
            Whether to convert to the display units defined in the
            :ref:`Unit Conversion <unit-conversion>` plugin.
        include_sky_region : bool
            If True, for spatial subsets that have a WCS associated with their
            parent data, return a sky region in addition to pixel region. If
            subset is composite, a sky region for each constituent subset will
            be returned.
        wrt_data : str or None
            Name of data to use for applying WCS to subset when returning as
            a sky region object.

        Returns
        -------
        data : dict
            Returns a nested dictionary with, for each subset, 'name', 'glue_state',
            'region', 'sky_region' (set to None if not applicable), and 'subset_state'.
            If subset is composite, each constituant subset will be included individually.
        """

        dc = self.data_collection
        subsets = dc.subset_groups

        all_subsets = {}

        # If we only want one subset, no need to loop through them all
        if subset_name not in (None, ""):
            if isinstance(subset_name, str):
                subsets = [subset for subset in subsets if subset.label == subset_name]
                if subsets == []:
                    all_labels = sorted(sg.label for sg in dc.subset_groups)
                    raise ValueError(f"{subset_name} not in {all_labels}")
            else:
                raise ValueError("subset_name must be a string.")

        for subset in subsets:

            label = subset.label

            if isinstance(subset.subset_state, CompositeSubsetState):
                # Region composed of multiple ROI or Range subset
                # objects that must be traversed
                subset_region = self.get_sub_regions(subset.subset_state,
                                                     simplify_spectral, use_display_units,
                                                     get_sky_regions=include_sky_region,
                                                     wrt_data=wrt_data)

            elif isinstance(subset.subset_state, RoiSubsetState):
                subset_region = self._get_roi_subset_definition(subset.subset_state,
                                                                to_sky=include_sky_region,
                                                                wrt_data=wrt_data)

            elif isinstance(subset.subset_state, RangeSubsetState):
                # 2D regions represented as SpectralRegion objects
                subset_region = self._get_range_subset_bounds(subset.subset_state,
                                                              simplify_spectral,
                                                              use_display_units)

            elif isinstance(subset.subset_state, MultiMaskSubsetState):
                subset_region = self._get_multi_mask_subset_definition(subset.subset_state)

            else:
                # subset.subset_state can be an instance of something else
                # we do not know how to handle yet
                all_subsets[label] = [{"name": subset.subset_state.__class__.__name__,
                                       "glue_state": subset.subset_state.__class__.__name__,
                                       "region": None,
                                       "sky_region": None,
                                       "subset_state": subset.subset_state}]
                continue

            # Is the subset spectral, spatial, temporal?
            is_spectral = self._is_subset_spectral(subset_region)
            is_temporal = self._is_subset_temporal(subset_region)

            # Remove duplicate spectral regions
            if is_spectral and isinstance(subset_region, SpectralRegion):
                subset_region = self._remove_duplicate_bounds(subset_region)

            if spectral_only and is_spectral:
                if object_only and not simplify_spectral:
                    all_subsets[label] = [reg['region'] for reg in subset_region]
                else:
                    all_subsets[label] = subset_region
            elif spatial_only and not is_spectral:
                if object_only:
                    all_subsets[label] = [reg['region'] for reg in subset_region]
                else:
                    all_subsets[label] = subset_region
            elif not spectral_only and not spatial_only:
                # General else statement if no type was specified
                if object_only and not isinstance(subset_region, SpectralRegion):
                    all_subsets[label] = [reg['region'] for reg in subset_region]
                else:
                    all_subsets[label] = subset_region

            if not (spectral_only or spatial_only) and is_temporal:
                if object_only:
                    all_subsets[label] = [reg['region'] for reg in subset_region]
                else:
                    all_subsets[label] = subset_region

        if subset_name:
            return all_subsets[subset_name]
        else:
            return all_subsets

    def _is_subset_spectral(self, subset_region):
        if isinstance(subset_region, SpectralRegion):
            return True
        elif isinstance(subset_region, list) and len(subset_region) > 0:
            if isinstance(subset_region[0]['region'], SpectralRegion):
                return True
        return False

    def _is_subset_temporal(self, subset_region):
        if isinstance(subset_region, Time):
            return True
        elif isinstance(subset_region, list):
            if isinstance(subset_region[0]['region'], Time):
                return True
        return False

    def _remove_duplicate_bounds(self, spec_regions):
        regions_no_dups = None

        for region in spec_regions:
            if not regions_no_dups:
                regions_no_dups = region
            elif region.bounds not in regions_no_dups.subregions:
                regions_no_dups += region
        return regions_no_dups

    def _get_range_subset_bounds(self, subset_state,
                                 simplify_spectral=True, use_display_units=False):
        # TODO: Use global display units
        # units = dc[0].data.coords.spectral_axis.unit
        if not hasattr(subset_state.att, "parent"):  # e.g., Cubeviz
            viewer = self.get_viewer(self._jdaviz_helper._default_spectrum_viewer_reference_name)
            data = viewer.data()
            if data and len(data) > 0 and isinstance(data[0], Spectrum):
                units = data[0].spectral_axis.unit
            else:
                raise ValueError("Unable to find spectral axis units")
        else:
            data = subset_state.att.parent
            ndim = data.get_component("flux").ndim
            if ndim == 2:
                units = u.pix
            else:
                handler, _ = data_translator.get_handler_for(Spectrum)
                spec = handler.to_object(data)
                units = spec.spectral_axis.unit

        if use_display_units and units != u.pix:
            # converting may result in flipping order (wavelength <-> frequency)
            ret_units = self._get_display_unit('spectral')
            subset_bounds = [(subset_state.lo * units).to(ret_units, u.spectral()),
                             (subset_state.hi * units).to(ret_units, u.spectral())]
            spec_region = SpectralRegion(min(subset_bounds), max(subset_bounds))
        else:
            spec_region = SpectralRegion(subset_state.lo * units, subset_state.hi * units)

        if not simplify_spectral:
            return [{"name": subset_state.__class__.__name__,
                     "glue_state": subset_state.__class__.__name__,
                     "region": spec_region,
                     "sky_region": None,  # not implemented for spectral, include for consistancy
                     "subset_state": subset_state}]
        return spec_region

    def _get_multi_mask_subset_definition(self, subset_state):

        return [{"name": subset_state.__class__.__name__,
                 "glue_state": subset_state.__class__.__name__,
                 "region": subset_state.total_masked_first_data(),
                 "sky_region": None,
                 "subset_state": subset_state}]

    def _get_roi_subset_definition(self, subset_state, to_sky=False, wrt_data=None):
        wcs = None
        # If SkyRegion is explicitly requested or the user has specified something for
        # wrt_data, this will be true
        if to_sky or wrt_data is not None:
            wcs = self._get_wcs_from_subset(subset_state, data=wrt_data)

        # if no spatial wcs on subset, we have to skip computing sky region for this subset
        # but want to do so without raising an error (since many subsets could be requested)
        roi_as_sky_region = None
        if wcs is not None:
            if self.config == 'cubeviz':
                # the value for wcs returned above will be in 2D dimensions, which is needed
                # for this translation to work
                roi_as_sky_region = roi_subset_state_to_region(subset_state).to_sky(wcs)
            else:
                roi_as_sky_region = roi_subset_state_to_region(subset_state, to_sky=True)

            roi_as_region = roi_as_sky_region.to_pixel(wcs)
        else:
            # pixel region
            roi_as_region = roi_subset_state_to_region(subset_state)

        return [{"name": subset_state.roi.__class__.__name__,
                 "glue_state": subset_state.__class__.__name__,
                 "region": roi_as_region,
                 "sky_region": roi_as_sky_region,
                 "subset_state": subset_state}]

    def get_sub_regions(self, subset_state, simplify_spectral=True,
                        use_display_units=False, get_sky_regions=False,
                        wrt_data=None):

        if isinstance(subset_state, CompositeSubsetState):
            if subset_state and hasattr(subset_state, "state2") and subset_state.state2:
                one = self.get_sub_regions(subset_state.state1,
                                           simplify_spectral, use_display_units,
                                           get_sky_regions=get_sky_regions,
                                           wrt_data=wrt_data)
                two = self.get_sub_regions(subset_state.state2,
                                           simplify_spectral, use_display_units,
                                           get_sky_regions=get_sky_regions,
                                           wrt_data=wrt_data)
                if simplify_spectral and isinstance(two, SpectralRegion):
                    merge_func = self._merge_overlapping_spectral_regions_worker
                else:
                    def merge_func(spectral_region):  # noop
                        return spectral_region

                if isinstance(one, list) and "glue_state" in one[0]:
                    one[0]["glue_state"] = subset_state.__class__.__name__

                if (isinstance(one, list)
                        and isinstance(one[0]["subset_state"], MultiMaskSubsetState)
                        and simplify_spectral):
                    return two
                elif (isinstance(two, list)
                        and isinstance(two[0]["subset_state"], MultiMaskSubsetState)
                        and simplify_spectral):
                    return one

                if isinstance(subset_state.state2, InvertState):
                    # This covers the REMOVE subset mode

                    # As an example for how this works:
                    # a = SpectralRegion(4 * u.um, 7 * u.um) + SpectralRegion(9 * u.um, 11 * u.um)
                    # b = SpectralRegion(5 * u.um, 6 * u.um)
                    # After running the following code with a as one and b as two:
                    # Spectral Region, 3 sub-regions:
                    #   (4.0 um, 5.0 um)    (6.0 um, 7.0 um)    (9.0 um, 11.0 um)
                    if isinstance(two, SpectralRegion):
                        new_spec = None
                        for sub in one:
                            if not new_spec:
                                new_spec = two.invert(sub.lower, sub.upper)
                            else:
                                new_spec += two.invert(sub.lower, sub.upper)
                        return new_spec
                    else:
                        if isinstance(two, list):
                            two[0]['glue_state'] = "AndNotState"
                        return merge_func(one + two)
                elif subset_state.op is operator.and_:
                    # This covers the AND subset mode

                    # Example of how this works with "one" being the AND region
                    # and "two" being two Range subsets connected by an OR state:
                    # one = SpectralRegion(4.5 * u.um, 7.5 * u.um)
                    # two = SpectralRegion(4 * u.um, 5 * u.um) + SpectralRegion(7 * u.um, 8 * u.um)
                    #
                    # oppo = two.invert(one.lower, one.upper)
                    # Spectral Region, 1 sub-regions:
                    #   (5.0 um, 7.0 um)
                    #
                    # oppo.invert(one.lower, one.upper)
                    # Spectral Region, 2 sub-regions:
                    #   (4.5 um, 5.0 um)   (7.0 um, 7.5 um)
                    if isinstance(two, SpectralRegion):
                        # Taking an AND state of an empty region is allowed
                        # but there is no way for SpectralRegion to display that information.
                        # Instead, we raise a ValueError
                        if one.upper.value < two.lower.value or one.lower.value > two.upper.value:
                            raise ValueError("AND mode should overlap with existing subset")
                        oppo = two.invert(one.lower, one.upper)

                        return oppo.invert(one.lower, one.upper)
                    else:
                        return merge_func(two + one)
                elif subset_state.op is operator.or_:
                    # This covers the ADD subset mode
                    # one + two works for both Range and ROI subsets
                    if one and two:
                        return merge_func(two + one)
                    elif one:
                        return one
                    elif two:
                        return two
                elif subset_state.op is operator.xor:
                    # This covers the XOR subset mode

                    # Example of how this works, with "one" acting
                    # as the XOR region and "two" as two ranges joined
                    # by an OR:
                    # a = SpectralRegion(4 * u.um, 5 * u.um)
                    # b = SpectralRegion(6 * u.um, 9 * u.um)
                    #
                    # one = SpectralRegion(4.5 * u.um, 12 * u.um)
                    # two = a + b

                    # two.invert(one.lower, one.upper)
                    # Spectral Region, 2 sub-regions:
                    #   (5.0 um, 6.0 um)    (9.0 um, 12.0 um)

                    # one.invert(two.lower, two.upper)
                    # Spectral Region, 1 sub-regions:
                    #   (4.0 um, 4.5 um)

                    # two.invert(one.lower, one.upper) + one.invert(two.lower, two.upper)
                    # Spectral Region, 3 sub-regions:
                    #   (4.0 um, 4.5 um)    (5.0 um, 6.0 um)    (9.0 um, 12.0 um)

                    if isinstance(two, SpectralRegion):
                        # This is the main application of XOR to other regions
                        if one.lower > two.lower and one.upper < two.upper:
                            if len(two) < 2:
                                inverted_region = one.invert(two.lower, two.upper)
                            else:
                                two_2 = None
                                for subregion in two:
                                    temp_region = None
                                    # No overlap
                                    if subregion.lower > one.upper or subregion.upper < one.lower:
                                        continue
                                    temp_lo = max(subregion.lower, one.lower)
                                    temp_hi = min(subregion.upper, one.upper)
                                    temp_region = SpectralRegion(temp_lo, temp_hi)
                                    if two_2:
                                        two_2 += temp_region
                                    else:
                                        two_2 = temp_region
                                inverted_region = two_2.invert(one.lower, one.upper)
                        else:
                            inverted_region = two.invert(one.lower, one.upper)

                        new_region = None
                        for subregion in two:
                            temp_region = None
                            # Add all subregions that do not intersect with XOR region
                            # to a new SpectralRegion object
                            if subregion.lower > one.upper or subregion.upper < one.lower:
                                temp_region = subregion
                            # Partial overlap
                            elif subregion.lower < one.lower and subregion.upper < one.upper:
                                temp_region = SpectralRegion(subregion.lower, one.lower)
                            elif subregion.upper > one.upper and subregion.lower > one.lower:
                                temp_region = SpectralRegion(one.upper, subregion.upper)

                            if not temp_region:
                                continue

                            if new_region:
                                new_region += temp_region
                            else:
                                new_region = temp_region

                        # This adds the edge regions that are otherwise not included
                        if new_region:
                            return merge_func(new_region + inverted_region)
                        return inverted_region
                    else:
                        return merge_func(two + one)
            else:
                # This gets triggered in the InvertState case where state1
                # is an object and state2 is None
                return self.get_sub_regions(subset_state.state1,
                                            simplify_spectral,
                                            use_display_units,
                                            get_sky_regions=get_sky_regions,
                                            wrt_data=wrt_data)
        elif subset_state is not None:
            # This is the leaf node of the glue subset state tree where
            # a subset_state is either ROI, Range, or MultiMask.
            if isinstance(subset_state, RoiSubsetState):
                return self._get_roi_subset_definition(subset_state, to_sky=get_sky_regions,
                                                       wrt_data=wrt_data)

            elif isinstance(subset_state, RangeSubsetState):
                return self._get_range_subset_bounds(subset_state,
                                                     simplify_spectral, use_display_units)
            elif isinstance(subset_state, MultiMaskSubsetState):
                return self._get_multi_mask_subset_definition(subset_state)

    def delete_subsets(self, subset_labels=None):
        """
        Delete all or specified subsets in app.

        This method removes subsets based on the provided ``subset_labels`` (a
        single subset label or multiple labels). If ``subset_labels``
        is None (default), all subsets will be removed.

        Parameters
        ----------
        subset_labels : str or list of str or None
            The label(s) of the subsets to delete. If None, all subsets will be
            removed.
        """

        # delete all subsets
        if subset_labels is None:
            for subset_group in self.data_collection.subset_groups:
                self.data_collection.remove_subset_group(subset_group)

        else:
            if isinstance(subset_labels, str):
                subset_labels = [subset_labels]
            labels = np.asarray(subset_labels)
            sg = self.data_collection.subset_groups
            subset_grp_labels = {s.label: s for s in sg}

            # raise ValueError if any subset in 'subset_labels' isn't actually
            # in the data collection, before deleting subsets
            invalid_labels = ~np.isin(labels, list(subset_grp_labels.keys()))
            if np.any(invalid_labels):
                bad = ', '.join([x for x in labels[invalid_labels]])
                raise ValueError(f'{bad} not in data collection, can not delete.')
            else:
                for label in labels:
                    self.data_collection.remove_subset_group(subset_grp_labels[label])

    def _get_display_unit(self, axis):
        if self._jdaviz_helper is None:
            # cannot access either the plugin or the spectrum viewer.
            # Plugins that access the unit at this point will need to
            # detect that they are set to unitless and attempt again later.
            return ''

        try:
            uc = self.get_tray_item_from_name('g-unit-conversion')  # even if not relevant
        except KeyError:
            # UC plugin not available (should only be for: imviz, mosviz)
            uc = None
        if uc is None:  # noqa
            # fallback on native units (unit conversion is not enabled)
            if hasattr(self._jdaviz_helper, '_default_spectrum_viewer_reference_name'):
                viewer_name = self._jdaviz_helper._default_spectrum_viewer_reference_name
            elif hasattr(self._jdaviz_helper, '_default_spectrum_2d_viewer_reference_name'):
                viewer_name = self._jdaviz_helper._default_spectrum_2d_viewer_reference_name
            elif axis == 'temporal':
                # No unit for ramp's time (group/resultant) axis:
                return None
            else:
                raise NotImplementedError("No default viewer reference found.")
            if axis == 'spectral':
                sv = self.get_viewer(viewer_name)
                return sv.data()[0].spectral_axis.unit
            elif axis in ('flux', 'sb', 'spectral_y'):
                sv = self.get_viewer(viewer_name)
                sv_y_unit = sv.data()[0].flux.unit
                if axis == 'spectral_y':
                    return sv_y_unit
                # since this is where we're falling back on native units (UC plugin might not exist)
                # first check the spectrum viewer y axis for any solid angle unit (i think that it
                # will ALWAYS be in flux, but just to be sure). If no solid angle unit is found,
                # check the flux viewer for surface brightness units
                sv_y_angle_unit = check_if_unit_is_per_solid_angle(sv_y_unit, return_unit=True)

                # check flux viewer if none in spectral viewer
                fv_angle_unit = None
                if not sv_y_angle_unit:
                    if hasattr(self._jdaviz_helper, '_default_flux_viewer_reference_name'):
                        vname = self._jdaviz_helper._default_flux_viewer_reference_name
                        fv = self.get_viewer(vname)
                        fv_unit = fv.data()[0].get_object().flux.unit
                        fv_angle_unit = check_if_unit_is_per_solid_angle(fv_unit,
                                                                         return_unit=True)
                    else:
                        # mosviz, not sure what to do here but can't access flux
                        # viewer the same way. once we force the UC plugin to
                        # exist this won't matter anyway because units can be
                        # acessed from the plugin directly. assume u.sr for now
                        fv_angle_unit = u.sr

                solid_angle_unit = sv_y_angle_unit or fv_angle_unit

                if axis == 'flux':
                    if sv_y_angle_unit:
                        return sv_y_unit * solid_angle_unit
                    return sv_y_unit
                elif axis == 'sb':
                    if sv_y_angle_unit:
                        return sv_y_unit
                    return sv_y_unit / solid_angle_unit
            else:
                raise ValueError(f"could not find units for axis='{axis}'")
        if axis == 'spectral_y':
            return uc.spectral_y_unit
        try:
            return getattr(uc, f'{axis}_unit_selected')
        except AttributeError:
            raise ValueError(f"could not find display unit for axis='{axis}'")

    def simplify_spectral_subset(self, subset_name, att, overwrite=False):
        """
        Convert a composite spectral subset consisting of And, AndNot, Or, Replace, and Xor
        into one consisting of just Range and Or state objects.

        Parameters
        ----------
        subset_name : str
            Name of subset to simplify.
        att : str
            Attribute that the subset uses to apply to data.
        overwrite : bool
            Whether to update the current subset with the simplified state or apply it
            to a new subset.
        """
        if self.is_there_overlap_spectral_subset(subset_name):
            new_state = self.merge_overlapping_spectral_regions(subset_name, att)
        else:
            new_state = None
            spectral_region = self.get_subsets(subset_name, spectral_only=True)
            # Reverse through sub regions so that they are added back
            # in the order of lowest values to highest
            for index in range(len(spectral_region) - 1, -1, -1):
                convert_to_range = RangeSubsetState(spectral_region[index].lower.value,
                                                    spectral_region[index].upper.value,
                                                    att)
                if new_state is None:
                    new_state = convert_to_range
                else:
                    new_state = new_state | convert_to_range

        dc = self.data_collection
        if not overwrite:
            dc.new_subset_group(subset_state=new_state)
        else:
            old_subset = [subsets for subsets in dc.subset_groups
                          if subsets.label == subset_name][0]
            old_subset.subset_state = new_state

    def is_there_overlap_spectral_subset(self, subset_name):
        """
        Returns True if the spectral subset with subset_name has overlapping
        subregions.
        """
        spectral_region = self.get_subsets(subset_name, simplify_spectral=False, spectral_only=True)
        n_reg = len(spectral_region)
        if not spectral_region or n_reg < 2:
            return False
        for index in range(n_reg - 1):
            if spectral_region[index]['region'].upper.value >= spectral_region[index + 1]['region'].lower.value:  # noqa: E501
                return True
        return False

    @staticmethod
    def _merge_overlapping_spectral_regions_worker(spectral_region):
        if len(spectral_region) < 2:  # noop
            return spectral_region

        merged_regions = spectral_region[0]  # Instantiate merged regions
        for cur_reg in spectral_region[1:]:
            # If the lower value of the current subregion is less than or equal to the upper
            # value of the last subregion added to merged_regions, update last region in
            # merged_regions with the max upper value between the two regions.
            if cur_reg.lower <= merged_regions.upper:
                merged_regions._subregions[-1] = (
                    merged_regions._subregions[-1][0],
                    max(cur_reg.upper, merged_regions._subregions[-1][1]))
            else:
                merged_regions += cur_reg
        return merged_regions

    def merge_overlapping_spectral_regions(self, subset_name, att):
        """
        Takes a spectral subset with subset_name and returns an ``OrState`` object
        that merges all overlapping subregions.

        Parameters
        ----------
        subset_name : str
            Name of subset to simplify.
        att : str
            Attribute that the subset uses to apply to data.
        """
        merged_regions = self.get_subsets(subset_name, spectral_only=True)

        new_state = None
        for region in reversed(merged_regions):
            convert_to_range = RangeSubsetState(region.lower.value, region.upper.value, att)
            if new_state:
                new_state = new_state | convert_to_range
            else:
                new_state = convert_to_range

        return new_state

    def add_data(self, data, data_label=None, notify_done=True, parent=None):
        """
        Add data to the Glue ``DataCollection``.

        Parameters
        ----------
        data : any
            Data to be stored in the ``DataCollection``. This must either be
            a `~glue.core.data.Data` instance, or an arbitrary data instance
            for which there exists data translation functions in the
            glue astronomy repository.
        data_label : str, optional
            The name associated with this data. If none is given, label is pulled
            from the input data (if `~glue.core.data.Data`) or a generic name is
            generated.
        notify_done : bool
            Flag controlling whether a snackbar message is set when the data is
            added to the app. Set to False to avoid overwhelming the user if
            lots of data is getting loaded at once.
        parent : str, optional
            Associate the added Data entry as the child of layer ``parent``.
        """

        if not data_label and hasattr(data, "label"):
            data_label = data.label
        data_label = self.return_unique_name(data_label)
        if data_label in self.data_collection.labels:
            warnings.warn(f"Overwriting existing data entry with label '{data_label}'")

        self.data_collection[data_label] = data

        # manage associated Data entries:
        self._add_assoc_data_as_parent(data_label)
        if parent is not None:
            data_collection_labels = [data.label for data in self.data_collection]
            if parent not in data_collection_labels:
                raise ValueError(f'parent "{parent}" is not a valid data label in '
                                 f'the data collection: {data_collection_labels}.')

            # Does the parent Data have a parent? If so, raise error:
            parent_of_parent = self._get_assoc_data_parent(parent)
            if parent_of_parent is not None:
                raise NotImplementedError('Data associations are currently supported '
                                          'between root layers (without parents) and their '
                                          f'children, but the proposed parent "{parent}" has '
                                          f'parent "{parent_of_parent}".')
            self._set_assoc_data_as_child(data_label, new_parent_label=parent)

        # Send out a toast message
        if notify_done:
            snackbar_message = SnackbarMessage(
                f"Data '{data_label}' successfully added.", sender=self, color="success")
            self.hub.broadcast(snackbar_message)

    def return_data_label(self, loaded_object, ext=None, alt_name=None, check_unique=True):
        """
        Returns a unique data label that can be safely used to load data into data collection.

        Parameters
        ----------
        loaded_object : str or object
            The path to a data file or FITS HDUList or image object or Spectrum or
            NDData array or numpy.ndarray.
        ext : str, optional
            The extension (or other distinguishing feature) of data used to identify it.
            For example, "filename[FLUX]" where "FLUX" is the ext value.
        alt_name : str, optional
            Alternate names that can be used if none of the options provided are valid.
        check_unique : bool
            Included so that this method can be used with data label retrieval in addition
            to generation.

        Returns
        -------
        data_label : str
            A unique data label that at its root is either given by the user at load time
            or created by Jdaviz using a description of the loaded filetype.
        """
        data_label = None

        if loaded_object is None:
            pass
        elif isinstance(loaded_object, str):
            # This is either the full file path or the basename or the user input data label
            if loaded_object.lower().endswith(('.jpg', '.jpeg', '.png')):
                file_format = loaded_object.lower().split(".")[-1]
                loaded_object = os.path.splitext(os.path.basename(loaded_object))[0]
                data_label = f"{loaded_object}[{file_format}]"
            elif os.path.isfile(loaded_object) or os.path.isdir(loaded_object):
                # File that is not an image file
                data_label = os.path.splitext(os.path.basename(loaded_object))[0]
            else:
                # Not a file path so assumed to be a data label
                data_label = loaded_object
        elif isinstance(loaded_object, fits.hdu.hdulist.HDUList):
            if hasattr(loaded_object, 'file_name'):
                data_label = f"{loaded_object.file_name}[HDU object]"
            else:
                data_label = "Unknown HDU object"
        elif isinstance(loaded_object, Spectrum):
            data_label = "Spectrum"
        elif isinstance(loaded_object, NDData):
            data_label = "NDData"
        elif isinstance(loaded_object, np.ndarray):
            data_label = "Array"

        if data_label is None and alt_name is not None and isinstance(alt_name, str):
            data_label = alt_name
        elif data_label is None:
            data_label = "Unknown"

        if check_unique:
            data_label = self.return_unique_name(data_label, ext=ext)

        return data_label

    def return_unique_name(self, label, typ='data', ext=None):
        if typ == 'data':
            exist_labels = self.data_collection.labels
        elif typ == 'viewer':
            exist_labels = list(self._viewer_store.keys())
        elif isinstance(typ, list):
            exist_labels = typ
        else:
            raise ValueError("typ must be either 'data', 'viewer', or a list of strings")
        if label is None:
            label = "Unknown"

        # This regex checks for any length of characters that end
        # with a space followed by parenthesis with a number inside.
        # If there is a match, the space and parenthesis section will be
        # removed so that the remainder of the label can be checked
        # against the label.
        check_if_dup = re.compile(r"(.*)(\s\(\d*\))$")
        number_of_duplicates = 0
        max_number = 0
        for exist_label in exist_labels:
            # If label is a duplicate of another label
            if re.fullmatch(check_if_dup, exist_label):
                exist_label_split = exist_label.split(" ")
                exist_label_without_dup = " ".join(exist_label_split[:-1])
                exist_label = exist_label_without_dup
                # Remove parentheses and cast to float
                number_dup = int(exist_label_split[-1][1:-1])
                # Used to keep track the max number of duplicates,
                # even if not all duplicates are loaded (or some
                # are renamed)
                if number_dup > max_number:
                    max_number = number_dup

            if ext and f"{label}[{ext}]" == exist_label:
                number_of_duplicates += 1
            elif ext is None and label == exist_label:
                number_of_duplicates += 1

        if ext:
            label = f"{label}[{ext}]"

        if number_of_duplicates > 0:
            label = f"{label} ({number_of_duplicates})"

        # It is possible to add data named "test (1)" and then
        # add another data named "test" and return_unique_name will see the
        # first test and assume the second is the duplicate, appending
        # "(1)" to the end. This overwrites the original data and
        # causes issues. This block alters the duplicate number to be something unique
        # (one more than the max number duplicate found)
        # if a duplicate is still found in data_collection.
        if label in exist_labels:
            label_split = label.split(" ")
            label_without_dup = " ".join(label_split[:-1])
            label = f"{label_without_dup} ({max_number + 1})"

        return label

    def add_data_to_viewer(self, viewer_reference, data_label,
                           visible=True, clear_other_data=False):
        """
        Plots a data set from the data collection in the specific viewer.

        Parameters
        ----------
        viewer_reference : str
            The reference to the viewer defined with the ``reference`` key
            in the yaml configuration file.
        data_label : str
            The Glue data label found in the ``DataCollection``.
        visible : bool
            Whether the layer should be initialized as visibile.
        clear_other_data : bool
            Removes all other currently plotted data and only shows the newly
            defined data set.
        """
        if ('mosviz_row' in self.state.settings and
            not (self.get_viewer(
                self._jdaviz_helper._default_table_viewer_reference_name
            ).row_selection_in_progress) and
            self.data_collection[data_label].meta['mosviz_row'] !=
                self.state.settings['mosviz_row']):
            raise NotImplementedError("Intra-row plotting not supported. "
                                      "Please use the table viewer to change rows")

        viewer_item = self._get_viewer_item(viewer_reference)
        if viewer_item is None:
            raise ValueError(f"Could not identify viewer with reference {viewer_reference}")

        self.set_data_visibility(viewer_item, data_label, visible=visible, replace=clear_other_data)

    def remove_data_from_viewer(self, viewer_reference, data_label):
        """
        Removes a data set from the specified viewer.

        Parameters
        ----------
        viewer_reference : str
            The reference to the viewer defined with the ``reference`` key
            in the yaml configuration file.
        data_label : str
            The Glue data label found in the ``DataCollection``.
        """
        viewer_item = self._get_viewer_item(viewer_reference)
        viewer_id = viewer_item['id']
        viewer = self.get_viewer_by_id(viewer_id)

        [data] = [x for x in self.data_collection if x.label == data_label]

        viewer.remove_data(data)
        viewer._layers_with_defaults_applied = [layer_info for layer_info in viewer._layers_with_defaults_applied  # noqa
                                                if layer_info['data_label'] != data.label]  # noqa

        remove_data_message = RemoveDataMessage(data, viewer,
                                                viewer_id=viewer_id,
                                                sender=self)
        self.hub.broadcast(remove_data_message)

    def _data_id_from_label(self, label):
        """
        Retrieve the data item given the Glue ``DataCollection`` data label.

        Parameters
        ----------
        label : str
            Label associated with the ``DataCollection`` item. This is also the
            name shown in the data list.

        Returns
        -------
        dict
            The data item dictionary containing the id and name of the given
            data set.
        """
        for data_item in self.state.data_items:
            if data_item['name'] == label:
                return data_item['id']

    def get_viewer_ids(self, prefix=None):
        """Return a list of available viewer IDs.

        Parameters
        ----------
        prefix : str or `None`
            If not `None`, only return viewer IDs with given prefix
            (case-sensitive). Otherwise, all viewer IDs are returned.

        Returns
        -------
        vids : list of str
            Sorted list of viewer IDs.

        """
        all_keys = sorted(self._viewer_store.keys())

        if isinstance(prefix, str):
            vids = [k for k in all_keys if k.startswith(prefix)]
        else:
            vids = all_keys

        return vids

    def get_viewer_reference_names(self):
        """Return a list of available viewer reference names."""
        # Cannot sort because of None
        return [self._viewer_item_by_id(vid).get('reference') for vid in self._viewer_store]

    def get_viewers_of_cls(self, cls):
        """Return a list of viewers of a specific class."""
        if isinstance(cls, str):
            cls_name = cls
        else:
            cls_name = cls.__name__
        return [viewer for viewer in self._viewer_store.values()
                if viewer.__class__.__name__ == cls_name]

    def _update_viewer_reference_name(
        self, old_reference, new_reference, update_id=False
    ):
        """
        Update viewer reference names.

        Viewer IDs will not be changed unless ``update_id`` is True.

        Parameters
        ----------
        old_reference : str
            The viewer reference name to be changed
        new_reference : str
            The viewer reference name to use instead of ``old_reference``
        update_id : bool, optional
            If True, update the viewer IDs as well as the viewer reference names.
        """
        if old_reference == new_reference:  # no-op
            return

        # ensure new reference is a string:
        new_reference = str(new_reference)

        viewer_reference_names = self.get_viewer_reference_names()

        if new_reference in viewer_reference_names:
            raise ValueError(f"Viewer with reference='{new_reference}' already exists.")

        if old_reference == 'imviz-0':
            raise ValueError(f"The default Imviz viewer reference "
                             f"'{old_reference}' cannot be changed.")

        if old_reference not in viewer_reference_names:
            raise ValueError(f"Viewer with reference='{old_reference}' does not exist.")

        # update the viewer item's reference name
        viewer_item = self._get_viewer_item(old_reference)
        viewer_item['reference'] = new_reference

        if viewer_item['name'] == old_reference:
            viewer_item['name'] = new_reference

        # optionally update the viewer IDs:
        if update_id:
            old_id = viewer_item['id']
            viewer_item['id'] = new_reference
            self._viewer_store[new_reference] = self._viewer_store.pop(old_id)
            self._viewer_store[new_reference]._reference_id = new_reference
            self.state.viewer_icons[new_reference] = self.state.viewer_icons.pop(old_id)

        # update the viewer name attributes on the helper:
        old_viewer_ref_attrs = [
            attr for attr in dir(self._jdaviz_helper)
            if attr.startswith('_default_') and
            getattr(self._jdaviz_helper, attr) == old_reference
        ]
        if old_viewer_ref_attrs:
            # if there is an attr to update, update it:
            setattr(self._jdaviz_helper, old_viewer_ref_attrs[0], new_reference)

        self.hub.broadcast(ViewerRenamedMessage(old_reference, new_reference, sender=self))

    def _get_first_viewer_reference_name(
            self, require_no_selected_data=False,
            require_spectrum_viewer=False,
            require_spectrum_2d_viewer=False,
            require_table_viewer=False,
            require_flux_viewer=False,
            require_image_viewer=False,
            require_profile_viewer=False,
    ):
        """
        Return the viewer reference name of the first available viewer.
        Optionally use ``require_no_selected_data`` to require that the
        viewer has not yet loaded data, or e.g. ``require_spectrum_viewer``
        to require that the viewer supports spectrum visualization.
        """
        from jdaviz.configs.imviz.plugins.viewers import ImvizImageView
        from jdaviz.configs.specviz.plugins.viewers import Spectrum1DViewer, Spectrum2DViewer
        from jdaviz.configs.cubeviz.plugins.viewers import CubevizProfileView, CubevizImageView
        from jdaviz.configs.mosviz.plugins.viewers import (
            MosvizTableViewer, MosvizProfile2DView
        )
        from jdaviz.configs.rampviz.plugins.viewers import (
            RampvizImageView, RampvizProfileView
        )

        spectral_viewers = (Spectrum1DViewer, CubevizProfileView)
        spectral_2d_viewers = (Spectrum2DViewer, MosvizProfile2DView)
        table_viewers = (MosvizTableViewer, )
        image_viewers = (ImvizImageView, CubevizImageView, RampvizImageView)
        flux_viewers = (CubevizImageView, RampvizImageView)
        ramp_viewers = (RampvizProfileView, )

        for vid in self._viewer_store:
            viewer_item = self._viewer_item_by_id(vid)
            is_returnable = (
                (require_no_selected_data and not len(viewer_item['selected_data_items'])) or
                (not require_no_selected_data)
            )
            if require_spectrum_viewer:
                if isinstance(self._viewer_store[vid], spectral_viewers) and is_returnable:
                    return viewer_item['reference']
            elif require_spectrum_2d_viewer:
                if isinstance(self._viewer_store[vid], spectral_2d_viewers) and is_returnable:
                    return viewer_item['reference']
            elif require_table_viewer:
                if isinstance(self._viewer_store[vid], table_viewers) and is_returnable:
                    return viewer_item['reference']
            elif require_image_viewer:
                if isinstance(self._viewer_store[vid], image_viewers) and is_returnable:
                    return viewer_item['reference']
            elif require_flux_viewer:
                if isinstance(self._viewer_store[vid], flux_viewers) and is_returnable:
                    return viewer_item['reference']
            elif require_profile_viewer:
                if isinstance(self._viewer_store[vid], ramp_viewers) and is_returnable:
                    return viewer_item['reference']
            else:
                if is_returnable:
                    return viewer_item['reference']

    def _viewer_by_id(self, vid):
        """
        Viewer instance by id.

        Parameters
        ----------
        vid : str
            The UUID associated with the parent viewer item dictionary.

        Returns
        -------
        `~glue_jupyter.bqplot.common.BqplotBaseView`
            The viewer class instance.
        """
        return self._viewer_store.get(vid)

    def _viewer_item_by_id(self, vid):
        """
        Retrieve a viewer item dictionary by id.

        Parameters
        ----------
        vid : str
            The UUID associated with the desired viewer item.

        Returns
        -------
        viewer_item : dict
            The dictionary containing the viewer instances and associated
            attributes.
        """
        def find_viewer_item(stack_items):
            for stack_item in stack_items:
                for viewer_item in stack_item.get('viewers'):
                    if viewer_item.get('id') == vid:
                        return viewer_item

                if len(stack_item.get('children')) > 0:
                    result = find_viewer_item(stack_item.get('children'))
                    if result is not None:
                        return result

        viewer_item = find_viewer_item(self.state.stack_items)

        return viewer_item

    def _viewer_by_reference(self, reference, fallback_to_id=False):
        """
        Viewer instance by reference defined in the yaml configuration file.

        Parameters
        ----------
        reference : str
            Reference for viewer defined in the yaml configuration file.

        Returns
        -------
        viewer : `~glue_jupyter.bqplot.common.BqplotBaseView`
            The viewer class instance.
        """
        viewer_item = self._viewer_item_by_reference(reference)

        if viewer_item is None and fallback_to_id:
            return self._viewer_by_id(reference)

        return self._viewer_store[viewer_item['id']]

    def _viewer_item_by_reference(self, reference):
        """
        Retrieve a viewer item dictionary by reference.

        Parameters
        ----------
        reference : str
            Reference for viewer defined in the yaml configuration file.

        Returns
        -------
        viewer_item : dict
            The dictionary containing the viewer instances and associated
            attributes.
        """
        def find_viewer_item(stack_items):
            out_viewer_item = None

            for stack_item in stack_items:
                for viewer_item in stack_item.get('viewers'):
                    if viewer_item['reference'] == reference:
                        out_viewer_item = viewer_item
                        break

                if len(stack_item.get('children')) > 0:
                    out_viewer_item = find_viewer_item(stack_item.get('children'))

            return out_viewer_item

        viewer_item = find_viewer_item(self.state.stack_items)

        return viewer_item

    def _get_viewer_item(self, ref_or_id):
        """
        Retrieve a viewer item dictionary by reference or id (trying reference first).

        Parameters
        ----------
        ref_or_id : str
            Reference or ID for viewer defined in the yaml configuration file.

        Returns
        -------
        viewer_item : dict
            The dictionary containing the viewer instances and associated
            attributes.
        """
        if isinstance(ref_or_id, dict):
            return ref_or_id

        viewer_item = self._viewer_item_by_reference(ref_or_id)
        if viewer_item is None:  # Maybe they mean the ID
            viewer_item = self._viewer_item_by_id(ref_or_id)
        return viewer_item

    def _check_valid_subset_label(self, subset_name, raise_if_invalid=True):
        """Check that `subset_name` is a valid choice for a subset name. This
        check is run when renaming subsets.

        A valid subset name must not be the name of another subset in the data
        collection (case insensitive? there cant be a subset 1 and a Subset 1.)
        The name may match a subset in the data collection if it the current
        active selection (i.e the renaming is not really a renaming, it is
        just keeping the old name, which is valid).

        Unlike dataset names, the attempted renaming of a subset to an existing
        subset label will not append a number (e.g Subset 1 repeated because
        Subset 1(1)). If the name exists, a warning will be raised and the
        original subset name will be returned.

        """

        # get active selection, if there is one
        if self.session.edit_subset_mode.edit_subset == []:
            subset_selected = None
        else:
            subset_selected = self.session.edit_subset_mode.edit_subset[0].label

        # remove the current selection label from the set of labels, because its ok
        # if the new subset shares the name of the current selection (renaming to current name)
        if subset_selected in self._reserved_labels:
            self._reserved_labels.remove(subset_selected)

        # now check `subset_name` against list of non-active current subset labels
        # and warn and return if it is
        if subset_name in self._reserved_labels:
            if raise_if_invalid:
                raise ValueError("Cannot rename subset to name of an existing subset"
                                 f" or data item: ({subset_name}).")
            return False

        elif not subset_name.replace(" ", "").isalnum():
            if raise_if_invalid:
                raise ValueError("Subset labels must be purely alphanumeric")
            return False

        else:
            split_label = subset_name.split(" ")
            if len(split_label) > 1:
                if split_label[0] == "Subset" and split_label[1].isdigit():
                    if raise_if_invalid:
                        raise ValueError("The pattern 'Subset N' is reserved for "
                                         "auto-generated labels")
                    return False

        return True

    def _rename_subset(self, old_label, new_label, subset_group=None, check_valid=True):
        # Change the label of a subset, making sure it propagates to as many places as it can
        # I don't think there's an easier way to get subset_group by label, it's just a tuple
        if subset_group is None:
            for s in self.data_collection.subset_groups:
                if s.label == old_label:
                    subset_group = s
                    break
            # If we couldn't find a matching subset group, raise an error
            else:
                raise ValueError(f"No subset named {old_label} to rename")

        if check_valid:
            if self._check_valid_subset_label(new_label):
                subset_group.label = new_label
        else:
            subset_group.label = new_label

        # Update layer icon
        self.state.layer_icons[new_label] = self.state.layer_icons[old_label]
        _ = self.state.layer_icons.pop(old_label)

        # Updated derived data if applicable
        for d in self.data_collection:
            data_renamed = False
            # Extracted spectra are named, e.g., 'Data (Subset 1, sum)'
            if d.label.split("(")[-1].split(",")[0] == old_label:
                old_data_label = d.label
                new_data_label = d.label.replace(old_label, new_label)
                d.label = new_data_label
                self.state.layer_icons[new_data_label] = self.state.layer_icons[old_data_label]
                _ = self.state.layer_icons.pop(old_data_label)

                # Update the entries in the old data menu
                for data_item in self.state.data_items:
                    if data_item['name'] == old_data_label:
                        data_item['name'] = new_data_label

            # Update live plugin results subscriptions
            if hasattr(d, 'meta') and '_update_live_plugin_results' in d.meta:
                results_dict = d.meta['_update_live_plugin_results']
                for key in results_dict.get('_subscriptions', {}).get('subset'):
                    if results_dict[key] == old_label:
                        results_dict[key] = new_label

                if data_renamed:
                    results_dict['add_results']['label'] = new_data_label

                d.meta['_update_live_plugin_results'] = results_dict

        self.hub.broadcast(SubsetRenameMessage(subset_group, old_label, new_label, sender=self))

    def _reparent_subsets(self, old_parent, new_parent=None):
        '''
        Re-parent subsets that belong to the specified data

        Parameters
        ----------
        old_parent : glue.core.Data, str
            The item from the data collection off of which to move the subset definitions.

        new_parent : glue.core.Data, str
            The item from the data collection to make the new parent. If None, the first
            item in the data collection that doesn't match ``old_parent`` will be chosen.
        '''
        from astropy.wcs.utils import pixel_to_pixel
        from jdaviz.configs.imviz.wcs_utils import get_compass_info

        if isinstance(old_parent, str):
            old_parent = self.data_collection[old_parent]

        if isinstance(new_parent, str):
            new_parent = self.data_collection[new_parent]
        elif new_parent is None:
            for data in self.data_collection:
                if data is not old_parent:
                    new_parent = data
                    break

        # Set subset attributes to match a remaining data collection member, using get_subsets to
        # get components of composite subsets.
        for key, subset_list in self.get_subsets(simplify_spectral=False).items():
            # Get the subset group entry for later. Unfortunately can't just index on label.
            [subset_group] = [sg for sg in self.data_collection.subset_groups if sg.label == key]

            for subset in subset_list:
                subset_state = subset['subset_state']
                # Only reparent if needed
                if subset_state.attributes[0].parent is old_parent:
                    for att in ("att", "xatt", "yatt", "x_att", "y_att"):
                        if hasattr(subset_state, att):
                            subset_att = getattr(subset_state, att)
                            data_components = new_parent.components
                            if subset_att not in data_components:
                                cid = [c for c in data_components if c.label == subset_att.label][0]
                                setattr(subset_state, att, cid)

                    # Translate bounds through WCS if needed
                    if (self.config == "imviz" and
                            self._jdaviz_helper.plugins["Orientation"].align_by == "WCS"):

                        # Default shape for WCS-only layers is 10x10, but it doesn't really matter
                        # since we only need the angles.
                        old_angle, _, old_flip = get_compass_info(old_parent.coords, (10, 10))[-3:]
                        new_angle, _, new_flip = get_compass_info(new_parent.coords, (10, 10))[-3:]
                        if old_flip != new_flip:
                            # Note that this won't work for an irregular/assymetric region if we
                            # ever implement those.
                            relative_angle = 180 - new_angle - old_angle
                        else:
                            relative_angle = new_angle - old_angle

                        # Get the correct link to use for translation
                        roi = subset_state.roi
                        old_xc, old_yc = subset_state.center()
                        if isinstance(roi, (CircularROI, CircularAnnulusROI, EllipticalROI)):
                            # Convert center
                            x, y = pixel_to_pixel(old_parent.coords, new_parent.coords,
                                                  roi.xc, roi.yc)
                            subset_state.move_to(x, y)

                            for att in ("radius", "inner_radius", "outer_radius",
                                        "radius_x", "radius_y"):
                                # Hacky way to get new radii with point on edge of circle
                                # Do we need to worry about using x for the radius conversion for
                                # radius_y if there is distortion?
                                r = getattr(roi, att, None)
                                if r is not None:
                                    dummy_x = old_xc + r
                                    x2, y2 = pixel_to_pixel(old_parent.coords, new_parent.coords,
                                                            dummy_x, old_yc)
                                    # Need to use x and y in this radius calculation because the
                                    # new orientation is likely rotated compared to the original.
                                    new_radius = np.sqrt((x2 - x)**2 + (y2 - y)**2)
                                    setattr(roi, att, new_radius)

                        elif isinstance(roi, RectangularROI):
                            x1, y1 = pixel_to_pixel(old_parent.coords, new_parent.coords,
                                                    roi.xmin, roi.ymin)
                            x2, y2 = pixel_to_pixel(old_parent.coords, new_parent.coords,
                                                    roi.xmin, roi.ymax)
                            x3, y3 = pixel_to_pixel(old_parent.coords, new_parent.coords,
                                                    roi.xmax, roi.ymin)

                            # Calculate new width and height from possibly rotated result
                            new_half_width = np.sqrt((x3-x1)**2 + (y3-y1)**2) * 0.5
                            new_half_height = np.sqrt((x2-x1)**2 + (y2-y1)**2) * 0.5

                            # Convert center
                            new_center = pixel_to_pixel(old_parent.coords, new_parent.coords,
                                                        old_xc, old_yc)

                            # New min/max before applying theta
                            roi.xmin = new_center[0] - new_half_width
                            roi.xmax = new_center[0] + new_half_width
                            roi.ymin = new_center[1] - new_half_height
                            roi.ymax = new_center[1] + new_half_height

                        # Account for rotation between orientations
                        if hasattr(roi, "theta"):
                            fac = 1.0 if (old_flip != new_flip) else -1.0
                            roi.theta = (fac * (np.deg2rad(relative_angle) - roi.theta)) % (2 * np.pi)  # noqa: E501

                    elif isinstance(subset_group.subset_state, RangeSubsetState):
                        range_state = subset_group.subset_state
                        wcs_index = (new_parent.coords.world_n_dim - 1 -
                                     new_parent.meta['spectral_axis_index'])
                        cur_unit = u.Unit(old_parent.coords.world_axis_units[wcs_index])
                        new_unit = u.Unit(new_parent.coords.world_axis_units[wcs_index])
                        if cur_unit is not new_unit:
                            range_state.lo, range_state.hi = cur_unit.to(new_unit, [range_state.lo,
                                                                                    range_state.hi])

            # Force subset plugin to update bounds and such
            for subset in subset_group.subsets:
                subset_message = SubsetUpdateMessage(sender=subset)
                self.hub.broadcast(subset_message)

    def vue_destroy_viewer_item(self, cid):
        """
        Callback for when viewer area tabs are destroyed. Finds the viewer item
        associated with the provided id and removes it from the ``stack_items``
        list.

        Parameters
        ----------
        cid : str
            The viewer ID associated with the viewer item dictionary.
        """
        def remove(stack_items):
            for stack in stack_items:
                for viewer in stack['viewers']:
                    if viewer['id'] == cid:
                        stack['viewers'].remove(viewer)

                if len(stack.get('children', [])) > 0:
                    stack['children'] = remove(stack['children'])

            for empty_stack in [s for s in stack_items
                                if not s['viewers'] and not s.get('children')]:
                stack_items.remove(empty_stack)

            return stack_items

        remove(self.state.stack_items)

        # Also remove the viewer from the stored viewer instance dictionary
        if cid in self._viewer_store:
            del self._viewer_store[cid]

        # clear from the viewer icons dictionary
        if cid in self.state.viewer_icons:
            del self.state.viewer_icons[cid]

        self.hub.broadcast(ViewerRemovedMessage(cid, sender=self))

    def vue_change_reference_data(self, event):
        self._change_reference_data(
            self._get_data_item_by_id(event['item_id'])['name'],
            viewer_id=self._get_viewer_item(event['id'])['name']
        )

    def set_data_visibility(self, viewer_reference, data_label, visible=True, replace=False):
        """
        Set the visibility of the layers corresponding to ``data_label`` in a given viewer.

        Parameters
        ----------
        viewer_reference : str
            Reference (or ID) of the viewer
        data_label : str
            Label of the data to set the visiblity.  If not already loaded in the viewer, the
            data will automatically be loaded before setting the visibility
        visible : bool
            Whether to set the layer(s) to visible.
        replace : bool
            Whether to disable the visibility of all other layers in the viewer
        """
        viewer_item = self._get_viewer_item(viewer_reference)
        viewer_id = viewer_item['id']
        viewer = self.get_viewer_by_id(viewer_id)

        # if the data_label is in the app, but not loaded in the viewer, automatically load it first
        viewer_data_labels = [layer.layer.label for layer in viewer.layers]
        if data_label not in viewer_data_labels:
            dc_labels = [data.label for data in self.data_collection]
            if data_label not in dc_labels:
                if os.path.exists(data_label):
                    raise ValueError(f'The data label "{data_label}" is not available '
                                     f'to add to the viewer, but it does specify a file path. '
                                     f'If you intended to load the data from that file, use the '
                                     f'`load_data` method or similar.')
                raise ValueError(
                    f"No data item found with label '{data_label}'. Label must be one "
                    "of:\n\t" + "\n\t".join(dc_labels))

            data = self.data_collection[data_label]

            # set the original color based on metadata preferences, if provided, and otherwise
            # based on the colorcycler
            # NOTE: this is intentionally not a single line to avoid incrementing the color-cycler
            # unless it is used
            color = data.meta.get('_default_color')
            if color is None:
                color = viewer.color_cycler()
            viewer.add_data(data, percentile=95, color=color)

            # Specviz removes the data from collection in viewer.py if flux unit incompatible.
            if data_label not in self.data_collection:
                return

            viewer.set_plot_axes()

            add_data_message = AddDataMessage(data, viewer,
                                              viewer_id=viewer_id,
                                              sender=self)
            self.hub.broadcast(add_data_message)

        assoc_children = self._get_assoc_data_children(data_label)

        # set visibility state of all applicable layers
        for layer in viewer.layers:
            layer_is_wcs_only = getattr(layer.layer, 'meta', {}).get(_wcs_only_label, False)
            if layer.layer.data.label in [data_label] + assoc_children:
                if layer_is_wcs_only:
                    layer.visible = False
                    layer.update()
                elif visible and not layer.visible:
                    layer.visible = True
                    layer.update()
                else:
                    layer.visible = visible

        # if replace, do another loop (we do a second loop to ensure the visible layer is added
        # first BEFORE other layers are removed)
        if replace:
            for layer in viewer.layers:
                if layer.layer.data.label != data_label:
                    layer.visible = False

        # if Data has children, update their visibilities to match Data:
        available_plugins = [tray_item['name'] for tray_item in self.state.tray_items]
        for child in assoc_children:
            if child not in viewer.data_menu.data_labels_loaded:
                self.add_data_to_viewer(viewer.reference, child, visible=visible)

            if 'g-data-quality' in available_plugins and visible:
                # if we're adding a DQ layer to a viewer, make sure that
                # the layer is appropriately colormapped as DQ:
                data_quality_plugin = self.get_tray_item_from_name('g-data-quality')
                old_viewer = data_quality_plugin.viewer_selected
                data_quality_plugin.viewer_selected = viewer.reference
                data_quality_plugin.science_layer_selected = data_label
                data_quality_plugin.dq_layer_selected = child
                data_quality_plugin.init_decoding(viewers=[viewer])
                data_quality_plugin.viewer_selected = old_viewer

        for layer in viewer.layers:
            if layer.layer.data.label in assoc_children:
                if visible and not layer.visible:
                    layer.visible = True
                    layer.update()
                else:
                    layer.visible = visible

        # Sets the plot axes labels to be the units of the most recently
        # active data.
        viewer_data_labels = [layer.layer.label for layer in viewer.layers]
        if len(viewer_data_labels) > 0 and getattr(self._jdaviz_helper, '_in_batch_load', 0) == 0:
            # This "if" is nested on purpose to make parent "if" available
            # for other configs in the future, as needed.
            if self.config == 'imviz':
                viewer.on_limits_change()  # Trigger compass redraw

    def data_item_remove(self, data_label):
        data = self.data_collection[data_label]
        orientation_plugin = self._jdaviz_helper.plugins.get("Orientation")
        if orientation_plugin is not None and orientation_plugin.align_by == "WCS":
            from jdaviz.configs.imviz.plugins.orientation.orientation import base_wcs_layer_label
            orient = orientation_plugin.orientation.selected
            if orient == data_label:
                orient = base_wcs_layer_label
            self._reparent_subsets(data, new_parent=orient)
        else:
            self._reparent_subsets(data)

        # Make sure the data isn't loaded in any viewers and isn't the selected orientation
        for viewer_id, viewer in self._viewer_store.items():
            if orientation_plugin is not None and self._align_by == 'wcs':
                if viewer.state.reference_data.label == data_label:
                    self._change_reference_data(base_wcs_layer_label, viewer_id)
            self.remove_data_from_viewer(viewer_id, data_label)

        data_to_remove = self.data_collection[data_label]
        if self.config in CONFIGS_WITH_LOADERS:
            data_needing_relinking = []
            for link in self.data_collection.external_links:
                if data_to_remove == link.data1:
                    data_needing_relinking.append(link.data2)
                elif data_to_remove == link.data2:
                    data_needing_relinking.append(link.data1)

        self.data_collection.remove(data_to_remove)

        if self.config in CONFIGS_WITH_LOADERS:
            for data in data_needing_relinking:
                self._link_new_data_by_component_type(data.label)

        # If there are two or more datasets left we need to link them back together if anything
        # was linked only through the removed data.
        if orientation_plugin is not None:
            if (len(self.data_collection) > 1 and
                    len(self.data_collection.external_links) < len(self.data_collection) - 1):
                orientation_plugin._obj._link_image_data()
                # Hack to restore responsiveness to imviz layers
                for viewer_ref in self.get_viewer_reference_names():
                    viewer = self.get_viewer(viewer_ref)
                    loaded_layers = [layer.layer.label for layer in viewer.layers if
                                     "Subset" not in layer.layer.label and layer.layer.label
                                     not in orientation_plugin.orientation.labels]
                    if len(loaded_layers):
                        self.remove_data_from_viewer(viewer_ref, loaded_layers[-1])
                        self.add_data_to_viewer(viewer_ref, loaded_layers[-1])

    def vue_close_snackbar_message(self, event):
        """
        Callback to close a message in the snackbar when the "close"
        button is clicked.
        """
        self.state.snackbar_queue.close_current_message(self.state)

    def vue_call_viewer_method(self, event):
        viewer_id, method = event['id'], event['method']
        args = event.get('args', [])
        kwargs = event.get('kwargs', {})
        return getattr(self._viewer_store[viewer_id], method)(*args, **kwargs)

    def vue_search_item_clicked(self, event):
        attr, label = event['attr'], event['label']
        if attr == 'data_menus':
            item = self._jdaviz_helper.viewers[label].data_menu
        else:
            item = getattr(self._jdaviz_helper, attr)[label]
        if label == 'About':
            item.show_popup()
        elif attr == 'data_menus':
            item.open_menu()
        else:
            kw = {'scroll_to': item._obj._sidebar == 'plugins'} if attr == 'plugins' else {}  # noqa
            item.open_in_tray(**kw)

    def print_external_links(self):
        for link in self.data_collection.external_links:
            try:
                print(f"{link.__class__.__name__} {link.data1.label}:{link.cids1[0]}({getattr(link.cids1[0], '_component_type', 'undefined')}) <--> {link.data2.label}:{link.cids2[0]}({getattr(link.cids2[0], '_component_type', 'undefined')})")  # noqa: E501
            except Exception:
                print(f"{link.__class__.__name__} {str(link)}")

    def _get_data_item_by_id(self, data_id):
        return next((x for x in self.state.data_items
                     if x['id'] == data_id), None)

    def _on_data_added(self, msg):
        """
        Callback for when data is added to the internal ``DataCollection``.
        Adds a new data item dictionary to the ``data_items`` state list and
        links the new data to any compatible previously loaded data.

        Parameters
        ----------
        msg : `~glue.core.message.DataCollectionAddMessage`
            The Glue data collection add message containing information about
            the new data.
        """
        # We don't need to link the first data to itself
        if len(self.data_collection) > 1:
            self._link_new_data()
        data_item = self._create_data_item(msg.data)
        self.state.data_items.append(data_item)
        self._reserved_labels.add(msg.data.label)

    def _clear_object_cache(self, data_label=None):
        if data_label is None:
            self._get_object_cache.clear()
        else:
            # keys are (data_label, statistic) tuples
            self._get_object_cache = {k: v for k, v in self._get_object_cache.items()
                                      if k[0] != data_label}

    def _on_data_deleted(self, msg):
        """
        Callback for when data is removed from the internal ``DataCollection``.
        Removes the data item dictionary in the ``data_items`` state list.

        Parameters
        ----------
        msg : `~glue.core.message.DataCollectionAddMessage`
            The Glue data collection add message containing information about
            the new data.
        """
        for data_item in self.state.data_items:
            if data_item['name'] == msg.data.label:
                self.state.data_items.remove(data_item)

        self._clear_object_cache(msg.data.label)

    def _create_data_item(self, data):
        ndims = len(data.shape)
        wcsaxes = data.meta.get('WCSAXES', None)
        wcs_only = data.meta.get(_wcs_only_label, False)
        if wcsaxes is None:
            # then we'll need to determine type another way, we want to avoid
            # this when we can though since its not as cheap
            component_ids = [str(c) for c in data.component_ids()]

        if wcs_only:
            typ = 'wcs-only'
        elif data.label == 'MOS Table':
            typ = 'table'
        elif 'Trace' in data.meta:
            typ = 'trace'
        elif ndims == 1:
            typ = '1d spectrum'
        elif ndims == 2 and wcsaxes is not None:
            if wcsaxes == 3:
                typ = '2d spectrum'
            elif wcsaxes == 2:
                typ = 'image'
            else:
                typ = 'unknown'
        elif ndims == 2 and wcsaxes is None:
            typ = '2d spectrum' if 'Wavelength' in component_ids else 'image'
        elif ndims == 3:
            typ = 'cube'
        else:
            typ = 'unknown'

        # we'll expose any information we need here.  For "meta", not all entries are guaranteed
        # to be serializable, so we'll just send those that we need.

        def _expose_meta(key):
            """
            Whether to expose this metadata entry from the glue data object to the vue-frontend
            via the data-item, based on the dictionary key.
            """
            if key in ('Plugin', 'mosviz_row'):
                # mosviz_row is used to hide entries from the spectrum1d/2d viewers if they
                # do not correspond to the currently selected row
                return True
            if key.lower().startswith(f'_{self.config}'):
                # other internal metadata (like lcviz's '_LCVIZ_EPHEMERIS')
                # _LCVIZ_EPHEMERIS is used in lcviz to only display data phased to a specific
                # ephemeris in the appropriate viewer
                return True
            return False

        return {
            'id': str(uuid.uuid4()),
            'name': data.label,
            'locked': False,
            'ndims': data.ndim,
            'type': typ,
            'has_wcs': data_has_valid_wcs(data),
            'is_astrowidgets_markers_table': (self.config == "imviz") and layer_is_table_data(data),
            'meta': {k: v for k, v in data.meta.items() if _expose_meta(k)},
            'children': [],
            'parent': None,
        }

    @staticmethod
    def _create_stack_item(container='gl-stack', children=None, viewers=None):
        """
        Convenience method for generating stack item dictionaries.

        Parameters
        ----------
        container : str
            The GoldenLayout container type used to encapsulate the children
            items within this stack item.
        children : list
            List of children stack item dictionaries used for recursively
            including layout items within each GoldenLayout component cell.
        viewers : list
            List of viewer item dictionaries containing the information used
            to render the viewer and associated tool widgets.

        Returns
        -------
        dict
            Dictionary containing information for this stack item.
        """
        children = [] if children is None else children
        viewers = [] if viewers is None else viewers

        return {
            'id': str(uuid.uuid4()),
            'container': container,
            'children': children,
            'viewers': viewers}

    def _next_viewer_num(self, prefix):
        all_vids = self.get_viewer_ids(prefix=prefix)
        if len(all_vids) == 0:
            return 0

        # Assume name-num format
        last_vid = all_vids[-1]
        last_num = int(last_vid.split('-')[-1])
        return last_num + 1

    def _create_viewer_item(self, viewer, vid=None, name=None, reference=None,
                            open_data_menu_if_empty=True):
        """
        Convenience method for generating viewer item dictionaries.

        Parameters
        ----------
        viewer : `~glue_jupyter.bqplot.common.BqplotBaseView`
            The ``Bqplot`` viewer instance.
        vid : str or `None`, optional
            The ID of the viewer.
        name : str or `None`, optional
            The name shown in the GoldenLayout tab for this viewer.
            If `None`, it is the same as viewer ID.
        reference : str, optional
            The reference associated with this viewer as defined in the yaml
            configuration file.
        open_data_menu_if_empty : bool, optional
            Whether the data menu should be opened when creating the viewer if the viewer is
            empty.  Pass this as False if immediately populating the viewer.
        Returns
        -------
        dict
            Dictionary containing information for this viewer item.
        """
        if vid is None:
            pfx = self.state.settings.get('configuration', str(name))
            n = self._next_viewer_num(pfx)
            vid = f"{pfx}-{n}"

        # There is a viewer.LABEL inherited from glue-jupyter but there was
        # objection in using it here because it is not hidden, so we use our
        # own attribute instead.
        viewer._reference_id = vid  # For reverse look-up

        if vid not in self.state.viewer_icons:
            self.state.viewer_icons = {**self.state.viewer_icons,
                                       vid: len(self.state.viewer_icons) + 1}
            # for some reason that state callback is not triggering this
            self.hub.broadcast(IconsUpdatedMessage('viewer',
                                                   self.state.viewer_icons,
                                                   sender=self)
                               )

        reference_data = getattr(viewer.state, 'reference_data', None)
        reference_data_label = getattr(reference_data, 'label', None)
        linked_by_wcs = getattr(viewer.state, 'linked_by_wcs', False)

        return {
            'id': vid,
            'name': name or vid,
            'widget': "IPY_MODEL_" + viewer.figure_widget.model_id,
            'toolbar': "IPY_MODEL_" + viewer.toolbar.model_id if viewer.toolbar else '',  # noqa
            'data_menu': 'IPY_MODEL_' + viewer._data_menu.model_id if hasattr(viewer, '_data_menu') else '',  # noqa
            'api_methods': viewer._data_menu.api_methods if hasattr(viewer, '_data_menu') else [],
            'reference_data_label': reference_data_label,
            'canvas_angle': 0,  # canvas rotation clockwise rotation angle in deg
            'canvas_flip_horizontal': False,  # canvas rotation horizontal flip
            'config': self.config,  # give viewer access to app config/layout
            'collapse': True,
            'reference': reference or name or vid,
            'linked_by_wcs': linked_by_wcs,
        }

    def _on_new_viewer(self, msg, vid=None, name=None, add_layers_to_viewer=False,
                       open_data_menu_if_empty=True):
        """
        Callback for when the `~jdaviz.core.events.NewViewerMessage` message is
        raised. This method asks the application handler to generate a new
        viewer and then created the associated stack and viewer items.

        Parameters
        ----------
        msg : `~jdaviz.core.events.NewViewerMessage`
            The message received from the ``Hub`` broadcast.

        vid : str or `None`
            ID of the viewer. If `None`, it is auto-generated
            from configuration settings.

        name : str or `None`
            Name of the viewer. If `None`, it is auto-generated
            from class name.

        open_data_menu_if_empty : bool, optional
            Whether the data menu should be opened when creating the viewer if the viewer is
            empty.  Pass this as False if immediately populating the viewer.

        Returns
        -------
        viewer : `~glue_jupyter.bqplot.common.BqplotBaseView`
            The new viewer instance.
        """

        viewer = self._application_handler.new_data_viewer(
            msg.cls, data=msg.data, show=False)
        viewer.figure_widget.layout.height = '100%'

        linked_by_wcs = self._align_by == 'wcs'

        if hasattr(viewer.state, 'linked_by_wcs'):
            orientation_plugin = self._jdaviz_helper.plugins.get('Orientation', None)
            if orientation_plugin is not None:
                linked_by_wcs = orientation_plugin.align_by.selected == 'WCS'
            elif len(self._viewer_store) and hasattr(self._jdaviz_helper, 'default_viewer'):
                # The plugin would only not exist for instances of Imviz where the user has
                # intentionally removed the Orientation plugin, but in that case we will
                # adopt "linked_by_wcs" from the first (assuming all are the same)
                # NOTE: deleting the default viewer is forbidden both by API and UI, but if
                # for some reason that was the case here, linked_by_wcs will default to False
                linked_by_wcs = self._jdaviz_helper.default_viewer._obj.state.linked_by_wcs
            else:
                linked_by_wcs = False
            viewer.state.linked_by_wcs = linked_by_wcs

        if msg.x_attr is not None:
            x = msg.data.id[msg.x_attr]
            viewer.state.x_att = x

        # Create the viewer item dictionary
        if name is None:
            name = vid
        new_viewer_item = self._create_viewer_item(
            viewer=viewer, vid=vid, name=name, reference=name,
            open_data_menu_if_empty=open_data_menu_if_empty
        )

        if self.config == 'imviz':
            # NOTE: if ever extending image rotation beyond imviz or adding non-image viewers
            # to imviz: this currently assumes that the helper has a default_viewer and that is an
            # image viewer
            ref_data = self._jdaviz_helper.default_viewer._obj.state.reference_data
            new_viewer_item['reference_data_label'] = getattr(ref_data, 'label', None)

            if hasattr(viewer, 'reference'):
                viewer.state.reference_data = ref_data

        new_stack_item = self._create_stack_item(
            container='gl-stack',
            viewers=[new_viewer_item])

        self.state.viewer_items.append(new_viewer_item)

        # Store the glupyter viewer object so we can access the add and remove
        #  data methods in the future
        vid = new_viewer_item['id']
        self._viewer_store[vid] = viewer

        # Add viewer locally
        if (self.config in CONFIGS_WITH_LOADERS
                and len(self.state.stack_items)):
            # add to bottom (eventually will want more control in placement)
            self.state.stack_items[0]['children'].append(new_stack_item)
        else:
            self.state.stack_items.append(new_stack_item)

        self.session.application.viewers.append(viewer)

        if add_layers_to_viewer:
            for layer_label in add_layers_to_viewer:
                if hasattr(viewer, 'reference'):
                    self.add_data_to_viewer(viewer.reference, layer_label)

        # Send out a toast message
        self.hub.broadcast(ViewerAddedMessage(vid, sender=self))

        return viewer

    def load_configuration(self, path=None, config=None):
        """
        Parses the provided input into a configuration
        dictionary and populates the appropriate state values
        with the results.  Provided input can either be a
        configuration YAML file or a pre-made configuration
        dictionary.

        Parameters
        ----------
        path : str, optional
            Path to the configuration file to be loaded. In the case where this
            is ``None``, it loads the default configuration. Optionally, this
            can be provided as name reference. **NOTE** This optional way to
            define the configuration will be removed in future versions.
        config : dict, optional
            A dictionary of configuration settings to be loaded.  The dictionary
            contents should be the same as a YAML config file specification.
        """
        # reset the application state
        self._reset_state()

        # load the configuration from the yaml file or configuration object
        assert not (path and config), 'Cannot specify both a path and a config object!'
        if config:
            assert isinstance(config, dict), 'configuration object must be a dictionary'
        else:
            # check if the input path is actually a dict object
            if isinstance(path, dict):
                config = path
            else:
                config = read_configuration(path=path)

        # store the loaded config object
        self._loaded_configuration = config
        # give the vue templates access to the current config/layout
        self.config = config['settings'].get('configuration', 'unknown').lower()
        self.vdocs = 'latest' if 'dev' in __version__ else 'v'+__version__
        if self.config in ALL_JDAVIZ_CONFIGS:
            self.docs_link = f'https://jdaviz.readthedocs.io/en/{self.vdocs}/{self.config}/index.html'  # noqa
        else:
            self.docs_link = f'https://jdaviz.readthedocs.io/en/{self.vdocs}'

        self.state.settings.update(config.get('settings'))

        def compose_viewer_area(viewer_area_items):
            stack_items = []

            for item in viewer_area_items:
                stack_item = self._create_stack_item(
                    container=CONTAINER_TYPES[item.get('container')])

                stack_items.append(stack_item)

                for view in item.get('viewers', []):
                    viewer = self._application_handler.new_data_viewer(
                        viewer_registry.members.get(view['plot'])['cls'],
                        data=None, show=False)
                    viewer.figure_widget.layout.height = '100%'

                    viewer_item = self._create_viewer_item(
                        name=view.get('name'),
                        viewer=viewer,
                        reference=view.get('reference'))

                    self._viewer_store[viewer_item['id']] = viewer

                    stack_item.get('viewers').append(viewer_item)

                if len(item.get('children', [])) > 0:
                    child_stack_items = compose_viewer_area(
                        item.get('children'))
                    stack_item['children'] = child_stack_items

            return stack_items

        if config.get('viewer_area') is not None:
            stack_items = compose_viewer_area(config.get('viewer_area'))
            self.state.stack_items.extend(stack_items)

        # Add the toolbar item filter to the toolbar component
        for name in config.get('toolbar', []):
            tool = tool_registry.members.get(name)(app=self)

            self.state.tool_items.append({
                'name': name,
                'widget': "IPY_MODEL_" + tool.model_id
            })

            self._application_handler._tools[name] = tool

        # Loaders
        def open():
            self.state.drawer_content = 'loaders'  # TODO: rename to "add"?
            self.state.add_subtab = 0

        def close():
            self.state.loader_selected = ''

        def set_active_loader(resolver):
            self.state.loader_selected = resolver

        # registry will be populated at import
        import jdaviz.core.loaders  # noqa
        for name, Resolver in loader_resolver_registry.members.items():
            loader = Resolver(app=self,
                              open_callback=open,
                              close_callback=close,
                              set_active_loader_callback=set_active_loader)
            self.state.loader_items.append({
                'name': name,
                'label': name,
                'requires_api_support': loader.requires_api_support,
                'widget': "IPY_MODEL_" + loader.model_id,
                'api_methods': loader.api_methods,
            })
        # initialize selection (tab) to first entry
        if len(self.state.loader_items):
            self.state.loader_selected = self.state.loader_items[0]['name']

        # Tray plugins
        if self.config == 'deconfigged':
            self.update_tray_items_from_registry()
            import jdaviz.core.viewer_creators  # noqa
            self.update_new_viewers_from_registry()
        else:
            for name in config.get('tray', []):
                tray_registry_member = tray_registry.members.get(name)
                self.state.tray_items.append(self._create_tray_item(tray_registry_member))

    def update_loaders_from_registry(self):
        if self.config != 'deconfigged':
            raise NotImplementedError("update_loaders_from_registry is only "
                                      "implemented for the deconfigged app")
        for loader in self._jdaviz_helper.loaders.values():
            loader.format._update_items()

    def update_tray_items_from_registry(self):
        if self.config != 'deconfigged':
            raise NotImplementedError("update_tray_items_from_registry is only "
                                      "implemented for the deconfigged app")
        # need to rebuild in order, just pulling from existing dict if its already there
        tray_items = []
        for category in ['app:options', 'data:reduction',
                         'data:manipulation', 'data:analysis',
                         'core']:
            for tray_registry_member in tray_registry.members_in_category(category):
                if not tray_registry_member.get('overwrite', False):
                    try:
                        tray_item = self.get_tray_item_from_name(
                            tray_registry_member.get('name'), return_widget=False)
                    except KeyError:
                        create_new = True
                    else:
                        create_new = False
                else:
                    create_new = True

                if create_new:
                    try:
                        tray_item = self._create_tray_item(tray_registry_member)
                    except Exception as e:
                        self.hub.broadcast(SnackbarMessage(
                            f"Failed to load plugin {tray_registry_member.get('name')}: {e}",
                            sender=self, color='error', traceback=e))
                tray_items.append(tray_item)

        self.state.tray_items = tray_items

    def _create_tray_item(self, tray_registry_member):
        tray_item_instance = tray_registry_member.get('cls')(app=self, tray_instance=True)

        # store a copy of the tray name in the instance so it can be accessed by the
        # plugin itself
        tray_item_label = tray_registry_member.get('label')

        tray_item_description = tray_item_instance.plugin_description
        # NOTE: is_relevant is later updated by observing irrelvant_msg traitlet
        tray_item = {
            'name': tray_registry_member.get('name'),
            'label': tray_item_label,
            'sidebar': tray_item_instance._sidebar,
            'subtab': tray_item_instance._subtab,
            'tray_item_description': tray_item_description,
            'api_methods': tray_item_instance.api_methods,
            'is_relevant': len(tray_item_instance.irrelevant_msg) == 0,
            'widget': "IPY_MODEL_" + tray_item_instance.model_id
        }
        return tray_item

    def update_new_viewers_from_registry(self):
        # TODO: implement jdaviz.new_viewers dictionary to instantiated items here
        if self.config != 'deconfigged':
            raise NotImplementedError("update_new_viewers_from_registry is only "
                                      "implemented for the deconfigged app")

        # need to rebuild in order, just pulling from existing dict if its already there
        new_viewer_items = []
        for name, vc_registry_member in viewer_creator_registry.members.items():
            try:
                item = self.get_new_viewer_item_from_name(
                            name, return_widget=False)
            except KeyError:
                try:
                    item = self._create_new_viewer_item(vc_registry_member)
                except Exception as e:
                    self.hub.broadcast(SnackbarMessage(
                        f"Failed to load viewer {name}: {e}",
                        sender=self, color='error', traceback=e))
                    continue

            new_viewer_items.append(item)

        self.state.new_viewer_items = new_viewer_items
        relevant_items = [nvi for nvi in new_viewer_items if nvi['is_relevant']]
        if not len(self.state.new_viewer_selected) and len(relevant_items):
            self.state.new_viewer_selected = relevant_items[0]['label']

    def _create_new_viewer_item(self, vc_registry_member):
        def open():
            self.state.drawer_content = 'loaders'  # TODO: rename to "add"?
            self.state.add_subtab = 1

        def close():
            self.state.new_viewer_selected = ''

        def set_active_viewer_creator(new_viewer_label):
            self.state.new_viewer_selected = new_viewer_label

        vc_instance = vc_registry_member(app=self,
                                         open_callback=open,
                                         close_callback=close,
                                         set_active_callback=set_active_viewer_creator)
        new_viewer_item = {
            'label': vc_registry_member._registry_label,
            'widget': "IPY_MODEL_" + vc_instance.model_id,
            'api_methods': vc_instance.api_methods,
            'is_relevant': vc_instance.is_relevant,
        }
        return new_viewer_item

    def get_new_viewer_item_from_name(self, name, return_widget=True):
        return self._get_state_item_from_name(self.state.new_viewer_items,
                                              name, return_widget)

    def _reset_state(self):
        """ Resets the application state """
        self.state = ApplicationState()
        self._application_handler._tools = {}

    def get_configuration(self, path=None, section=None):
        """Returns a copy of the application configuration.

        Returns a copy of the configuration specification. If path
        is not specified, returns the currently loaded configuration.

        Parameters
        ----------
        path : str, optional
            path to the configuration file to be retrieved.
        section : str, optional
            A section of the configuration to retrieve.

        Returns
        -------
        cfg : dict
            A configuration specification dictionary.

        """

        config = None
        if not path:
            config = self._loaded_configuration

        cfg = get_configuration(path=path, section=section, config=config)
        return cfg

    def _get_state_item_from_name(self, state_list, name, return_widget=True):
        from ipywidgets.widgets import widget_serialization

        ret_item = None
        for item in state_list:
            if item.get('name') == name or item.get('label') == name:
                ipy_model_id = item['widget']
                if return_widget:
                    ret_item = widget_serialization['from_json'](ipy_model_id, None)
                else:
                    ret_item = item
                break

        if ret_item is None:
            raise KeyError(f'{name} not found')

        return ret_item

    def get_tray_item_from_name(self, name, return_widget=True):
        """Return the instance of a tray item for a given name.
        This is useful for direct programmatic access to Jdaviz plugins
        registered under tray items.

        Parameters
        ----------
        name : str
            The name used when the plugin was registered to
            an internal `~jdaviz.core.registries.TrayRegistry`.

        Returns
        -------
        tray_item : obj
            The instance of the plugin registered to tray items.

        Raises
        ------
        KeyError
            Name not found.
        """
        return self._get_state_item_from_name(self.state.tray_items, name, return_widget)

    def _init_data_associations(self):
        # assume all Data are parents:
        data_associations = {
            data.label: {'parent': None, 'children': []}
            for data in self.data_collection
        }
        return data_associations

    def _add_assoc_data_as_parent(self, data_label):
        self._data_associations[data_label] = {'parent': None, 'children': []}

    def _set_assoc_data_as_child(self, data_label, new_parent_label):
        for data_item in self.state.data_items:
            if data_item['name'] == data_label:
                child_id = data_item['id']
            elif data_item['name'] == new_parent_label:
                new_parent_id = data_item['id']

        # Data has a new parent:
        self._data_associations[data_label]['parent'] = new_parent_label

        # parent has a new child:
        self._data_associations[new_parent_label]['children'].append(data_label)

        # update the data item so vue can see the change:
        for data_item in self.state.data_items:
            if data_item['name'] == data_label:
                data_item['parent'] = new_parent_id
            elif data_item['name'] == new_parent_label:
                data_item['children'].append(child_id)

    def _get_assoc_data_children(self, data_label):
        # intentionally not recursive for now, just one generation:
        return self._data_associations.get(data_label, {}).get('children', [])

    def _get_assoc_data_parent(self, data_label):
        return self._data_associations.get(data_label, {}).get('parent')<|MERGE_RESOLUTION|>--- conflicted
+++ resolved
@@ -744,11 +744,7 @@
     def _link_new_data_by_component_type(self, new_data_label):
         new_data = self.data_collection[new_data_label]
 
-<<<<<<< HEAD
         if (new_data.meta.get('_importer') in ('ImageImporter', 'CatalogImporter') and
-=======
-        if (getattr(new_data, '_importer', None) == 'ImageImporter' and
->>>>>>> 7c1bf612
                 'Orientation' in self._jdaviz_helper.plugins):
             # Orientation plugin alreadly listens for messages for added Data and handles linking
             # orientation_plugin._link_image_data()
