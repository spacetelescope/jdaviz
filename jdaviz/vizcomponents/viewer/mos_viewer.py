import numpy as np
import bqplot
from astropy.io import fits
from astropy.table import Table
from ipywidgets import GridBox, Layout, HTML, Textarea, Button, ButtonStyle
from bqplot.interacts import PanZoom
<<<<<<< HEAD
# from ipyastroimage import AstroImage
=======
>>>>>>> d564c985
from bqplot_image_gl import ImageGL
from bqplot import ColorScale
from glue.viewers.common.viewer import BaseViewer


class MOSVizWidget(BaseViewer, GridBox):

    LABEL = 'MOSViz Widget'

    def __init__(self, *args, **kwargs):
        BaseViewer.__init__(self, *args, **kwargs)
        self._init_grid()

        self._main_data = None
        self._current_row = None
        self._current_index = None
        self._rows = []

    def _init_grid(self):

        # Set up scales for the spatial x, spatial y, spectral, and flux
        self.scale_x = bqplot.LinearScale(min=0, max=1)
        self.scale_y = bqplot.LinearScale(min=0, max=1)
        self.scale_spec = bqplot.LinearScale(min=0, max=1)
        self.scale_flux = bqplot.LinearScale(min=0, max=1)

        # Set up colorscale
        self.scale_cutout_image = ColorScale(colors=['black', 'white'])
        self.scale_spec2d_image = ColorScale(colors=['black', 'white'])

        # Set up axes
        self.axis_x = bqplot.Axis(scale=self.scale_x, grid_lines='solid', label='x')
        self.axis_y = bqplot.Axis(scale=self.scale_y, grid_lines='solid', label='y', orientation='vertical')

        self.axis_spec = bqplot.Axis(scale=self.scale_spec, grid_lines='solid', label='spec')
        self.axis_flux = bqplot.Axis(scale=self.scale_flux, grid_lines='solid', label='flux', orientation='vertical')

        # Set up bqplot viewers
        # =====================

        # Cutout
        # ------
        self.fig_cutout = bqplot.Figure(scales={'x': self.scale_x,
                                                'y': self.scale_y},
                                        axes=[self.axis_x, self.axis_y],
                                        layout={'width': '500px',
                                                'height': '400px'}
                                        )
        self.fig_cutout.interaction = PanZoom(scales={'x': [self.scale_x],
                                                      'y': [self.scale_y]})

        # Spec 2d
        # -------
        self.fig_spec2d = bqplot.Figure(scales={'x': self.scale_spec,
                                                'y': self.scale_y},
                                        axes=[self.axis_spec, self.axis_y],
                                        layout={'width': '500px',
                                                'height': '400px'})

        self.fig_spec2d.interaction = PanZoom(scales={'x': [self.scale_spec],
                                                      'y': [self.scale_y]})

        # Spec 1d
        # -------
        self.fig_spec1d = bqplot.Figure(scales={'x': self.scale_spec,
                                                'y': self.scale_flux},
                                        axes=[self.axis_spec, self.axis_flux],
                                        layout={'width': '500px', 'height': '400px'})

        self.fig_spec1d.interaction = PanZoom(scales={'x': [self.scale_spec],
                                                      'y': [self.scale_flux]})

        # info box
        # --------
        self.info_box = Textarea(value='Hello World')
        self.info_box.layout.height = '100%'
        self.info_box.layout.width = '100%'
        self.info_box.layout.align_self = 'flex-end'

        # Set up content of figures
        # =========================

        self.cutout_mark = ImageGL(scales={'x': self.scale_x,
                                              'y': self.scale_y,
                                              'image': self.scale_cutout_image})
        self.fig_cutout.marks = [self.cutout_mark]

        self.spec2d_mark = ImageGL(scales={'x': self.scale_spec,
                                              'y': self.scale_y,
                                              'image': self.scale_spec2d_image})
        self.fig_spec2d.marks = [self.spec2d_mark]

        self.spec1d_mark = bqplot.Lines(scales={'x': self.scale_spec, 'y': self.scale_flux},
                                        x=[], y=[])
        self.fig_spec1d.marks = [self.spec1d_mark]

        GridBox.__init__(self,
                         [self.fig_cutout, HTML(), self.fig_spec2d,
                          HTML(), HTML(), HTML(),
                          self.info_box, HTML(), self.fig_spec1d],
                         layout=Layout(width='100%',
                                       grid_template_columns='35% 5% 35%',
                                       grid_template_rows='30% 5% 30%',
                                       grid_gap='30px 30px'))

        self.layout.justify_content = "center"
        self.layout.align_items = "center"

    @property
    def current_index(self):
        return self._current_index

    @current_index.setter
    def current_index(self, value):
        value = int(value)
        if 0 <= value < len(self._rows):
            self._current_index = value
            self._current_row = self._rows[value]
            self.load_current_row()

    @property
    def current_row(self):
        return self._current_row

    def next_row(self):
        self.current_index += 1

    def previous_row(self):
        self.current_index -= 1

    def add_data(self, data):

        if self._main_data is None:
            self._main_data = data
        else:
            raise Exception('data is already set')

        cell_data = []

        for i in self._main_data.main_components:
            cell_data.append(list(self._main_data.get_data(i)))

        cell_data = [list(col) for col in zip(*cell_data)]

        self._rows = cell_data

        if len(cell_data) > 0:
            self.current_index = 0

        return True

    def load_current_row(self):
        if self._current_row is None:
            return
        cutout = self._current_row[5]
        spec1d = self._current_row[3]
        spec2d = self._current_row[4]

        s1d = Table.read(spec1d, hdu=1)

        # The following shows how to set up the image and spectrum data
        cutout_data = fits.getdata(cutout)
        self.cutout_mark.image = cutout_data
        self.cutout_mark.x = (-0.5, 15.5)
        self.cutout_mark.y = (-0.5, 15.5)

        d = fits.getdata(spec2d)
        d = np.choose(d > 1, [0.1, d])
        spec2d_data = np.log10(d)
        self.spec2d_mark.image = spec2d_data
        self.spec2d_mark.x = (min(s1d['WAVELENGTH']), max(s1d['WAVELENGTH']))
        self.spec2d_mark.y = (-0.5, 15.5)

        self.spec1d_mark.x = s1d['WAVELENGTH']
        self.spec1d_mark.y = s1d['FLUX']

        # Adjust limits for all scales - note that x and y are in pixels, spec is in wav units, and flux in flux units

        self.scale_x.min = 0
        self.scale_x.max = 15.5

        self.scale_y.min = -0.5
        self.scale_y.max = 15.5

        self.scale_spec.min = float(min(s1d['WAVELENGTH']))
        self.scale_spec.max = float(max(s1d['WAVELENGTH']))

        self.scale_flux.min = float(min(s1d['FLUX']))
        self.scale_flux.max = float(max(s1d['FLUX']))

        # Adjust color scales

        self.scale_cutout_image.min = float(cutout_data.min())
        self.scale_cutout_image.max = float(cutout_data.max())

        self.scale_spec2d_image.min = float(spec2d_data.min())
        self.scale_spec2d_image.max = float(spec2d_data.mean())

        # Info box
        string = "\n".join([str(i) for i in self.current_row])
        self.info_box.value = string
<|MERGE_RESOLUTION|>--- conflicted
+++ resolved
@@ -4,10 +4,6 @@
 from astropy.table import Table
 from ipywidgets import GridBox, Layout, HTML, Textarea, Button, ButtonStyle
 from bqplot.interacts import PanZoom
-<<<<<<< HEAD
-# from ipyastroimage import AstroImage
-=======
->>>>>>> d564c985
 from bqplot_image_gl import ImageGL
 from bqplot import ColorScale
 from glue.viewers.common.viewer import BaseViewer
